/*
 *
 * Copyright 2015, Google Inc.
 * All rights reserved.
 *
 * Redistribution and use in source and binary forms, with or without
 * modification, are permitted provided that the following conditions are
 * met:
 *
 *     * Redistributions of source code must retain the above copyright
 * notice, this list of conditions and the following disclaimer.
 *     * Redistributions in binary form must reproduce the above
 * copyright notice, this list of conditions and the following disclaimer
 * in the documentation and/or other materials provided with the
 * distribution.
 *     * Neither the name of Google Inc. nor the names of its
 * contributors may be used to endorse or promote products derived from
 * this software without specific prior written permission.
 *
 * THIS SOFTWARE IS PROVIDED BY THE COPYRIGHT HOLDERS AND CONTRIBUTORS
 * "AS IS" AND ANY EXPRESS OR IMPLIED WARRANTIES, INCLUDING, BUT NOT
 * LIMITED TO, THE IMPLIED WARRANTIES OF MERCHANTABILITY AND FITNESS FOR
 * A PARTICULAR PURPOSE ARE DISCLAIMED. IN NO EVENT SHALL THE COPYRIGHT
 * OWNER OR CONTRIBUTORS BE LIABLE FOR ANY DIRECT, INDIRECT, INCIDENTAL,
 * SPECIAL, EXEMPLARY, OR CONSEQUENTIAL DAMAGES (INCLUDING, BUT NOT
 * LIMITED TO, PROCUREMENT OF SUBSTITUTE GOODS OR SERVICES; LOSS OF USE,
 * DATA, OR PROFITS; OR BUSINESS INTERRUPTION) HOWEVER CAUSED AND ON ANY
 * THEORY OF LIABILITY, WHETHER IN CONTRACT, STRICT LIABILITY, OR TORT
 * (INCLUDING NEGLIGENCE OR OTHERWISE) ARISING IN ANY WAY OUT OF THE USE
 * OF THIS SOFTWARE, EVEN IF ADVISED OF THE POSSIBILITY OF SUCH DAMAGE.
 *
 */

/* FIXME: "posix" files shouldn't be depending on _GNU_SOURCE */
#ifndef _GNU_SOURCE
#define _GNU_SOURCE
#endif

#include <grpc/support/port_platform.h>

#ifdef GPR_POSIX_SOCKET

#include "src/core/iomgr/tcp_server.h"

#include <errno.h>
#include <fcntl.h>
#include <limits.h>
#include <netinet/in.h>
#include <netinet/tcp.h>
#include <stdio.h>
#include <string.h>
#include <sys/socket.h>
#include <sys/stat.h>
#include <sys/types.h>
#include <sys/un.h>
#include <unistd.h>

#include "src/core/iomgr/pollset_posix.h"
#include "src/core/iomgr/resolve_address.h"
#include "src/core/iomgr/sockaddr_utils.h"
#include "src/core/iomgr/socket_utils_posix.h"
#include "src/core/iomgr/tcp_posix.h"
#include "src/core/support/string.h"
#include <grpc/support/alloc.h>
#include <grpc/support/log.h>
#include <grpc/support/string_util.h>
#include <grpc/support/sync.h>
#include <grpc/support/time.h>

#define INIT_PORT_CAP 2
#define MIN_SAFE_ACCEPT_QUEUE_SIZE 100

static gpr_once s_init_max_accept_queue_size;
static int s_max_accept_queue_size;

/* one listening port */
typedef struct {
  int fd;
  grpc_fd *emfd;
  grpc_tcp_server *server;
  union {
    gpr_uint8 untyped[GRPC_MAX_SOCKADDR_SIZE];
    struct sockaddr sockaddr;
    struct sockaddr_un un;
  } addr;
  int addr_len;
  grpc_iomgr_closure read_closure;
  grpc_iomgr_closure destroyed_closure;
} server_port;

static void unlink_if_unix_domain_socket(const struct sockaddr_un *un) {
  struct stat st;

  if (stat(un->sun_path, &st) == 0 && (st.st_mode & S_IFMT) == S_IFSOCK) {
    unlink(un->sun_path);
  }
}

/* the overall server */
struct grpc_tcp_server {
  grpc_tcp_server_cb cb;
  void *cb_arg;

  gpr_mu mu;

  /* active port count: how many ports are actually still listening */
  size_t active_ports;
  /* destroyed port count: how many ports are completely destroyed */
  size_t destroyed_ports;

  int shutdown;

  /* all listening ports */
  server_port *ports;
  size_t nports;
  size_t port_capacity;

  /* shutdown callback */
  void (*shutdown_complete)(void *);
  void *shutdown_complete_arg;

  grpc_pollset **pollsets;
  size_t pollset_count;
};

grpc_tcp_server *grpc_tcp_server_create(void) {
  grpc_tcp_server *s = gpr_malloc(sizeof(grpc_tcp_server));
  gpr_mu_init(&s->mu);
  s->active_ports = 0;
  s->destroyed_ports = 0;
  s->shutdown = 0;
  s->cb = NULL;
  s->cb_arg = NULL;
  s->ports = gpr_malloc(sizeof(server_port) * INIT_PORT_CAP);
  s->nports = 0;
  s->port_capacity = INIT_PORT_CAP;
  return s;
}

static void finish_shutdown(grpc_tcp_server *s) {
  s->shutdown_complete(s->shutdown_complete_arg);

  gpr_mu_destroy(&s->mu);

  gpr_free(s->ports);
  gpr_free(s);
}

static void destroyed_port(void *server, int success) {
  grpc_tcp_server *s = server;
  gpr_mu_lock(&s->mu);
  s->destroyed_ports++;
  if (s->destroyed_ports == s->nports) {
    gpr_mu_unlock(&s->mu);
    finish_shutdown(s);
  } else {
    gpr_mu_unlock(&s->mu);
  }
}

static void dont_care_about_shutdown_completion(void *ignored) {}

static void deactivated_all_ports(grpc_tcp_server *s) {
  size_t i;

  /* delete ALL the things */
  gpr_mu_lock(&s->mu);

  if (!s->shutdown) {
    gpr_mu_unlock(&s->mu);
    return;
  }

  if (s->nports) {
    for (i = 0; i < s->nports; i++) {
      server_port *sp = &s->ports[i];
      if (sp->addr.sockaddr.sa_family == AF_UNIX) {
        unlink_if_unix_domain_socket(&sp->addr.un);
      }
      sp->destroyed_closure.cb = destroyed_port;
      sp->destroyed_closure.cb_arg = s;
      grpc_fd_orphan(sp->emfd, &sp->destroyed_closure, "tcp_listener_shutdown");
    }
    gpr_mu_unlock(&s->mu);
  } else {
    gpr_mu_unlock(&s->mu);
    finish_shutdown(s);
  }
}

void grpc_tcp_server_destroy(
    grpc_tcp_server *s, void (*shutdown_complete)(void *shutdown_complete_arg),
    void *shutdown_complete_arg) {
  size_t i;
  gpr_mu_lock(&s->mu);

  GPR_ASSERT(!s->shutdown);
  s->shutdown = 1;

  s->shutdown_complete = shutdown_complete
                             ? shutdown_complete
                             : dont_care_about_shutdown_completion;
  s->shutdown_complete_arg = shutdown_complete_arg;

  /* shutdown all fd's */
  if (s->active_ports) {
    for (i = 0; i < s->nports; i++) {
      grpc_fd_shutdown(s->ports[i].emfd);
    }
    gpr_mu_unlock(&s->mu);
  } else {
    gpr_mu_unlock(&s->mu);
    deactivated_all_ports(s);
  }
}

/* get max listen queue size on linux */
static void init_max_accept_queue_size(void) {
  int n = SOMAXCONN;
  char buf[64];
  FILE *fp = fopen("/proc/sys/net/core/somaxconn", "r");
  if (fp == NULL) {
    /* 2.4 kernel. */
    s_max_accept_queue_size = SOMAXCONN;
    return;
  }
  if (fgets(buf, sizeof buf, fp)) {
    char *end;
    long i = strtol(buf, &end, 10);
    if (i > 0 && i <= INT_MAX && end && *end == 0) {
      n = i;
    }
  }
  fclose(fp);
  s_max_accept_queue_size = n;

  if (s_max_accept_queue_size < MIN_SAFE_ACCEPT_QUEUE_SIZE) {
    gpr_log(GPR_INFO,
            "Suspiciously small accept queue (%d) will probably lead to "
            "connection drops",
            s_max_accept_queue_size);
  }
}

static int get_max_accept_queue_size(void) {
  gpr_once_init(&s_init_max_accept_queue_size, init_max_accept_queue_size);
  return s_max_accept_queue_size;
}

/* Prepare a recently-created socket for listening. */
static int prepare_socket(int fd, const struct sockaddr *addr, int addr_len) {
  struct sockaddr_storage sockname_temp;
  socklen_t sockname_len;

  if (fd < 0) {
    goto error;
  }

  if (!grpc_set_socket_nonblocking(fd, 1) || !grpc_set_socket_cloexec(fd, 1) ||
      (addr->sa_family != AF_UNIX && (!grpc_set_socket_low_latency(fd, 1) ||
                                      !grpc_set_socket_reuse_addr(fd, 1))) ||
      !grpc_set_socket_no_sigpipe_if_possible(fd)) {
    gpr_log(GPR_ERROR, "Unable to configure socket %d: %s", fd,
            strerror(errno));
    goto error;
  }

  if (bind(fd, addr, addr_len) < 0) {
    char *addr_str;
    grpc_sockaddr_to_string(&addr_str, addr, 0);
    gpr_log(GPR_ERROR, "bind addr=%s: %s", addr_str, strerror(errno));
    gpr_free(addr_str);
    goto error;
  }

  if (listen(fd, get_max_accept_queue_size()) < 0) {
    gpr_log(GPR_ERROR, "listen: %s", strerror(errno));
    goto error;
  }

  sockname_len = sizeof(sockname_temp);
  if (getsockname(fd, (struct sockaddr *)&sockname_temp, &sockname_len) < 0) {
    goto error;
  }

  return grpc_sockaddr_get_port((struct sockaddr *)&sockname_temp);

error:
  if (fd >= 0) {
    close(fd);
  }
  return -1;
}

/* event manager callback when reads are ready */
static void on_read(void *arg, int success) {
  server_port *sp = arg;
  grpc_fd *fdobj;
  size_t i;

  if (!success) {
    goto error;
  }

  /* loop until accept4 returns EAGAIN, and then re-arm notification */
  for (;;) {
    struct sockaddr_storage addr;
    socklen_t addrlen = sizeof(addr);
    char *addr_str;
    char *name;
    /* Note: If we ever decide to return this address to the user, remember to
             strip off the ::ffff:0.0.0.0/96 prefix first. */
    int fd = grpc_accept4(sp->fd, (struct sockaddr *)&addr, &addrlen, 1, 1);
    if (fd < 0) {
      switch (errno) {
        case EINTR:
          continue;
        case EAGAIN:
          grpc_fd_notify_on_read(sp->emfd, &sp->read_closure);
          return;
        default:
          gpr_log(GPR_ERROR, "Failed accept4: %s", strerror(errno));
          goto error;
      }
    }

    grpc_set_socket_no_sigpipe_if_possible(fd);

    grpc_sockaddr_to_string(&addr_str, (struct sockaddr *)&addr, 1);
    gpr_asprintf(&name, "tcp-server-connection:%s", addr_str);

    fdobj = grpc_fd_create(fd, name);
    /* TODO(ctiller): revise this when we have server-side sharding
       of channels -- we certainly should not be automatically adding every
       incoming channel to every pollset owned by the server */
    for (i = 0; i < sp->server->pollset_count; i++) {
      grpc_pollset_add_fd(sp->server->pollsets[i], fdobj);
    }
<<<<<<< HEAD
    sp->server->cb(
        sp->server->cb_arg,
        grpc_tcp_create(fdobj, GRPC_TCP_DEFAULT_READ_SLICE_SIZE));
=======
    sp->server->cb(sp->server->cb_arg,
                   grpc_tcp_create(fdobj, GRPC_TCP_DEFAULT_READ_SLICE_SIZE));
>>>>>>> 2c42ef3e

    gpr_free(name);
    gpr_free(addr_str);
  }

  abort();

error:
  gpr_mu_lock(&sp->server->mu);
  if (0 == --sp->server->active_ports) {
    gpr_mu_unlock(&sp->server->mu);
    deactivated_all_ports(sp->server);
  } else {
    gpr_mu_unlock(&sp->server->mu);
  }
}

static int add_socket_to_server(grpc_tcp_server *s, int fd,
                                const struct sockaddr *addr, int addr_len) {
  server_port *sp;
  int port;
  char *addr_str;
  char *name;

  port = prepare_socket(fd, addr, addr_len);
  if (port >= 0) {
    grpc_sockaddr_to_string(&addr_str, (struct sockaddr *)&addr, 1);
    gpr_asprintf(&name, "tcp-server-listener:%s", addr_str);
    gpr_mu_lock(&s->mu);
    GPR_ASSERT(!s->cb && "must add ports before starting server");
    /* append it to the list under a lock */
    if (s->nports == s->port_capacity) {
      s->port_capacity *= 2;
      s->ports = gpr_realloc(s->ports, sizeof(server_port) * s->port_capacity);
    }
    sp = &s->ports[s->nports++];
    sp->server = s;
    sp->fd = fd;
    sp->emfd = grpc_fd_create(fd, name);
    memcpy(sp->addr.untyped, addr, addr_len);
    sp->addr_len = addr_len;
    GPR_ASSERT(sp->emfd);
    gpr_mu_unlock(&s->mu);
    gpr_free(addr_str);
    gpr_free(name);
  }

  return port;
}

int grpc_tcp_server_add_port(grpc_tcp_server *s, const void *addr,
                             int addr_len) {
  int allocated_port1 = -1;
  int allocated_port2 = -1;
  unsigned i;
  int fd;
  grpc_dualstack_mode dsmode;
  struct sockaddr_in6 addr6_v4mapped;
  struct sockaddr_in wild4;
  struct sockaddr_in6 wild6;
  struct sockaddr_in addr4_copy;
  struct sockaddr *allocated_addr = NULL;
  struct sockaddr_storage sockname_temp;
  socklen_t sockname_len;
  int port;

  if (((struct sockaddr *)addr)->sa_family == AF_UNIX) {
    unlink_if_unix_domain_socket(addr);
  }

  /* Check if this is a wildcard port, and if so, try to keep the port the same
     as some previously created listener. */
  if (grpc_sockaddr_get_port(addr) == 0) {
    for (i = 0; i < s->nports; i++) {
      sockname_len = sizeof(sockname_temp);
      if (0 == getsockname(s->ports[i].fd, (struct sockaddr *)&sockname_temp,
                           &sockname_len)) {
        port = grpc_sockaddr_get_port((struct sockaddr *)&sockname_temp);
        if (port > 0) {
          allocated_addr = malloc(addr_len);
          memcpy(allocated_addr, addr, addr_len);
          grpc_sockaddr_set_port(allocated_addr, port);
          addr = allocated_addr;
          break;
        }
      }
    }
  }

  if (grpc_sockaddr_to_v4mapped(addr, &addr6_v4mapped)) {
    addr = (const struct sockaddr *)&addr6_v4mapped;
    addr_len = sizeof(addr6_v4mapped);
  }

  /* Treat :: or 0.0.0.0 as a family-agnostic wildcard. */
  if (grpc_sockaddr_is_wildcard(addr, &port)) {
    grpc_sockaddr_make_wildcards(port, &wild4, &wild6);

    /* Try listening on IPv6 first. */
    addr = (struct sockaddr *)&wild6;
    addr_len = sizeof(wild6);
    fd = grpc_create_dualstack_socket(addr, SOCK_STREAM, 0, &dsmode);
    allocated_port1 = add_socket_to_server(s, fd, addr, addr_len);
    if (fd >= 0 && dsmode == GRPC_DSMODE_DUALSTACK) {
      goto done;
    }

    /* If we didn't get a dualstack socket, also listen on 0.0.0.0. */
    if (port == 0 && allocated_port1 > 0) {
      grpc_sockaddr_set_port((struct sockaddr *)&wild4, allocated_port1);
    }
    addr = (struct sockaddr *)&wild4;
    addr_len = sizeof(wild4);
  }

  fd = grpc_create_dualstack_socket(addr, SOCK_STREAM, 0, &dsmode);
  if (fd < 0) {
    gpr_log(GPR_ERROR, "Unable to create socket: %s", strerror(errno));
  }
  if (dsmode == GRPC_DSMODE_IPV4 &&
      grpc_sockaddr_is_v4mapped(addr, &addr4_copy)) {
    addr = (struct sockaddr *)&addr4_copy;
    addr_len = sizeof(addr4_copy);
  }
  allocated_port2 = add_socket_to_server(s, fd, addr, addr_len);

done:
  gpr_free(allocated_addr);
  return allocated_port1 >= 0 ? allocated_port1 : allocated_port2;
}

int grpc_tcp_server_get_fd(grpc_tcp_server *s, unsigned index) {
  return (index < s->nports) ? s->ports[index].fd : -1;
}

void grpc_tcp_server_start(grpc_tcp_server *s, grpc_pollset **pollsets,
                           size_t pollset_count, grpc_tcp_server_cb cb,
                           void *cb_arg) {
  size_t i, j;
  GPR_ASSERT(cb);
  gpr_mu_lock(&s->mu);
  GPR_ASSERT(!s->cb);
  GPR_ASSERT(s->active_ports == 0);
  s->cb = cb;
  s->cb_arg = cb_arg;
  s->pollsets = pollsets;
  s->pollset_count = pollset_count;
  for (i = 0; i < s->nports; i++) {
    for (j = 0; j < pollset_count; j++) {
      grpc_pollset_add_fd(pollsets[j], s->ports[i].emfd);
    }
    s->ports[i].read_closure.cb = on_read;
    s->ports[i].read_closure.cb_arg = &s->ports[i];
    grpc_fd_notify_on_read(s->ports[i].emfd, &s->ports[i].read_closure);
    s->active_ports++;
  }
  gpr_mu_unlock(&s->mu);
}

#endif<|MERGE_RESOLUTION|>--- conflicted
+++ resolved
@@ -336,14 +336,8 @@
     for (i = 0; i < sp->server->pollset_count; i++) {
       grpc_pollset_add_fd(sp->server->pollsets[i], fdobj);
     }
-<<<<<<< HEAD
-    sp->server->cb(
-        sp->server->cb_arg,
-        grpc_tcp_create(fdobj, GRPC_TCP_DEFAULT_READ_SLICE_SIZE));
-=======
     sp->server->cb(sp->server->cb_arg,
                    grpc_tcp_create(fdobj, GRPC_TCP_DEFAULT_READ_SLICE_SIZE));
->>>>>>> 2c42ef3e
 
     gpr_free(name);
     gpr_free(addr_str);

/*
 *
 * Copyright 2015, Google Inc.
 * All rights reserved.
 *
 * Redistribution and use in source and binary forms, with or without
 * modification, are permitted provided that the following conditions are
 * met:
 *
 *     * Redistributions of source code must retain the above copyright
 * notice, this list of conditions and the following disclaimer.
 *     * Redistributions in binary form must reproduce the above
 * copyright notice, this list of conditions and the following disclaimer
 * in the documentation and/or other materials provided with the
 * distribution.
 *     * Neither the name of Google Inc. nor the names of its
 * contributors may be used to endorse or promote products derived from
 * this software without specific prior written permission.
 *
 * THIS SOFTWARE IS PROVIDED BY THE COPYRIGHT HOLDERS AND CONTRIBUTORS
 * "AS IS" AND ANY EXPRESS OR IMPLIED WARRANTIES, INCLUDING, BUT NOT
 * LIMITED TO, THE IMPLIED WARRANTIES OF MERCHANTABILITY AND FITNESS FOR
 * A PARTICULAR PURPOSE ARE DISCLAIMED. IN NO EVENT SHALL THE COPYRIGHT
 * OWNER OR CONTRIBUTORS BE LIABLE FOR ANY DIRECT, INDIRECT, INCIDENTAL,
 * SPECIAL, EXEMPLARY, OR CONSEQUENTIAL DAMAGES (INCLUDING, BUT NOT
 * LIMITED TO, PROCUREMENT OF SUBSTITUTE GOODS OR SERVICES; LOSS OF USE,
 * DATA, OR PROFITS; OR BUSINESS INTERRUPTION) HOWEVER CAUSED AND ON ANY
 * THEORY OF LIABILITY, WHETHER IN CONTRACT, STRICT LIABILITY, OR TORT
 * (INCLUDING NEGLIGENCE OR OTHERWISE) ARISING IN ANY WAY OUT OF THE USE
 * OF THIS SOFTWARE, EVEN IF ADVISED OF THE POSSIBILITY OF SUCH DAMAGE.
 *
 */

#ifndef GRPC_INTERNAL_CORE_TRANSPORT_TRANSPORT_H
#define GRPC_INTERNAL_CORE_TRANSPORT_TRANSPORT_H

#include <stddef.h>

#include "src/core/iomgr/pollset.h"
#include "src/core/iomgr/pollset_set.h"
#include "src/core/transport/stream_op.h"
#include "src/core/channel/context.h"

/* forward declarations */
typedef struct grpc_transport grpc_transport;
typedef struct grpc_transport_callbacks grpc_transport_callbacks;

/* grpc_stream doesn't actually exist. It's used as a typesafe
   opaque pointer for whatever data the transport wants to track
   for a stream. */
typedef struct grpc_stream grpc_stream;

/* Represents the send/recv closed state of a stream. */
typedef enum grpc_stream_state {
  /* the stream is open for sends and receives */
  GRPC_STREAM_OPEN,
  /* the stream is closed for sends, but may still receive data */
  GRPC_STREAM_SEND_CLOSED,
  /* the stream is closed for receives, but may still send data */
  GRPC_STREAM_RECV_CLOSED,
  /* the stream is closed for both sends and receives */
  GRPC_STREAM_CLOSED
} grpc_stream_state;

/* Transport op: a set of operations to perform on a transport */
<<<<<<< HEAD
typedef struct grpc_transport_stream_op {
  void (*on_consumed)(void *user_data, int success);
  void *on_consumed_user_data;
=======
typedef struct grpc_transport_op {
  grpc_iomgr_closure *on_consumed;
>>>>>>> 48f0a13f

  grpc_stream_op_buffer *send_ops;
  int is_last_send;
  grpc_iomgr_closure *on_done_send;

  grpc_stream_op_buffer *recv_ops;
  grpc_stream_state *recv_state;
  grpc_iomgr_closure *on_done_recv;

  grpc_pollset *bind_pollset;

  grpc_status_code cancel_with_status;
  grpc_mdstr *cancel_message;

  /* Indexes correspond to grpc_context_index enum values */
  grpc_call_context_element *context;
} grpc_transport_stream_op;

/* Callbacks made from the transport to the upper layers of grpc. */
struct grpc_transport_callbacks {
  /* Initialize a new stream on behalf of the transport.
     Must result in a call to
     grpc_transport_init_stream(transport, ..., request) in the same call
     stack.
     Must not result in any other calls to the transport.

     Arguments:
       user_data     - the transport user data set at transport creation time
       transport     - the grpc_transport instance making this call
       request       - request parameters for this stream (owned by the caller)
       server_data   - opaque transport dependent argument that should be passed
                       to grpc_transport_init_stream
     */
  void (*accept_stream)(void *user_data, grpc_transport *transport,
                        const void *server_data);

  void (*goaway)(void *user_data, grpc_transport *transport,
                 grpc_status_code status, gpr_slice debug);

  /* The transport has been closed */
  void (*closed)(void *user_data, grpc_transport *transport);
};

/* Returns the amount of memory required to store a grpc_stream for this
   transport */
size_t grpc_transport_stream_size(grpc_transport *transport);

/* Initialize transport data for a stream.

   Returns 0 on success, any other (transport-defined) value for failure.

   Arguments:
     transport   - the transport on which to create this stream
     stream      - a pointer to uninitialized memory to initialize
     server_data - either NULL for a client initiated stream, or a pointer
                   supplied from the accept_stream callback function */
int grpc_transport_init_stream(grpc_transport *transport, grpc_stream *stream,
                               const void *server_data,
                               grpc_transport_stream_op *initial_op);

/* Destroy transport data for a stream.

   Requires: a recv_batch with final_state == GRPC_STREAM_CLOSED has been
   received by the up-layer. Must not be called in the same call stack as
   recv_frame.

   Arguments:
     transport - the transport on which to create this stream
     stream    - the grpc_stream to destroy (memory is still owned by the
                 caller, but any child memory must be cleaned up) */
void grpc_transport_destroy_stream(grpc_transport *transport,
                                   grpc_stream *stream);

void grpc_transport_stream_op_finish_with_failure(grpc_transport_stream_op *op);

void grpc_transport_stream_op_add_cancellation(grpc_transport_stream_op *op,
                                               grpc_status_code status,
                                               grpc_mdstr *message);

/* TODO(ctiller): remove this */
void grpc_transport_add_to_pollset(grpc_transport *transport,
                                   grpc_pollset *pollset);

char *grpc_transport_stream_op_string(grpc_transport_stream_op *op);

/* Send a batch of operations on a transport

   Takes ownership of any objects contained in ops.

   Arguments:
     transport - the transport on which to initiate the stream
     stream    - the stream on which to send the operations. This must be
                 non-NULL and previously initialized by the same transport.
     op        - a grpc_transport_stream_op specifying the op to perform */
void grpc_transport_perform_op(grpc_transport *transport, grpc_stream *stream,
                               grpc_transport_stream_op *op);

/* Send a ping on a transport

   Calls cb with user data when a response is received. */
void grpc_transport_ping(grpc_transport *transport, grpc_iomgr_closure *cb);

/* Advise peer of pending connection termination. */
void grpc_transport_goaway(grpc_transport *transport, grpc_status_code status,
                           gpr_slice debug_data);

/* Close a transport. Aborts all open streams. */
void grpc_transport_close(grpc_transport *transport);

/* Destroy the transport */
void grpc_transport_destroy(grpc_transport *transport);

/* Return type for grpc_transport_setup_callback */
typedef struct grpc_transport_setup_result {
  void *user_data;
  const grpc_transport_callbacks *callbacks;
} grpc_transport_setup_result;

/* Given a transport, return callbacks for that transport. Used to finalize
   setup as a transport is being created */
typedef grpc_transport_setup_result (*grpc_transport_setup_callback)(
    void *setup_arg, grpc_transport *transport, grpc_mdctx *mdctx);

typedef struct grpc_transport_setup grpc_transport_setup;
typedef struct grpc_transport_setup_vtable grpc_transport_setup_vtable;

struct grpc_transport_setup_vtable {
  void (*initiate)(grpc_transport_setup *setup);
  void (*add_interested_party)(grpc_transport_setup *setup,
                               grpc_pollset *pollset);
  void (*del_interested_party)(grpc_transport_setup *setup,
                               grpc_pollset *pollset);
  void (*cancel)(grpc_transport_setup *setup);
};

/* Transport setup is an asynchronous utility interface for client channels to
   establish connections. It's transport agnostic. */
struct grpc_transport_setup {
  const grpc_transport_setup_vtable *vtable;
};

/* Initiate transport setup: e.g. for TCP+DNS trigger a resolve of the name
   given at transport construction time, create the tcp connection, perform
   handshakes, and call some grpc_transport_setup_result function provided at
   setup construction time.
   This *may* be implemented as a no-op if the setup process monitors something
   continuously. */
void grpc_transport_setup_initiate(grpc_transport_setup *setup);

void grpc_transport_setup_add_interested_party(grpc_transport_setup *setup,
                                               grpc_pollset *pollset);
void grpc_transport_setup_del_interested_party(grpc_transport_setup *setup,
                                               grpc_pollset *pollset);

/* Cancel transport setup. After this returns, no new transports should be
   created, and all pending transport setup callbacks should be completed.
   After this call completes, setup should be considered invalid (this can be
   used as a destruction call by setup). */
void grpc_transport_setup_cancel(grpc_transport_setup *setup);

#endif /* GRPC_INTERNAL_CORE_TRANSPORT_TRANSPORT_H */<|MERGE_RESOLUTION|>--- conflicted
+++ resolved
@@ -63,14 +63,8 @@
 } grpc_stream_state;
 
 /* Transport op: a set of operations to perform on a transport */
-<<<<<<< HEAD
 typedef struct grpc_transport_stream_op {
-  void (*on_consumed)(void *user_data, int success);
-  void *on_consumed_user_data;
-=======
-typedef struct grpc_transport_op {
   grpc_iomgr_closure *on_consumed;
->>>>>>> 48f0a13f
 
   grpc_stream_op_buffer *send_ops;
   int is_last_send;

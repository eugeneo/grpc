/*
 *
 * Copyright 2015, Google Inc.
 * All rights reserved.
 *
 * Redistribution and use in source and binary forms, with or without
 * modification, are permitted provided that the following conditions are
 * met:
 *
 *     * Redistributions of source code must retain the above copyright
 * notice, this list of conditions and the following disclaimer.
 *     * Redistributions in binary form must reproduce the above
 * copyright notice, this list of conditions and the following disclaimer
 * in the documentation and/or other materials provided with the
 * distribution.
 *     * Neither the name of Google Inc. nor the names of its
 * contributors may be used to endorse or promote products derived from
 * this software without specific prior written permission.
 *
 * THIS SOFTWARE IS PROVIDED BY THE COPYRIGHT HOLDERS AND CONTRIBUTORS
 * "AS IS" AND ANY EXPRESS OR IMPLIED WARRANTIES, INCLUDING, BUT NOT
 * LIMITED TO, THE IMPLIED WARRANTIES OF MERCHANTABILITY AND FITNESS FOR
 * A PARTICULAR PURPOSE ARE DISCLAIMED. IN NO EVENT SHALL THE COPYRIGHT
 * OWNER OR CONTRIBUTORS BE LIABLE FOR ANY DIRECT, INDIRECT, INCIDENTAL,
 * SPECIAL, EXEMPLARY, OR CONSEQUENTIAL DAMAGES (INCLUDING, BUT NOT
 * LIMITED TO, PROCUREMENT OF SUBSTITUTE GOODS OR SERVICES; LOSS OF USE,
 * DATA, OR PROFITS; OR BUSINESS INTERRUPTION) HOWEVER CAUSED AND ON ANY
 * THEORY OF LIABILITY, WHETHER IN CONTRACT, STRICT LIABILITY, OR TORT
 * (INCLUDING NEGLIGENCE OR OTHERWISE) ARISING IN ANY WAY OUT OF THE USE
 * OF THIS SOFTWARE, EVEN IF ADVISED OF THE POSSIBILITY OF SUCH DAMAGE.
 *
 */

#include "src/core/transport/chttp2_transport.h"

#include <math.h>
#include <stdio.h>
#include <string.h>

#include "src/core/profiling/timers.h"
#include "src/core/support/string.h"
#include "src/core/transport/chttp2/frame_data.h"
#include "src/core/transport/chttp2/frame_goaway.h"
#include "src/core/transport/chttp2/frame_ping.h"
#include "src/core/transport/chttp2/frame_rst_stream.h"
#include "src/core/transport/chttp2/frame_settings.h"
#include "src/core/transport/chttp2/frame_window_update.h"
#include "src/core/transport/chttp2/hpack_parser.h"
#include "src/core/transport/chttp2/http2_errors.h"
#include "src/core/transport/chttp2/status_conversion.h"
#include "src/core/transport/chttp2/stream_encoder.h"
#include "src/core/transport/chttp2/stream_map.h"
#include "src/core/transport/chttp2/timeout_encoding.h"
#include "src/core/transport/transport_impl.h"
#include <grpc/support/alloc.h>
#include <grpc/support/log.h>
#include <grpc/support/slice_buffer.h>
#include <grpc/support/useful.h>

#define DEFAULT_WINDOW 65535
#define DEFAULT_CONNECTION_WINDOW_TARGET (1024 * 1024)
#define MAX_WINDOW 0x7fffffffu

#define CLIENT_CONNECT_STRING "PRI * HTTP/2.0\r\n\r\nSM\r\n\r\n"
#define CLIENT_CONNECT_STRLEN 24

int grpc_http_trace = 0;
int grpc_flowctl_trace = 0;

typedef struct transport transport;
typedef struct stream stream;

#define IF_TRACING(stmt)  \
  if (!(grpc_http_trace)) \
    ;                     \
  else                    \
  stmt

#define FLOWCTL_TRACE(t, obj, dir, id, delta) \
  if (!grpc_flowctl_trace)                    \
    ;                                         \
  else                                        \
  flowctl_trace(t, #dir, obj->dir##_window, id, delta)

/* streams are kept in various linked lists depending on what things need to
   happen to them... this enum labels each list */
typedef enum {
  /* streams that have pending writes */
  WRITABLE = 0,
  /* streams that have been selected to be written */
  WRITING,
  /* streams that have just been written, and included a close */
  WRITTEN_CLOSED,
  /* streams that have been cancelled and have some pending state updates
     to perform */
  CANCELLED,
  /* streams that want to send window updates */
  WINDOW_UPDATE,
  /* streams that are waiting to start because there are too many concurrent
     streams on the connection */
  WAITING_FOR_CONCURRENCY,
  /* streams that have finished reading: we wait until unlock to coalesce
     all changes into one callback */
  FINISHED_READ_OP,
  STREAM_LIST_COUNT /* must be last */
} stream_list_id;

/* deframer state for the overall http2 stream of bytes */
typedef enum {
  /* prefix: one entry per http2 connection prefix byte */
  DTS_CLIENT_PREFIX_0 = 0,
  DTS_CLIENT_PREFIX_1,
  DTS_CLIENT_PREFIX_2,
  DTS_CLIENT_PREFIX_3,
  DTS_CLIENT_PREFIX_4,
  DTS_CLIENT_PREFIX_5,
  DTS_CLIENT_PREFIX_6,
  DTS_CLIENT_PREFIX_7,
  DTS_CLIENT_PREFIX_8,
  DTS_CLIENT_PREFIX_9,
  DTS_CLIENT_PREFIX_10,
  DTS_CLIENT_PREFIX_11,
  DTS_CLIENT_PREFIX_12,
  DTS_CLIENT_PREFIX_13,
  DTS_CLIENT_PREFIX_14,
  DTS_CLIENT_PREFIX_15,
  DTS_CLIENT_PREFIX_16,
  DTS_CLIENT_PREFIX_17,
  DTS_CLIENT_PREFIX_18,
  DTS_CLIENT_PREFIX_19,
  DTS_CLIENT_PREFIX_20,
  DTS_CLIENT_PREFIX_21,
  DTS_CLIENT_PREFIX_22,
  DTS_CLIENT_PREFIX_23,
  /* frame header byte 0... */
  /* must follow from the prefix states */
  DTS_FH_0,
  DTS_FH_1,
  DTS_FH_2,
  DTS_FH_3,
  DTS_FH_4,
  DTS_FH_5,
  DTS_FH_6,
  DTS_FH_7,
  /* ... frame header byte 8 */
  DTS_FH_8,
  /* inside a http2 frame */
  DTS_FRAME
} deframe_transport_state;

typedef enum {
  WRITE_STATE_OPEN,
  WRITE_STATE_QUEUED_CLOSE,
  WRITE_STATE_SENT_CLOSE
} WRITE_STATE;

typedef struct {
  stream *head;
  stream *tail;
} stream_list;

typedef struct {
  stream *next;
  stream *prev;
} stream_link;

typedef enum {
  ERROR_STATE_NONE,
  ERROR_STATE_SEEN,
  ERROR_STATE_NOTIFIED
} error_state;

/* We keep several sets of connection wide parameters */
typedef enum {
  /* The settings our peer has asked for (and we have acked) */
  PEER_SETTINGS = 0,
  /* The settings we'd like to have */
  LOCAL_SETTINGS,
  /* The settings we've published to our peer */
  SENT_SETTINGS,
  /* The settings the peer has acked */
  ACKED_SETTINGS,
  NUM_SETTING_SETS
} setting_set;

/* Outstanding ping request data */
typedef struct {
  gpr_uint8 id[8];
  void (*cb)(void *user_data);
  void *user_data;
} outstanding_ping;

typedef struct {
  grpc_status_code status;
  gpr_slice debug;
} pending_goaway;

typedef struct {
  void (*cb)(void *user_data, int success);
  void *user_data;
  int success;
} op_closure;

typedef struct {
  op_closure *callbacks;
  size_t count;
  size_t capacity;
} op_closure_array;

struct transport {
  grpc_transport base; /* must be first */
  const grpc_transport_callbacks *cb;
  void *cb_user_data;
  grpc_endpoint *ep;
  grpc_mdctx *metadata_context;
  gpr_refcount refs;
  gpr_uint8 is_client;

  gpr_mu mu;
  gpr_cv cv;

  /* basic state management - what are we doing at the moment? */
  gpr_uint8 reading;
  gpr_uint8 writing;
  gpr_uint8 calling_back;
  gpr_uint8 destroying;
  gpr_uint8 closed;
  error_state error_state;

  /* queued callbacks */
  op_closure_array pending_callbacks;
  op_closure_array executing_callbacks;

  /* stream indexing */
  gpr_uint32 next_stream_id;
  gpr_uint32 last_incoming_stream_id;

  /* settings */
  gpr_uint32 settings[NUM_SETTING_SETS][GRPC_CHTTP2_NUM_SETTINGS];
  gpr_uint32 force_send_settings;   /* bitmask of setting indexes to send out */
  gpr_uint8 sent_local_settings;    /* have local settings been sent? */
  gpr_uint8 dirtied_local_settings; /* are the local settings dirty? */

  /* window management */
  gpr_uint32 outgoing_window;
  gpr_uint32 incoming_window;
  gpr_uint32 connection_window_target;

  /* deframing */
  deframe_transport_state deframe_state;
  gpr_uint8 incoming_frame_type;
  gpr_uint8 incoming_frame_flags;
  gpr_uint8 header_eof;
  gpr_uint32 expect_continuation_stream_id;
  gpr_uint32 incoming_frame_size;
  gpr_uint32 incoming_stream_id;

  /* hpack encoding */
  grpc_chttp2_hpack_compressor hpack_compressor;

  /* various parsers */
  grpc_chttp2_hpack_parser hpack_parser;
  /* simple one shot parsers */
  union {
    grpc_chttp2_window_update_parser window_update;
    grpc_chttp2_settings_parser settings;
    grpc_chttp2_ping_parser ping;
  } simple_parsers;

  /* goaway */
  grpc_chttp2_goaway_parser goaway_parser;
  pending_goaway *pending_goaways;
  size_t num_pending_goaways;
  size_t cap_pending_goaways;

  /* state for a stream that's not yet been created */
  grpc_stream_op_buffer new_stream_sopb;

  /* stream ops that need to be destroyed, but outside of the lock */
  grpc_stream_op_buffer nuke_later_sopb;

  /* active parser */
  void *parser_data;
  stream *incoming_stream;
  grpc_chttp2_parse_error (*parser)(void *parser_user_data,
                                    grpc_chttp2_parse_state *state,
                                    gpr_slice slice, int is_last);

  gpr_slice_buffer outbuf;
  gpr_slice_buffer qbuf;

  stream_list lists[STREAM_LIST_COUNT];
  grpc_chttp2_stream_map stream_map;

  /* metadata object cache */
  grpc_mdstr *str_grpc_timeout;

  /* pings */
  outstanding_ping *pings;
  size_t ping_count;
  size_t ping_capacity;
  gpr_int64 ping_counter;
};

struct stream {
  gpr_uint32 id;

  gpr_uint32 incoming_window;
  gpr_int64 outgoing_window;
  /* when the application requests writes be closed, the write_closed is
     'queued'; when the close is flow controlled into the send path, we are
     'sending' it; when the write has been performed it is 'sent' */
  WRITE_STATE write_state;
  gpr_uint8 send_closed;
  gpr_uint8 read_closed;
  gpr_uint8 cancelled;

  op_closure send_done_closure;
  op_closure recv_done_closure;

  stream_link links[STREAM_LIST_COUNT];
  gpr_uint8 included[STREAM_LIST_COUNT];

  /* incoming metadata */
  grpc_linked_mdelem *incoming_metadata;
  size_t incoming_metadata_count;
  size_t incoming_metadata_capacity;
  grpc_linked_mdelem *old_incoming_metadata;
  gpr_timespec incoming_deadline;

  /* sops from application */
  grpc_stream_op_buffer *outgoing_sopb;
  grpc_stream_op_buffer *incoming_sopb;
  grpc_stream_state *publish_state;
  grpc_stream_state published_state;
  /* sops that have passed flow control to be written */
  grpc_stream_op_buffer writing_sopb;

  grpc_chttp2_data_parser parser;

  grpc_stream_state callback_state;
  grpc_stream_op_buffer callback_sopb;
};

static const grpc_transport_vtable vtable;

static void push_setting(transport *t, grpc_chttp2_setting_id id,
                         gpr_uint32 value);

static int prepare_callbacks(transport *t);
static void run_callbacks(transport *t, const grpc_transport_callbacks *cb);
static void call_cb_closed(transport *t, const grpc_transport_callbacks *cb);

static int prepare_write(transport *t);
static void perform_write(transport *t, grpc_endpoint *ep);

static void lock(transport *t);
static void unlock(transport *t);

static void drop_connection(transport *t);
static void end_all_the_calls(transport *t);

static stream *stream_list_remove_head(transport *t, stream_list_id id);
static void stream_list_remove(transport *t, stream *s, stream_list_id id);
static void stream_list_add_tail(transport *t, stream *s, stream_list_id id);
static void stream_list_join(transport *t, stream *s, stream_list_id id);

static void cancel_stream_id(transport *t, gpr_uint32 id,
                             grpc_status_code local_status,
                             grpc_chttp2_error_code error_code, int send_rst);
static void cancel_stream(transport *t, stream *s,
                          grpc_status_code local_status,
                          grpc_chttp2_error_code error_code,
                          grpc_mdstr *optional_message, int send_rst);
static void finalize_cancellations(transport *t);
static stream *lookup_stream(transport *t, gpr_uint32 id);
static void remove_from_stream_map(transport *t, stream *s);
static void maybe_start_some_streams(transport *t);

static void become_skip_parser(transport *t);

static void recv_data(void *tp, gpr_slice *slices, size_t nslices,
                      grpc_endpoint_cb_status error);

static void schedule_cb(transport *t, op_closure closure, int success);
static void maybe_finish_read(transport *t, stream *s);
static void maybe_join_window_updates(transport *t, stream *s);
static void finish_reads(transport *t);
static void add_to_pollset_locked(transport *t, grpc_pollset *pollset);
static void perform_op_locked(transport *t, stream *s, grpc_transport_op *op);
static void add_metadata_batch(transport *t, stream *s);

static void flowctl_trace(transport *t, const char *flow, gpr_int32 window,
                          gpr_uint32 id, gpr_int32 delta) {
  gpr_log(GPR_DEBUG, "HTTP:FLOW:%p:%d:%s: %d + %d = %d", t, id, flow, window,
          delta, window + delta);
}

/*
 * CONSTRUCTION/DESTRUCTION/REFCOUNTING
 */

static void destruct_transport(transport *t) {
  size_t i;

  gpr_mu_lock(&t->mu);

  GPR_ASSERT(t->ep == NULL);

  gpr_slice_buffer_destroy(&t->outbuf);
  gpr_slice_buffer_destroy(&t->qbuf);
  grpc_chttp2_hpack_parser_destroy(&t->hpack_parser);
  grpc_chttp2_hpack_compressor_destroy(&t->hpack_compressor);
  grpc_chttp2_goaway_parser_destroy(&t->goaway_parser);

  grpc_mdstr_unref(t->str_grpc_timeout);

  for (i = 0; i < STREAM_LIST_COUNT; i++) {
    GPR_ASSERT(t->lists[i].head == NULL);
    GPR_ASSERT(t->lists[i].tail == NULL);
  }

  GPR_ASSERT(grpc_chttp2_stream_map_size(&t->stream_map) == 0);

  grpc_chttp2_stream_map_destroy(&t->stream_map);

  gpr_mu_unlock(&t->mu);
  gpr_mu_destroy(&t->mu);
  gpr_cv_destroy(&t->cv);

  /* callback remaining pings: they're not allowed to call into the transpot,
     and maybe they hold resources that need to be freed */
  for (i = 0; i < t->ping_count; i++) {
    t->pings[i].cb(t->pings[i].user_data);
  }
  gpr_free(t->pings);

  gpr_free(t->pending_callbacks.callbacks);
  gpr_free(t->executing_callbacks.callbacks);

  for (i = 0; i < t->num_pending_goaways; i++) {
    gpr_slice_unref(t->pending_goaways[i].debug);
  }
  gpr_free(t->pending_goaways);

  grpc_sopb_destroy(&t->nuke_later_sopb);

  grpc_mdctx_unref(t->metadata_context);

  gpr_free(t);
}

static void unref_transport(transport *t) {
  if (!gpr_unref(&t->refs)) return;
  destruct_transport(t);
}

static void ref_transport(transport *t) { gpr_ref(&t->refs); }

static void init_transport(transport *t, grpc_transport_setup_callback setup,
                           void *arg, const grpc_channel_args *channel_args,
                           grpc_endpoint *ep, gpr_slice *slices, size_t nslices,
                           grpc_mdctx *mdctx, int is_client) {
  size_t i;
  int j;
  grpc_transport_setup_result sr;

  GPR_ASSERT(strlen(CLIENT_CONNECT_STRING) == CLIENT_CONNECT_STRLEN);

  memset(t, 0, sizeof(*t));

  t->base.vtable = &vtable;
  t->ep = ep;
  /* one ref is for destroy, the other for when ep becomes NULL */
  gpr_ref_init(&t->refs, 2);
  gpr_mu_init(&t->mu);
  gpr_cv_init(&t->cv);
  grpc_mdctx_ref(mdctx);
  t->metadata_context = mdctx;
  t->str_grpc_timeout =
      grpc_mdstr_from_string(t->metadata_context, "grpc-timeout");
  t->reading = 1;
  t->error_state = ERROR_STATE_NONE;
  t->next_stream_id = is_client ? 1 : 2;
  t->is_client = is_client;
  t->outgoing_window = DEFAULT_WINDOW;
  t->incoming_window = DEFAULT_WINDOW;
  t->connection_window_target = DEFAULT_CONNECTION_WINDOW_TARGET;
  t->deframe_state = is_client ? DTS_FH_0 : DTS_CLIENT_PREFIX_0;
  t->ping_counter = gpr_now().tv_nsec;
  grpc_chttp2_hpack_compressor_init(&t->hpack_compressor, mdctx);
  grpc_chttp2_goaway_parser_init(&t->goaway_parser);
  gpr_slice_buffer_init(&t->outbuf);
  gpr_slice_buffer_init(&t->qbuf);
  grpc_sopb_init(&t->nuke_later_sopb);
  grpc_chttp2_hpack_parser_init(&t->hpack_parser, t->metadata_context);
  if (is_client) {
    gpr_slice_buffer_add(&t->qbuf,
                         gpr_slice_from_copied_string(CLIENT_CONNECT_STRING));
  }
  /* 8 is a random stab in the dark as to a good initial size: it's small enough
     that it shouldn't waste memory for infrequently used connections, yet
     large enough that the exponential growth should happen nicely when it's
     needed.
     TODO(ctiller): tune this */
  grpc_chttp2_stream_map_init(&t->stream_map, 8);

  /* copy in initial settings to all setting sets */
  for (i = 0; i < NUM_SETTING_SETS; i++) {
    for (j = 0; j < GRPC_CHTTP2_NUM_SETTINGS; j++) {
      t->settings[i][j] = grpc_chttp2_settings_parameters[j].default_value;
    }
  }
  t->dirtied_local_settings = 1;
  /* Hack: it's common for implementations to assume 65536 bytes initial send
     window -- this should by rights be 0 */
  t->force_send_settings = 1 << GRPC_CHTTP2_SETTINGS_INITIAL_WINDOW_SIZE;
  t->sent_local_settings = 0;

  /* configure http2 the way we like it */
  if (t->is_client) {
    push_setting(t, GRPC_CHTTP2_SETTINGS_ENABLE_PUSH, 0);
    push_setting(t, GRPC_CHTTP2_SETTINGS_MAX_CONCURRENT_STREAMS, 0);
  }
  push_setting(t, GRPC_CHTTP2_SETTINGS_INITIAL_WINDOW_SIZE, DEFAULT_WINDOW);

  if (channel_args) {
    for (i = 0; i < channel_args->num_args; i++) {
      if (0 ==
          strcmp(channel_args->args[i].key, GRPC_ARG_MAX_CONCURRENT_STREAMS)) {
        if (t->is_client) {
          gpr_log(GPR_ERROR, "%s: is ignored on the client",
                  GRPC_ARG_MAX_CONCURRENT_STREAMS);
        } else if (channel_args->args[i].type != GRPC_ARG_INTEGER) {
          gpr_log(GPR_ERROR, "%s: must be an integer",
                  GRPC_ARG_MAX_CONCURRENT_STREAMS);
        } else {
          push_setting(t, GRPC_CHTTP2_SETTINGS_MAX_CONCURRENT_STREAMS,
                       channel_args->args[i].value.integer);
        }
      }
    }
  }

  gpr_mu_lock(&t->mu);
  t->calling_back = 1;
  ref_transport(t); /* matches unref at end of this function */
  gpr_mu_unlock(&t->mu);

  sr = setup(arg, &t->base, t->metadata_context);

  lock(t);
  t->cb = sr.callbacks;
  t->cb_user_data = sr.user_data;
  t->calling_back = 0;
  if (t->destroying) gpr_cv_signal(&t->cv);
  unlock(t);

  ref_transport(t); /* matches unref inside recv_data */
  recv_data(t, slices, nslices, GRPC_ENDPOINT_CB_OK);

  unref_transport(t);
}

static void destroy_transport(grpc_transport *gt) {
  transport *t = (transport *)gt;

  lock(t);
  t->destroying = 1;
  /* Wait for pending stuff to finish.
     We need to be not calling back to ensure that closed() gets a chance to
     trigger if needed during unlock() before we die.
     We need to be not writing as cancellation finalization may produce some
     callbacks that NEED to be made to close out some streams when t->writing
     becomes 0. */
  while (t->calling_back || t->writing) {
    gpr_cv_wait(&t->cv, &t->mu, gpr_inf_future);
  }
  drop_connection(t);
  unlock(t);

  /* The drop_connection() above puts the transport into an error state, and
     the follow-up unlock should then (as part of the cleanup work it does)
     ensure that cb is NULL, and therefore not call back anything further.
     This check validates this very subtle behavior.
     It's shutdown path, so I don't believe an extra lock pair is going to be
     problematic for performance. */
  lock(t);
  GPR_ASSERT(!t->cb);
  unlock(t);

  unref_transport(t);
}

static void close_transport(grpc_transport *gt) {
  transport *t = (transport *)gt;
  gpr_mu_lock(&t->mu);
  GPR_ASSERT(!t->closed);
  t->closed = 1;
  if (t->ep) {
    grpc_endpoint_shutdown(t->ep);
  }
  gpr_mu_unlock(&t->mu);
}

static void goaway(grpc_transport *gt, grpc_status_code status,
                   gpr_slice debug_data) {
  transport *t = (transport *)gt;
  lock(t);
  grpc_chttp2_goaway_append(t->last_incoming_stream_id,
                            grpc_chttp2_grpc_status_to_http2_error(status),
                            debug_data, &t->qbuf);
  unlock(t);
}

static int init_stream(grpc_transport *gt, grpc_stream *gs,
                       const void *server_data, grpc_transport_op *initial_op) {
  transport *t = (transport *)gt;
  stream *s = (stream *)gs;

  memset(s, 0, sizeof(*s));

  ref_transport(t);

  if (!server_data) {
    lock(t);
    s->id = 0;
    s->outgoing_window = 0;
    s->incoming_window = 0;
  } else {
    /* already locked */
    s->id = (gpr_uint32)(gpr_uintptr)server_data;
    s->outgoing_window =
        t->settings[PEER_SETTINGS][GRPC_CHTTP2_SETTINGS_INITIAL_WINDOW_SIZE];
    s->incoming_window =
        t->settings[SENT_SETTINGS][GRPC_CHTTP2_SETTINGS_INITIAL_WINDOW_SIZE];
    t->incoming_stream = s;
    grpc_chttp2_stream_map_add(&t->stream_map, s->id, s);
  }

  s->incoming_deadline = gpr_inf_future;
  grpc_sopb_init(&s->writing_sopb);
  grpc_sopb_init(&s->callback_sopb);
  grpc_chttp2_data_parser_init(&s->parser);

  if (initial_op) perform_op_locked(t, s, initial_op);

  if (!server_data) {
    unlock(t);
  }

  return 0;
}

static void schedule_nuke_sopb(transport *t, grpc_stream_op_buffer *sopb) {
  grpc_sopb_append(&t->nuke_later_sopb, sopb->ops, sopb->nops);
  sopb->nops = 0;
}

static void destroy_stream(grpc_transport *gt, grpc_stream *gs) {
  transport *t = (transport *)gt;
  stream *s = (stream *)gs;
  size_t i;

  gpr_mu_lock(&t->mu);

  /* stop parsing if we're currently parsing this stream */
  if (t->deframe_state == DTS_FRAME && t->incoming_stream_id == s->id &&
      s->id != 0) {
    become_skip_parser(t);
  }

  for (i = 0; i < STREAM_LIST_COUNT; i++) {
    stream_list_remove(t, s, i);
  }
  remove_from_stream_map(t, s);

  gpr_mu_unlock(&t->mu);

  GPR_ASSERT(s->outgoing_sopb == NULL);
  GPR_ASSERT(s->incoming_sopb == NULL);
  grpc_sopb_destroy(&s->writing_sopb);
  grpc_sopb_destroy(&s->callback_sopb);
  grpc_chttp2_data_parser_destroy(&s->parser);
  for (i = 0; i < s->incoming_metadata_count; i++) {
    grpc_mdelem_unref(s->incoming_metadata[i].md);
  }
  gpr_free(s->incoming_metadata);
  gpr_free(s->old_incoming_metadata);

  unref_transport(t);
}

/*
 * LIST MANAGEMENT
 */

static int stream_list_empty(transport *t, stream_list_id id) {
  return t->lists[id].head == NULL;
}

static stream *stream_list_remove_head(transport *t, stream_list_id id) {
  stream *s = t->lists[id].head;
  if (s) {
    stream *new_head = s->links[id].next;
    GPR_ASSERT(s->included[id]);
    if (new_head) {
      t->lists[id].head = new_head;
      new_head->links[id].prev = NULL;
    } else {
      t->lists[id].head = NULL;
      t->lists[id].tail = NULL;
    }
    s->included[id] = 0;
  }
  return s;
}

static void stream_list_remove(transport *t, stream *s, stream_list_id id) {
  if (!s->included[id]) return;
  s->included[id] = 0;
  if (s->links[id].prev) {
    s->links[id].prev->links[id].next = s->links[id].next;
  } else {
    GPR_ASSERT(t->lists[id].head == s);
    t->lists[id].head = s->links[id].next;
  }
  if (s->links[id].next) {
    s->links[id].next->links[id].prev = s->links[id].prev;
  } else {
    t->lists[id].tail = s->links[id].prev;
  }
}

static void stream_list_add_tail(transport *t, stream *s, stream_list_id id) {
  stream *old_tail;
  GPR_ASSERT(!s->included[id]);
  old_tail = t->lists[id].tail;
  s->links[id].next = NULL;
  s->links[id].prev = old_tail;
  if (old_tail) {
    old_tail->links[id].next = s;
  } else {
    s->links[id].prev = NULL;
    t->lists[id].head = s;
  }
  t->lists[id].tail = s;
  s->included[id] = 1;
}

static void stream_list_join(transport *t, stream *s, stream_list_id id) {
  if (s->included[id]) {
    return;
  }
  stream_list_add_tail(t, s, id);
}

static void remove_from_stream_map(transport *t, stream *s) {
  if (s->id == 0) return;
  IF_TRACING(gpr_log(GPR_DEBUG, "HTTP:%s: Removing stream %d",
                     t->is_client ? "CLI" : "SVR", s->id));
  if (grpc_chttp2_stream_map_delete(&t->stream_map, s->id)) {
    maybe_start_some_streams(t);
  }
}

/*
 * LOCK MANAGEMENT
 */

/* We take a transport-global lock in response to calls coming in from above,
   and in response to data being received from below. New data to be written
   is always queued, as are callbacks to process data. During unlock() we
   check our todo lists and initiate callbacks and flush writes. */

static void lock(transport *t) { gpr_mu_lock(&t->mu); }

static void unlock(transport *t) {
  int start_write = 0;
  int perform_callbacks = 0;
  int call_closed = 0;
  int num_goaways = 0;
  int i;
  pending_goaway *goaways = NULL;
  grpc_endpoint *ep = t->ep;
  grpc_stream_op_buffer nuke_now;
  const grpc_transport_callbacks *cb = t->cb;

  GRPC_TIMER_MARK(HTTP2_UNLOCK_BEGIN, 0);

  grpc_sopb_init(&nuke_now);
  if (t->nuke_later_sopb.nops) {
    grpc_sopb_swap(&nuke_now, &t->nuke_later_sopb);
  }

  /* see if we need to trigger a write - and if so, get the data ready */
  if (ep && !t->writing) {
    t->writing = start_write = prepare_write(t);
    if (start_write) {
      ref_transport(t);
    }
  }

  if (!t->writing) {
    finalize_cancellations(t);
  }

  finish_reads(t);

  /* gather any callbacks that need to be made */
  if (!t->calling_back && cb) {
    perform_callbacks = prepare_callbacks(t);
    if (perform_callbacks) {
      t->calling_back = 1;
    }
    if (t->error_state == ERROR_STATE_SEEN && !t->writing) {
      call_closed = 1;
      t->calling_back = 1;
      t->cb = NULL; /* no more callbacks */
      t->error_state = ERROR_STATE_NOTIFIED;
    }
    if (t->num_pending_goaways) {
      goaways = t->pending_goaways;
      num_goaways = t->num_pending_goaways;
      t->pending_goaways = NULL;
      t->num_pending_goaways = 0;
      t->cap_pending_goaways = 0;
      t->calling_back = 1;
    }
  }

  if (perform_callbacks || call_closed || num_goaways) {
    ref_transport(t);
  }

  /* finally unlock */
  gpr_mu_unlock(&t->mu);

  GRPC_TIMER_MARK(HTTP2_UNLOCK_CLEANUP, 0);

  /* perform some callbacks if necessary */
  for (i = 0; i < num_goaways; i++) {
    cb->goaway(t->cb_user_data, &t->base, goaways[i].status, goaways[i].debug);
  }

  if (perform_callbacks) {
    run_callbacks(t, cb);
  }

  if (call_closed) {
    call_cb_closed(t, cb);
  }

  /* write some bytes if necessary */
  if (start_write) {
    /* ultimately calls unref_transport(t); and clears t->writing */
    perform_write(t, ep);
  }

  if (perform_callbacks || call_closed || num_goaways) {
    lock(t);
    t->calling_back = 0;
    if (t->destroying) gpr_cv_signal(&t->cv);
    unlock(t);
    unref_transport(t);
  }

  grpc_sopb_destroy(&nuke_now);

  gpr_free(goaways);

  GRPC_TIMER_MARK(HTTP2_UNLOCK_END, 0);
}

/*
 * OUTPUT PROCESSING
 */

static void push_setting(transport *t, grpc_chttp2_setting_id id,
                         gpr_uint32 value) {
  const grpc_chttp2_setting_parameters *sp =
      &grpc_chttp2_settings_parameters[id];
  gpr_uint32 use_value = GPR_CLAMP(value, sp->min_value, sp->max_value);
  if (use_value != value) {
    gpr_log(GPR_INFO, "Requested parameter %s clamped from %d to %d", sp->name,
            value, use_value);
  }
  if (use_value != t->settings[LOCAL_SETTINGS][id]) {
    t->settings[LOCAL_SETTINGS][id] = use_value;
    t->dirtied_local_settings = 1;
  }
}

static int prepare_write(transport *t) {
  stream *s;
  gpr_uint32 window_delta;

  /* simple writes are queued to qbuf, and flushed here */
  gpr_slice_buffer_swap(&t->qbuf, &t->outbuf);
  GPR_ASSERT(t->qbuf.count == 0);

  if (t->dirtied_local_settings && !t->sent_local_settings) {
    gpr_slice_buffer_add(
        &t->outbuf, grpc_chttp2_settings_create(
                        t->settings[SENT_SETTINGS], t->settings[LOCAL_SETTINGS],
                        t->force_send_settings, GRPC_CHTTP2_NUM_SETTINGS));
    t->force_send_settings = 0;
    t->dirtied_local_settings = 0;
    t->sent_local_settings = 1;
  }

  /* for each stream that's become writable, frame it's data (according to
     available window sizes) and add to the output buffer */
  while (t->outgoing_window && (s = stream_list_remove_head(t, WRITABLE)) &&
         s->outgoing_window > 0) {
    window_delta = grpc_chttp2_preencode(
        s->outgoing_sopb->ops, &s->outgoing_sopb->nops,
        GPR_MIN(t->outgoing_window, s->outgoing_window), &s->writing_sopb);
<<<<<<< HEAD
    FLOWCTL_TRACE(t, t, outgoing, 0, -window_delta);
    FLOWCTL_TRACE(t, s, outgoing, s->id, -window_delta);
=======
    FLOWCTL_TRACE(t, t, outgoing, 0, -(gpr_int64)window_delta);
    FLOWCTL_TRACE(t, s, outgoing, s->id, -(gpr_int64)window_delta);
>>>>>>> 71c77beb
    t->outgoing_window -= window_delta;
    s->outgoing_window -= window_delta;

    if (s->write_state == WRITE_STATE_QUEUED_CLOSE &&
        s->outgoing_sopb->nops == 0) {
      s->send_closed = 1;
    }
    if (s->writing_sopb.nops > 0 || s->send_closed) {
      stream_list_join(t, s, WRITING);
    }

    /* we should either exhaust window or have no ops left, but not both */
    if (s->outgoing_sopb->nops == 0) {
      s->outgoing_sopb = NULL;
      schedule_cb(t, s->send_done_closure, 1);
    } else if (s->outgoing_window) {
      stream_list_add_tail(t, s, WRITABLE);
    }
  }

  /* for each stream that wants to update its window, add that window here */
  while ((s = stream_list_remove_head(t, WINDOW_UPDATE))) {
    window_delta =
        t->settings[LOCAL_SETTINGS][GRPC_CHTTP2_SETTINGS_INITIAL_WINDOW_SIZE] -
        s->incoming_window;
    if (!s->read_closed && window_delta) {
      gpr_slice_buffer_add(
          &t->outbuf, grpc_chttp2_window_update_create(s->id, window_delta));
      FLOWCTL_TRACE(t, s, incoming, s->id, window_delta);
      s->incoming_window += window_delta;
    }
  }

  /* if the transport is ready to send a window update, do so here also */
  if (t->incoming_window < t->connection_window_target * 3 / 4) {
    window_delta = t->connection_window_target - t->incoming_window;
    gpr_slice_buffer_add(&t->outbuf,
                         grpc_chttp2_window_update_create(0, window_delta));
    FLOWCTL_TRACE(t, t, incoming, 0, window_delta);
    t->incoming_window += window_delta;
  }

  return t->outbuf.length > 0 || !stream_list_empty(t, WRITING);
}

static void finalize_outbuf(transport *t) {
  stream *s;

  while ((s = stream_list_remove_head(t, WRITING))) {
    grpc_chttp2_encode(s->writing_sopb.ops, s->writing_sopb.nops,
                       s->send_closed, s->id, &t->hpack_compressor, &t->outbuf);
    s->writing_sopb.nops = 0;
    if (s->send_closed) {
      stream_list_join(t, s, WRITTEN_CLOSED);
    }
  }
}

static void finish_write_common(transport *t, int success) {
  stream *s;

  lock(t);
  if (!success) {
    drop_connection(t);
  }
  while ((s = stream_list_remove_head(t, WRITTEN_CLOSED))) {
    s->write_state = WRITE_STATE_SENT_CLOSE;
    if (1||!s->cancelled) {
      maybe_finish_read(t, s);
    }
  }
  t->outbuf.count = 0;
  t->outbuf.length = 0;
  /* leave the writing flag up on shutdown to prevent further writes in unlock()
     from starting */
  t->writing = 0;
  if (t->destroying) {
    gpr_cv_signal(&t->cv);
  }
  if (!t->reading) {
    grpc_endpoint_destroy(t->ep);
    t->ep = NULL;
    unref_transport(t); /* safe because we'll still have the ref for write */
  }
  unlock(t);

  unref_transport(t);
}

static void finish_write(void *tp, grpc_endpoint_cb_status error) {
  transport *t = tp;
  finish_write_common(t, error == GRPC_ENDPOINT_CB_OK);
}

static void perform_write(transport *t, grpc_endpoint *ep) {
  finalize_outbuf(t);

  GPR_ASSERT(t->outbuf.count > 0);

  switch (grpc_endpoint_write(ep, t->outbuf.slices, t->outbuf.count,
                              finish_write, t)) {
    case GRPC_ENDPOINT_WRITE_DONE:
      finish_write_common(t, 1);
      break;
    case GRPC_ENDPOINT_WRITE_ERROR:
      finish_write_common(t, 0);
      break;
    case GRPC_ENDPOINT_WRITE_PENDING:
      break;
  }
}

static void maybe_start_some_streams(transport *t) {
  while (
      grpc_chttp2_stream_map_size(&t->stream_map) <
      t->settings[PEER_SETTINGS][GRPC_CHTTP2_SETTINGS_MAX_CONCURRENT_STREAMS]) {
    stream *s = stream_list_remove_head(t, WAITING_FOR_CONCURRENCY);
    if (!s) break;

    IF_TRACING(gpr_log(GPR_DEBUG, "HTTP:%s: Allocating new stream %p to id %d",
                       t->is_client ? "CLI" : "SVR", s, t->next_stream_id));

    GPR_ASSERT(s->id == 0);
    s->id = t->next_stream_id;
    t->next_stream_id += 2;
    s->outgoing_window =
        t->settings[PEER_SETTINGS][GRPC_CHTTP2_SETTINGS_INITIAL_WINDOW_SIZE];
    s->incoming_window =
        t->settings[SENT_SETTINGS][GRPC_CHTTP2_SETTINGS_INITIAL_WINDOW_SIZE];
    grpc_chttp2_stream_map_add(&t->stream_map, s->id, s);
    stream_list_join(t, s, WRITABLE);
  }
}

static void perform_op_locked(transport *t, stream *s, grpc_transport_op *op) {
  if (op->cancel_with_status != GRPC_STATUS_OK) {
    cancel_stream(
        t, s, op->cancel_with_status,
        grpc_chttp2_grpc_status_to_http2_error(op->cancel_with_status),
        op->cancel_message, 1);
  }

  if (op->send_ops) {
    GPR_ASSERT(s->outgoing_sopb == NULL);
    s->send_done_closure.cb = op->on_done_send;
    s->send_done_closure.user_data = op->send_user_data;
    if (!s->cancelled) {
      s->outgoing_sopb = op->send_ops;
      if (op->is_last_send && s->write_state == WRITE_STATE_OPEN) {
        s->write_state = WRITE_STATE_QUEUED_CLOSE;
      }
      if (s->id == 0) {
        IF_TRACING(gpr_log(GPR_DEBUG,
                           "HTTP:%s: New stream %p waiting for concurrency",
                           t->is_client ? "CLI" : "SVR", s));
        stream_list_join(t, s, WAITING_FOR_CONCURRENCY);
        maybe_start_some_streams(t);
      } else if (s->outgoing_window > 0) {
        stream_list_join(t, s, WRITABLE);
      }
    } else {
      schedule_nuke_sopb(t, op->send_ops);
      schedule_cb(t, s->send_done_closure, 0);
    }
  }

  if (op->recv_ops) {
    GPR_ASSERT(s->incoming_sopb == NULL);
    s->recv_done_closure.cb = op->on_done_recv;
    s->recv_done_closure.user_data = op->recv_user_data;
    s->incoming_sopb = op->recv_ops;
    s->incoming_sopb->nops = 0;
    s->publish_state = op->recv_state;
    gpr_free(s->old_incoming_metadata);
    s->old_incoming_metadata = NULL;
    maybe_finish_read(t, s);
    maybe_join_window_updates(t, s);
  }

  if (op->bind_pollset) {
    add_to_pollset_locked(t, op->bind_pollset);
  }
}

static void perform_op(grpc_transport *gt, grpc_stream *gs,
                       grpc_transport_op *op) {
  transport *t = (transport *)gt;
  stream *s = (stream *)gs;

  lock(t);
  perform_op_locked(t, s, op);
  unlock(t);
}

static void send_ping(grpc_transport *gt, void (*cb)(void *user_data),
                      void *user_data) {
  transport *t = (transport *)gt;
  outstanding_ping *p;

  lock(t);
  if (t->ping_capacity == t->ping_count) {
    t->ping_capacity = GPR_MAX(1, t->ping_capacity * 3 / 2);
    t->pings =
        gpr_realloc(t->pings, sizeof(outstanding_ping) * t->ping_capacity);
  }
  p = &t->pings[t->ping_count++];
  p->id[0] = (t->ping_counter >> 56) & 0xff;
  p->id[1] = (t->ping_counter >> 48) & 0xff;
  p->id[2] = (t->ping_counter >> 40) & 0xff;
  p->id[3] = (t->ping_counter >> 32) & 0xff;
  p->id[4] = (t->ping_counter >> 24) & 0xff;
  p->id[5] = (t->ping_counter >> 16) & 0xff;
  p->id[6] = (t->ping_counter >> 8) & 0xff;
  p->id[7] = t->ping_counter & 0xff;
  p->cb = cb;
  p->user_data = user_data;
  gpr_slice_buffer_add(&t->qbuf, grpc_chttp2_ping_create(0, p->id));
  unlock(t);
}

/*
 * INPUT PROCESSING
 */

static void finalize_cancellations(transport *t) {
  stream *s;

  while ((s = stream_list_remove_head(t, CANCELLED))) {
    s->read_closed = 1;
    s->write_state = WRITE_STATE_SENT_CLOSE;
    maybe_finish_read(t, s);
  }
}

static void add_incoming_metadata(transport *t, stream *s, grpc_mdelem *elem) {
  if (s->incoming_metadata_capacity == s->incoming_metadata_count) {
    s->incoming_metadata_capacity =
        GPR_MAX(8, 2 * s->incoming_metadata_capacity);
    s->incoming_metadata =
        gpr_realloc(s->incoming_metadata, sizeof(*s->incoming_metadata) *
                                              s->incoming_metadata_capacity);
  }
  s->incoming_metadata[s->incoming_metadata_count++].md = elem;
}

static void cancel_stream_inner(transport *t, stream *s, gpr_uint32 id,
                                grpc_status_code local_status,
                                grpc_chttp2_error_code error_code,
                                grpc_mdstr *optional_message, int send_rst) {
  int had_outgoing;
  char buffer[GPR_LTOA_MIN_BUFSIZE];

  if (s) {
    /* clear out any unreported input & output: nobody cares anymore */
    had_outgoing = s->outgoing_sopb && s->outgoing_sopb->nops != 0;
    schedule_nuke_sopb(t, &s->parser.incoming_sopb);
    if (s->outgoing_sopb) {
      schedule_nuke_sopb(t, s->outgoing_sopb);
      s->outgoing_sopb = NULL;
      stream_list_remove(t, s, WRITABLE);
      schedule_cb(t, s->send_done_closure, 0);
    }
    if (s->cancelled) {
      send_rst = 0;
    } else if (!s->read_closed || s->write_state != WRITE_STATE_SENT_CLOSE ||
               had_outgoing) {
      s->cancelled = 1;
      stream_list_join(t, s, CANCELLED);

      gpr_ltoa(local_status, buffer);
      add_incoming_metadata(
          t, s,
          grpc_mdelem_from_strings(t->metadata_context, "grpc-status", buffer));
      if (!optional_message) {
        switch (local_status) {
          case GRPC_STATUS_CANCELLED:
            add_incoming_metadata(
                t, s, grpc_mdelem_from_strings(t->metadata_context,
                                               "grpc-message", "Cancelled"));
            break;
          default:
            break;
        }
      } else {
        add_incoming_metadata(
            t, s,
            grpc_mdelem_from_metadata_strings(
                t->metadata_context,
                grpc_mdstr_from_string(t->metadata_context, "grpc-message"),
                grpc_mdstr_ref(optional_message)));
      }
      add_metadata_batch(t, s);
      maybe_finish_read(t, s);
    }
  }
  if (!id) send_rst = 0;
  if (send_rst) {
    gpr_slice_buffer_add(&t->qbuf,
                         grpc_chttp2_rst_stream_create(id, error_code));
  }
  if (optional_message) {
    grpc_mdstr_unref(optional_message);
  }
}

static void cancel_stream_id(transport *t, gpr_uint32 id,
                             grpc_status_code local_status,
                             grpc_chttp2_error_code error_code, int send_rst) {
  cancel_stream_inner(t, lookup_stream(t, id), id, local_status, error_code,
                      NULL, send_rst);
}

static void cancel_stream(transport *t, stream *s,
                          grpc_status_code local_status,
                          grpc_chttp2_error_code error_code,
                          grpc_mdstr *optional_message, int send_rst) {
  cancel_stream_inner(t, s, s->id, local_status, error_code, optional_message,
                      send_rst);
}

static void cancel_stream_cb(void *user_data, gpr_uint32 id, void *stream) {
  cancel_stream(user_data, stream, GRPC_STATUS_UNAVAILABLE,
                GRPC_CHTTP2_INTERNAL_ERROR, NULL, 0);
}

static void end_all_the_calls(transport *t) {
  grpc_chttp2_stream_map_for_each(&t->stream_map, cancel_stream_cb, t);
}

static void drop_connection(transport *t) {
  if (t->error_state == ERROR_STATE_NONE) {
    t->error_state = ERROR_STATE_SEEN;
  }
  end_all_the_calls(t);
}

static void maybe_finish_read(transport *t, stream *s) {
  if (s->incoming_sopb) {
    stream_list_join(t, s, FINISHED_READ_OP);
  }
}

static void maybe_join_window_updates(transport *t, stream *s) {
  if (s->incoming_sopb != NULL &&
      s->incoming_window <
          t->settings[LOCAL_SETTINGS]
                     [GRPC_CHTTP2_SETTINGS_INITIAL_WINDOW_SIZE] *
              3 / 4) {
    stream_list_join(t, s, WINDOW_UPDATE);
  }
}

static grpc_chttp2_parse_error update_incoming_window(transport *t, stream *s) {
  if (t->incoming_frame_size > t->incoming_window) {
    gpr_log(GPR_ERROR, "frame of size %d overflows incoming window of %d",
            t->incoming_frame_size, t->incoming_window);
    return GRPC_CHTTP2_CONNECTION_ERROR;
  }

  if (t->incoming_frame_size > s->incoming_window) {
    gpr_log(GPR_ERROR, "frame of size %d overflows incoming window of %d",
            t->incoming_frame_size, s->incoming_window);
    return GRPC_CHTTP2_CONNECTION_ERROR;
  }

<<<<<<< HEAD
  FLOWCTL_TRACE(t, t, incoming, 0, -t->incoming_frame_size);
  FLOWCTL_TRACE(t, s, incoming, s->id, -t->incoming_frame_size);
=======
  FLOWCTL_TRACE(t, t, incoming, 0, -(gpr_int64)t->incoming_frame_size);
  FLOWCTL_TRACE(t, s, incoming, s->id, -(gpr_int64)t->incoming_frame_size);
>>>>>>> 71c77beb
  t->incoming_window -= t->incoming_frame_size;
  s->incoming_window -= t->incoming_frame_size;

  /* if the stream incoming window is getting low, schedule an update */
  maybe_join_window_updates(t, s);

  return GRPC_CHTTP2_PARSE_OK;
}

static stream *lookup_stream(transport *t, gpr_uint32 id) {
  return grpc_chttp2_stream_map_find(&t->stream_map, id);
}

static grpc_chttp2_parse_error skip_parser(void *parser,
                                           grpc_chttp2_parse_state *st,
                                           gpr_slice slice, int is_last) {
  return GRPC_CHTTP2_PARSE_OK;
}

static void skip_header(void *tp, grpc_mdelem *md) { grpc_mdelem_unref(md); }

static int init_skip_frame(transport *t, int is_header) {
  if (is_header) {
    int is_eoh = t->expect_continuation_stream_id != 0;
    t->parser = grpc_chttp2_header_parser_parse;
    t->parser_data = &t->hpack_parser;
    t->hpack_parser.on_header = skip_header;
    t->hpack_parser.on_header_user_data = NULL;
    t->hpack_parser.is_boundary = is_eoh;
    t->hpack_parser.is_eof = is_eoh ? t->header_eof : 0;
  } else {
    t->parser = skip_parser;
  }
  return 1;
}

static void become_skip_parser(transport *t) {
  init_skip_frame(t, t->parser == grpc_chttp2_header_parser_parse);
}

static int init_data_frame_parser(transport *t) {
  stream *s = lookup_stream(t, t->incoming_stream_id);
  grpc_chttp2_parse_error err = GRPC_CHTTP2_PARSE_OK;
  if (!s || s->read_closed) return init_skip_frame(t, 0);
  if (err == GRPC_CHTTP2_PARSE_OK) {
    err = update_incoming_window(t, s);
  }
  if (err == GRPC_CHTTP2_PARSE_OK) {
    err = grpc_chttp2_data_parser_begin_frame(&s->parser,
                                              t->incoming_frame_flags);
  }
  switch (err) {
    case GRPC_CHTTP2_PARSE_OK:
      t->incoming_stream = s;
      t->parser = grpc_chttp2_data_parser_parse;
      t->parser_data = &s->parser;
      return 1;
    case GRPC_CHTTP2_STREAM_ERROR:
      cancel_stream(t, s, grpc_chttp2_http2_error_to_grpc_status(
                              GRPC_CHTTP2_INTERNAL_ERROR),
                    GRPC_CHTTP2_INTERNAL_ERROR, NULL, 1);
      return init_skip_frame(t, 0);
    case GRPC_CHTTP2_CONNECTION_ERROR:
      drop_connection(t);
      return 0;
  }
  gpr_log(GPR_ERROR, "should never reach here");
  abort();
  return 0;
}

static void free_timeout(void *p) { gpr_free(p); }

static void on_header(void *tp, grpc_mdelem *md) {
  transport *t = tp;
  stream *s = t->incoming_stream;

  GPR_ASSERT(s);

  IF_TRACING(gpr_log(
      GPR_INFO, "HTTP:%d:%s:HDR: %s: %s", s->id, t->is_client ? "CLI" : "SVR",
      grpc_mdstr_as_c_string(md->key), grpc_mdstr_as_c_string(md->value)));

  if (md->key == t->str_grpc_timeout) {
    gpr_timespec *cached_timeout = grpc_mdelem_get_user_data(md, free_timeout);
    if (!cached_timeout) {
      /* not already parsed: parse it now, and store the result away */
      cached_timeout = gpr_malloc(sizeof(gpr_timespec));
      if (!grpc_chttp2_decode_timeout(grpc_mdstr_as_c_string(md->value),
                                      cached_timeout)) {
        gpr_log(GPR_ERROR, "Ignoring bad timeout value '%s'",
                grpc_mdstr_as_c_string(md->value));
        *cached_timeout = gpr_inf_future;
      }
      grpc_mdelem_set_user_data(md, free_timeout, cached_timeout);
    }
    s->incoming_deadline = gpr_time_add(gpr_now(), *cached_timeout);
    grpc_mdelem_unref(md);
  } else {
    add_incoming_metadata(t, s, md);
  }
  maybe_finish_read(t, s);
}

static int init_header_frame_parser(transport *t, int is_continuation) {
  int is_eoh =
      (t->incoming_frame_flags & GRPC_CHTTP2_DATA_FLAG_END_HEADERS) != 0;
  stream *s;

  if (is_eoh) {
    t->expect_continuation_stream_id = 0;
  } else {
    t->expect_continuation_stream_id = t->incoming_stream_id;
  }

  if (!is_continuation) {
    t->header_eof =
        (t->incoming_frame_flags & GRPC_CHTTP2_DATA_FLAG_END_STREAM) != 0;
  }

  /* could be a new stream or an existing stream */
  s = lookup_stream(t, t->incoming_stream_id);
  if (!s) {
    if (is_continuation) {
      gpr_log(GPR_ERROR, "stream disbanded before CONTINUATION received");
      return init_skip_frame(t, 1);
    }
    if (t->is_client) {
      if ((t->incoming_stream_id & 1) &&
          t->incoming_stream_id < t->next_stream_id) {
        /* this is an old (probably cancelled) stream */
      } else {
        gpr_log(GPR_ERROR, "ignoring new stream creation on client");
      }
      return init_skip_frame(t, 1);
    } else if (t->last_incoming_stream_id > t->incoming_stream_id) {
      gpr_log(GPR_ERROR,
              "ignoring out of order new stream request on server; last stream "
              "id=%d, new stream id=%d",
              t->last_incoming_stream_id, t->incoming_stream_id);
      return init_skip_frame(t, 1);
    } else if ((t->incoming_stream_id & 1) == 0) {
      gpr_log(GPR_ERROR, "ignoring stream with non-client generated index %d", t->incoming_stream_id);
      return init_skip_frame(t, 1);
    }
    t->incoming_stream = NULL;
    /* if stream is accepted, we set incoming_stream in init_stream */
    t->cb->accept_stream(t->cb_user_data, &t->base,
                         (void *)(gpr_uintptr)t->incoming_stream_id);
    s = t->incoming_stream;
    if (!s) {
      gpr_log(GPR_ERROR, "stream not accepted");
      return init_skip_frame(t, 1);
    }
  } else {
    t->incoming_stream = s;
  }
  if (t->incoming_stream->read_closed) {
    gpr_log(GPR_ERROR, "skipping already closed stream header");
    t->incoming_stream = NULL;
    return init_skip_frame(t, 1);
  }
  t->parser = grpc_chttp2_header_parser_parse;
  t->parser_data = &t->hpack_parser;
  t->hpack_parser.on_header = on_header;
  t->hpack_parser.on_header_user_data = t;
  t->hpack_parser.is_boundary = is_eoh;
  t->hpack_parser.is_eof = is_eoh ? t->header_eof : 0;
  if (!is_continuation &&
      (t->incoming_frame_flags & GRPC_CHTTP2_FLAG_HAS_PRIORITY)) {
    grpc_chttp2_hpack_parser_set_has_priority(&t->hpack_parser);
  }
  return 1;
}

static int init_window_update_frame_parser(transport *t) {
  int ok = GRPC_CHTTP2_PARSE_OK == grpc_chttp2_window_update_parser_begin_frame(
                                       &t->simple_parsers.window_update,
                                       t->incoming_frame_size,
                                       t->incoming_frame_flags);
  if (!ok) {
    drop_connection(t);
  }
  t->parser = grpc_chttp2_window_update_parser_parse;
  t->parser_data = &t->simple_parsers.window_update;
  return ok;
}

static int init_ping_parser(transport *t) {
  int ok = GRPC_CHTTP2_PARSE_OK ==
           grpc_chttp2_ping_parser_begin_frame(&t->simple_parsers.ping,
                                               t->incoming_frame_size,
                                               t->incoming_frame_flags);
  if (!ok) {
    drop_connection(t);
  }
  t->parser = grpc_chttp2_ping_parser_parse;
  t->parser_data = &t->simple_parsers.ping;
  return ok;
}

static int init_goaway_parser(transport *t) {
  int ok =
      GRPC_CHTTP2_PARSE_OK ==
      grpc_chttp2_goaway_parser_begin_frame(
          &t->goaway_parser, t->incoming_frame_size, t->incoming_frame_flags);
  if (!ok) {
    drop_connection(t);
  }
  t->parser = grpc_chttp2_goaway_parser_parse;
  t->parser_data = &t->goaway_parser;
  return ok;
}

static int init_settings_frame_parser(transport *t) {
  int ok = GRPC_CHTTP2_PARSE_OK ==
           grpc_chttp2_settings_parser_begin_frame(
               &t->simple_parsers.settings, t->incoming_frame_size,
               t->incoming_frame_flags, t->settings[PEER_SETTINGS]);
  if (!ok) {
    drop_connection(t);
  }
  if (t->incoming_frame_flags & GRPC_CHTTP2_FLAG_ACK) {
    memcpy(t->settings[ACKED_SETTINGS], t->settings[SENT_SETTINGS],
           GRPC_CHTTP2_NUM_SETTINGS * sizeof(gpr_uint32));
  }
  t->parser = grpc_chttp2_settings_parser_parse;
  t->parser_data = &t->simple_parsers.settings;
  return ok;
}

static int init_frame_parser(transport *t) {
  if (t->expect_continuation_stream_id != 0) {
    if (t->incoming_frame_type != GRPC_CHTTP2_FRAME_CONTINUATION) {
      gpr_log(GPR_ERROR, "Expected CONTINUATION frame, got frame type %02x",
              t->incoming_frame_type);
      return 0;
    }
    if (t->expect_continuation_stream_id != t->incoming_stream_id) {
      gpr_log(GPR_ERROR,
              "Expected CONTINUATION frame for stream %08x, got stream %08x",
              t->expect_continuation_stream_id, t->incoming_stream_id);
      return 0;
    }
    return init_header_frame_parser(t, 1);
  }
  switch (t->incoming_frame_type) {
    case GRPC_CHTTP2_FRAME_DATA:
      return init_data_frame_parser(t);
    case GRPC_CHTTP2_FRAME_HEADER:
      return init_header_frame_parser(t, 0);
    case GRPC_CHTTP2_FRAME_CONTINUATION:
      gpr_log(GPR_ERROR, "Unexpected CONTINUATION frame");
      return 0;
    case GRPC_CHTTP2_FRAME_RST_STREAM:
      /* TODO(ctiller): actually parse the reason */
      cancel_stream_id(
          t, t->incoming_stream_id,
          grpc_chttp2_http2_error_to_grpc_status(GRPC_CHTTP2_CANCEL),
          GRPC_CHTTP2_CANCEL, 0);
      return init_skip_frame(t, 0);
    case GRPC_CHTTP2_FRAME_SETTINGS:
      return init_settings_frame_parser(t);
    case GRPC_CHTTP2_FRAME_WINDOW_UPDATE:
      return init_window_update_frame_parser(t);
    case GRPC_CHTTP2_FRAME_PING:
      return init_ping_parser(t);
    case GRPC_CHTTP2_FRAME_GOAWAY:
      return init_goaway_parser(t);
    default:
      gpr_log(GPR_ERROR, "Unknown frame type %02x", t->incoming_frame_type);
      return init_skip_frame(t, 0);
  }
}

static int is_window_update_legal(gpr_int64 window_update, gpr_int64 window) {
  return window + window_update < MAX_WINDOW;
}

static void add_metadata_batch(transport *t, stream *s) {
  grpc_metadata_batch b;

  b.list.head = NULL;
  /* Store away the last element of the list, so that in patch_metadata_ops
     we can reconstitute the list.
     We can't do list building here as later incoming metadata may reallocate
     the underlying array. */
  b.list.tail = (void*)(gpr_intptr)s->incoming_metadata_count;
  b.garbage.head = b.garbage.tail = NULL;
  b.deadline = s->incoming_deadline;
  s->incoming_deadline = gpr_inf_future;

  grpc_sopb_add_metadata(&s->parser.incoming_sopb, b);
}

static int parse_frame_slice(transport *t, gpr_slice slice, int is_last) {
  grpc_chttp2_parse_state st;
  size_t i;
  memset(&st, 0, sizeof(st));
  switch (t->parser(t->parser_data, &st, slice, is_last)) {
    case GRPC_CHTTP2_PARSE_OK:
      if (st.end_of_stream) {
        t->incoming_stream->read_closed = 1;
        maybe_finish_read(t, t->incoming_stream);
      }
      if (st.need_flush_reads) {
        maybe_finish_read(t, t->incoming_stream);
      }
      if (st.metadata_boundary) {
        add_metadata_batch(t, t->incoming_stream);
        maybe_finish_read(t, t->incoming_stream);
      }
      if (st.ack_settings) {
        gpr_slice_buffer_add(&t->qbuf, grpc_chttp2_settings_ack_create());
        maybe_start_some_streams(t);
      }
      if (st.send_ping_ack) {
        gpr_slice_buffer_add(
            &t->qbuf,
            grpc_chttp2_ping_create(1, t->simple_parsers.ping.opaque_8bytes));
      }
      if (st.goaway) {
        if (t->num_pending_goaways == t->cap_pending_goaways) {
          t->cap_pending_goaways = GPR_MAX(1, t->cap_pending_goaways * 2);
          t->pending_goaways =
              gpr_realloc(t->pending_goaways,
                          sizeof(pending_goaway) * t->cap_pending_goaways);
        }
        t->pending_goaways[t->num_pending_goaways].status =
            grpc_chttp2_http2_error_to_grpc_status(st.goaway_error);
        t->pending_goaways[t->num_pending_goaways].debug = st.goaway_text;
        t->num_pending_goaways++;
      }
      if (st.process_ping_reply) {
        for (i = 0; i < t->ping_count; i++) {
          if (0 ==
              memcmp(t->pings[i].id, t->simple_parsers.ping.opaque_8bytes, 8)) {
            t->pings[i].cb(t->pings[i].user_data);
            memmove(&t->pings[i], &t->pings[i + 1],
                    (t->ping_count - i - 1) * sizeof(outstanding_ping));
            t->ping_count--;
            break;
          }
        }
      }
      if (st.initial_window_update) {
        for (i = 0; i < t->stream_map.count; i++) {
          stream *s = (stream *)(t->stream_map.values[i]);
          int was_window_empty = s->outgoing_window <= 0;
          FLOWCTL_TRACE(t, s, outgoing, s->id, st.initial_window_update);
          s->outgoing_window += st.initial_window_update;
          if (was_window_empty && s->outgoing_window > 0 && s->outgoing_sopb &&
              s->outgoing_sopb->nops > 0) {
            stream_list_join(t, s, WRITABLE);
          }
        }
      }
      if (st.window_update) {
        if (t->incoming_stream_id) {
          /* if there was a stream id, this is for some stream */
          stream *s = lookup_stream(t, t->incoming_stream_id);
          if (s) {
            int was_window_empty = s->outgoing_window <= 0;
            if (!is_window_update_legal(st.window_update, s->outgoing_window)) {
              cancel_stream(t, s, grpc_chttp2_http2_error_to_grpc_status(
                                      GRPC_CHTTP2_FLOW_CONTROL_ERROR),
                            GRPC_CHTTP2_FLOW_CONTROL_ERROR, NULL, 1);
            } else {
              FLOWCTL_TRACE(t, s, outgoing, s->id, st.window_update);
              s->outgoing_window += st.window_update;
              /* if this window update makes outgoing ops writable again,
                 flag that */
              if (was_window_empty && s->outgoing_sopb &&
                  s->outgoing_sopb->nops > 0) {
                stream_list_join(t, s, WRITABLE);
              }
            }
          }
        } else {
          /* transport level window update */
          if (!is_window_update_legal(st.window_update, t->outgoing_window)) {
            drop_connection(t);
          } else {
            FLOWCTL_TRACE(t, t, outgoing, 0, st.window_update);
            t->outgoing_window += st.window_update;
          }
        }
      }
      return 1;
    case GRPC_CHTTP2_STREAM_ERROR:
      become_skip_parser(t);
      cancel_stream_id(
          t, t->incoming_stream_id,
          grpc_chttp2_http2_error_to_grpc_status(GRPC_CHTTP2_INTERNAL_ERROR),
          GRPC_CHTTP2_INTERNAL_ERROR, 1);
      return 1;
    case GRPC_CHTTP2_CONNECTION_ERROR:
      drop_connection(t);
      return 0;
  }
  gpr_log(GPR_ERROR, "should never reach here");
  abort();
  return 0;
}

static int process_read(transport *t, gpr_slice slice) {
  gpr_uint8 *beg = GPR_SLICE_START_PTR(slice);
  gpr_uint8 *end = GPR_SLICE_END_PTR(slice);
  gpr_uint8 *cur = beg;

  if (cur == end) return 1;

  switch (t->deframe_state) {
    case DTS_CLIENT_PREFIX_0:
    case DTS_CLIENT_PREFIX_1:
    case DTS_CLIENT_PREFIX_2:
    case DTS_CLIENT_PREFIX_3:
    case DTS_CLIENT_PREFIX_4:
    case DTS_CLIENT_PREFIX_5:
    case DTS_CLIENT_PREFIX_6:
    case DTS_CLIENT_PREFIX_7:
    case DTS_CLIENT_PREFIX_8:
    case DTS_CLIENT_PREFIX_9:
    case DTS_CLIENT_PREFIX_10:
    case DTS_CLIENT_PREFIX_11:
    case DTS_CLIENT_PREFIX_12:
    case DTS_CLIENT_PREFIX_13:
    case DTS_CLIENT_PREFIX_14:
    case DTS_CLIENT_PREFIX_15:
    case DTS_CLIENT_PREFIX_16:
    case DTS_CLIENT_PREFIX_17:
    case DTS_CLIENT_PREFIX_18:
    case DTS_CLIENT_PREFIX_19:
    case DTS_CLIENT_PREFIX_20:
    case DTS_CLIENT_PREFIX_21:
    case DTS_CLIENT_PREFIX_22:
    case DTS_CLIENT_PREFIX_23:
      while (cur != end && t->deframe_state != DTS_FH_0) {
        if (*cur != CLIENT_CONNECT_STRING[t->deframe_state]) {
          gpr_log(GPR_ERROR,
                  "Connect string mismatch: expected '%c' (%d) got '%c' (%d) "
                  "at byte %d",
                  CLIENT_CONNECT_STRING[t->deframe_state],
                  (int)(gpr_uint8)CLIENT_CONNECT_STRING[t->deframe_state], *cur,
                  (int)*cur, t->deframe_state);
          drop_connection(t);
          return 0;
        }
        ++cur;
        ++t->deframe_state;
      }
      if (cur == end) {
        return 1;
      }
    /* fallthrough */
    dts_fh_0:
    case DTS_FH_0:
      GPR_ASSERT(cur < end);
      t->incoming_frame_size = ((gpr_uint32)*cur) << 16;
      if (++cur == end) {
        t->deframe_state = DTS_FH_1;
        return 1;
      }
    /* fallthrough */
    case DTS_FH_1:
      GPR_ASSERT(cur < end);
      t->incoming_frame_size |= ((gpr_uint32)*cur) << 8;
      if (++cur == end) {
        t->deframe_state = DTS_FH_2;
        return 1;
      }
    /* fallthrough */
    case DTS_FH_2:
      GPR_ASSERT(cur < end);
      t->incoming_frame_size |= *cur;
      if (++cur == end) {
        t->deframe_state = DTS_FH_3;
        return 1;
      }
    /* fallthrough */
    case DTS_FH_3:
      GPR_ASSERT(cur < end);
      t->incoming_frame_type = *cur;
      if (++cur == end) {
        t->deframe_state = DTS_FH_4;
        return 1;
      }
    /* fallthrough */
    case DTS_FH_4:
      GPR_ASSERT(cur < end);
      t->incoming_frame_flags = *cur;
      if (++cur == end) {
        t->deframe_state = DTS_FH_5;
        return 1;
      }
    /* fallthrough */
    case DTS_FH_5:
      GPR_ASSERT(cur < end);
      t->incoming_stream_id = (((gpr_uint32)*cur) << 24) & 0x7f;
      if (++cur == end) {
        t->deframe_state = DTS_FH_6;
        return 1;
      }
    /* fallthrough */
    case DTS_FH_6:
      GPR_ASSERT(cur < end);
      t->incoming_stream_id |= ((gpr_uint32)*cur) << 16;
      if (++cur == end) {
        t->deframe_state = DTS_FH_7;
        return 1;
      }
    /* fallthrough */
    case DTS_FH_7:
      GPR_ASSERT(cur < end);
      t->incoming_stream_id |= ((gpr_uint32)*cur) << 8;
      if (++cur == end) {
        t->deframe_state = DTS_FH_8;
        return 1;
      }
    /* fallthrough */
    case DTS_FH_8:
      GPR_ASSERT(cur < end);
      t->incoming_stream_id |= ((gpr_uint32)*cur);
      t->deframe_state = DTS_FRAME;
      if (!init_frame_parser(t)) {
        return 0;
      }
      /* t->last_incoming_stream_id is used as last-stream-id when
         sending GOAWAY frame.
         https://tools.ietf.org/html/draft-ietf-httpbis-http2-17#section-6.8
         says that last-stream-id is peer-initiated stream ID.  So,
         since we don't have server pushed streams, client should send
         GOAWAY last-stream-id=0 in this case. */
      if (!t->is_client) {
        t->last_incoming_stream_id = t->incoming_stream_id;
      }
      if (t->incoming_frame_size == 0) {
        if (!parse_frame_slice(t, gpr_empty_slice(), 1)) {
          return 0;
        }
        if (++cur == end) {
          t->deframe_state = DTS_FH_0;
          return 1;
        }
        goto dts_fh_0; /* loop */
      }
      if (++cur == end) {
        return 1;
      }
    /* fallthrough */
    case DTS_FRAME:
      GPR_ASSERT(cur < end);
      if ((gpr_uint32)(end - cur) == t->incoming_frame_size) {
        if (!parse_frame_slice(
                t, gpr_slice_sub_no_ref(slice, cur - beg, end - beg), 1)) {
          return 0;
        }
        t->deframe_state = DTS_FH_0;
        return 1;
      } else if ((gpr_uint32)(end - cur) > t->incoming_frame_size) {
        if (!parse_frame_slice(
                t, gpr_slice_sub_no_ref(slice, cur - beg,
                                        cur + t->incoming_frame_size - beg),
                1)) {
          return 0;
        }
        cur += t->incoming_frame_size;
        goto dts_fh_0; /* loop */
      } else {
        if (!parse_frame_slice(
                t, gpr_slice_sub_no_ref(slice, cur - beg, end - beg), 0)) {
          return 0;
        }
        t->incoming_frame_size -= (end - cur);
        return 1;
      }
      gpr_log(GPR_ERROR, "should never reach here");
      abort();
  }

  gpr_log(GPR_ERROR, "should never reach here");
  abort();

  return 0;
}

/* tcp read callback */
static void recv_data(void *tp, gpr_slice *slices, size_t nslices,
                      grpc_endpoint_cb_status error) {
  transport *t = tp;
  size_t i;
  int keep_reading = 0;

  switch (error) {
    case GRPC_ENDPOINT_CB_SHUTDOWN:
    case GRPC_ENDPOINT_CB_EOF:
    case GRPC_ENDPOINT_CB_ERROR:
      lock(t);
      drop_connection(t);
      t->reading = 0;
      if (!t->writing && t->ep) {
        grpc_endpoint_destroy(t->ep);
        t->ep = NULL;
        unref_transport(t); /* safe as we still have a ref for read */
      }
      unlock(t);
      unref_transport(t);
      break;
    case GRPC_ENDPOINT_CB_OK:
      lock(t);
      for (i = 0; i < nslices && process_read(t, slices[i]); i++)
        ;
      unlock(t);
      keep_reading = 1;
      break;
  }

  for (i = 0; i < nslices; i++) gpr_slice_unref(slices[i]);

  if (keep_reading) {
    grpc_endpoint_notify_on_read(t->ep, recv_data, t);
  }
}

/*
 * CALLBACK LOOP
 */

static grpc_stream_state compute_state(gpr_uint8 write_closed,
                                       gpr_uint8 read_closed) {
  if (write_closed && read_closed) return GRPC_STREAM_CLOSED;
  if (write_closed) return GRPC_STREAM_SEND_CLOSED;
  if (read_closed) return GRPC_STREAM_RECV_CLOSED;
  return GRPC_STREAM_OPEN;
}

static void patch_metadata_ops(stream *s) {
  grpc_stream_op *ops = s->incoming_sopb->ops;
  size_t nops = s->incoming_sopb->nops;
  size_t i;
  size_t j;
  size_t mdidx = 0;
  size_t last_mdidx;
  int found_metadata = 0;

  /* rework the array of metadata into a linked list, making use
     of the breadcrumbs we left in metadata batches during 
     add_metadata_batch */
  for (i = 0; i < nops; i++) {
    grpc_stream_op *op = &ops[i];
    if (op->type != GRPC_OP_METADATA) continue;
    found_metadata = 1;
    /* we left a breadcrumb indicating where the end of this list is,
       and since we add sequentially, we know from the end of the last
       segment where this segment begins */
    last_mdidx = (size_t)(gpr_intptr)(op->data.metadata.list.tail);
    GPR_ASSERT(last_mdidx > mdidx);
    GPR_ASSERT(last_mdidx <= s->incoming_metadata_count);
    /* turn the array into a doubly linked list */
    op->data.metadata.list.head = &s->incoming_metadata[mdidx];
    op->data.metadata.list.tail = &s->incoming_metadata[last_mdidx - 1];
    for (j = mdidx + 1; j < last_mdidx; j++) {
      s->incoming_metadata[j].prev = &s->incoming_metadata[j-1];
      s->incoming_metadata[j-1].next = &s->incoming_metadata[j];
    }
    s->incoming_metadata[mdidx].prev = NULL;
    s->incoming_metadata[last_mdidx-1].next = NULL;
    /* track where we're up to */
    mdidx = last_mdidx;
  }
  if (found_metadata) {
    s->old_incoming_metadata = s->incoming_metadata;
    if (mdidx != s->incoming_metadata_count) {
      /* we have a partially read metadata batch still in incoming_metadata */
      size_t new_count = s->incoming_metadata_count - mdidx;
      size_t copy_bytes = sizeof(*s->incoming_metadata) * new_count;
      GPR_ASSERT(mdidx < s->incoming_metadata_count);
      s->incoming_metadata = gpr_malloc(copy_bytes);
      memcpy(s->old_incoming_metadata + mdidx, s->incoming_metadata, copy_bytes);
      s->incoming_metadata_count = s->incoming_metadata_capacity = new_count;
    } else {
      s->incoming_metadata = NULL;
      s->incoming_metadata_count = 0;
      s->incoming_metadata_capacity = 0;
    }
  }
}

static void finish_reads(transport *t) {
  stream *s;

  while ((s = stream_list_remove_head(t, FINISHED_READ_OP)) != NULL) {
    int publish = 0;
    GPR_ASSERT(s->incoming_sopb);
    *s->publish_state =
        compute_state(s->write_state == WRITE_STATE_SENT_CLOSE, s->read_closed);
    if (*s->publish_state != s->published_state) {
      s->published_state = *s->publish_state;
      publish = 1;
      if (s->published_state == GRPC_STREAM_CLOSED) {
        remove_from_stream_map(t, s);
      }
    }
    if (s->parser.incoming_sopb.nops > 0) {
      grpc_sopb_swap(s->incoming_sopb, &s->parser.incoming_sopb);
      publish = 1;
    }
    if (publish) {
      if (s->incoming_metadata_count > 0) {
        patch_metadata_ops(s);
      }
      s->incoming_sopb = NULL;
      schedule_cb(t, s->recv_done_closure, 1);
    }
  }

}

static void schedule_cb(transport *t, op_closure closure, int success) {
  if (t->pending_callbacks.capacity == t->pending_callbacks.count) {
    t->pending_callbacks.capacity =
        GPR_MAX(t->pending_callbacks.capacity * 2, 8);
    t->pending_callbacks.callbacks =
        gpr_realloc(t->pending_callbacks.callbacks,
                    t->pending_callbacks.capacity *
                        sizeof(*t->pending_callbacks.callbacks));
  }
  closure.success = success;
  t->pending_callbacks.callbacks[t->pending_callbacks.count++] = closure;
}

static int prepare_callbacks(transport *t) {
  op_closure_array temp = t->pending_callbacks;
  t->pending_callbacks = t->executing_callbacks;
  t->executing_callbacks = temp;
  return t->executing_callbacks.count > 0;
}

static void run_callbacks(transport *t, const grpc_transport_callbacks *cb) {
  size_t i;
  for (i = 0; i < t->executing_callbacks.count; i++) {
    op_closure c = t->executing_callbacks.callbacks[i];
    c.cb(c.user_data, c.success);
  }
  t->executing_callbacks.count = 0;
}

static void call_cb_closed(transport *t, const grpc_transport_callbacks *cb) {
  cb->closed(t->cb_user_data, &t->base);
}

/*
 * POLLSET STUFF
 */

static void add_to_pollset_locked(transport *t, grpc_pollset *pollset) {
  if (t->ep) {
    grpc_endpoint_add_to_pollset(t->ep, pollset);
  }
}

static void add_to_pollset(grpc_transport *gt, grpc_pollset *pollset) {
  transport *t = (transport *)gt;
  lock(t);
  add_to_pollset_locked(t, pollset);
  unlock(t);
}

/*
 * INTEGRATION GLUE
 */

static const grpc_transport_vtable vtable = {
    sizeof(stream),  init_stream,    perform_op,
    add_to_pollset,  destroy_stream, goaway,
    close_transport, send_ping,      destroy_transport};

void grpc_create_chttp2_transport(grpc_transport_setup_callback setup,
                                  void *arg,
                                  const grpc_channel_args *channel_args,
                                  grpc_endpoint *ep, gpr_slice *slices,
                                  size_t nslices, grpc_mdctx *mdctx,
                                  int is_client) {
  transport *t = gpr_malloc(sizeof(transport));
  init_transport(t, setup, arg, channel_args, ep, slices, nslices, mdctx,
                 is_client);
}<|MERGE_RESOLUTION|>--- conflicted
+++ resolved
@@ -916,13 +916,8 @@
     window_delta = grpc_chttp2_preencode(
         s->outgoing_sopb->ops, &s->outgoing_sopb->nops,
         GPR_MIN(t->outgoing_window, s->outgoing_window), &s->writing_sopb);
-<<<<<<< HEAD
-    FLOWCTL_TRACE(t, t, outgoing, 0, -window_delta);
-    FLOWCTL_TRACE(t, s, outgoing, s->id, -window_delta);
-=======
     FLOWCTL_TRACE(t, t, outgoing, 0, -(gpr_int64)window_delta);
     FLOWCTL_TRACE(t, s, outgoing, s->id, -(gpr_int64)window_delta);
->>>>>>> 71c77beb
     t->outgoing_window -= window_delta;
     s->outgoing_window -= window_delta;
 
@@ -1288,13 +1283,8 @@
     return GRPC_CHTTP2_CONNECTION_ERROR;
   }
 
-<<<<<<< HEAD
-  FLOWCTL_TRACE(t, t, incoming, 0, -t->incoming_frame_size);
-  FLOWCTL_TRACE(t, s, incoming, s->id, -t->incoming_frame_size);
-=======
   FLOWCTL_TRACE(t, t, incoming, 0, -(gpr_int64)t->incoming_frame_size);
   FLOWCTL_TRACE(t, s, incoming, s->id, -(gpr_int64)t->incoming_frame_size);
->>>>>>> 71c77beb
   t->incoming_window -= t->incoming_frame_size;
   s->incoming_window -= t->incoming_frame_size;
 

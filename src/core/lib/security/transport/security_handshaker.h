/*
 *
 * Copyright 2015 gRPC authors.
 *
 * Licensed under the Apache License, Version 2.0 (the "License");
 * you may not use this file except in compliance with the License.
 * You may obtain a copy of the License at
 *
 *     http://www.apache.org/licenses/LICENSE-2.0
 *
 * Unless required by applicable law or agreed to in writing, software
 * distributed under the License is distributed on an "AS IS" BASIS,
 * WITHOUT WARRANTIES OR CONDITIONS OF ANY KIND, either express or implied.
 * See the License for the specific language governing permissions and
 * limitations under the License.
 *
 */

#ifndef GRPC_CORE_LIB_SECURITY_TRANSPORT_SECURITY_HANDSHAKER_H
#define GRPC_CORE_LIB_SECURITY_TRANSPORT_SECURITY_HANDSHAKER_H

#include "src/core/lib/channel/handshaker.h"
#include "src/core/lib/iomgr/exec_ctx.h"
#include "src/core/lib/security/transport/security_connector.h"

#ifdef __cplusplus
extern "C" {
#endif

/// Creates a security handshaker using \a handshaker.
<<<<<<< HEAD
grpc_handshaker *grpc_security_handshaker_create(
    tsi_handshaker *handshaker, grpc_security_connector *connector);
=======
grpc_handshaker* grpc_security_handshaker_create(
    grpc_exec_ctx* exec_ctx, tsi_handshaker* handshaker,
    grpc_security_connector* connector);
>>>>>>> d9da7387

/// Registers security handshaker factories.
void grpc_security_register_handshaker_factories();

#ifdef __cplusplus
}
#endif

#endif /* GRPC_CORE_LIB_SECURITY_TRANSPORT_SECURITY_HANDSHAKER_H */<|MERGE_RESOLUTION|>--- conflicted
+++ resolved
@@ -28,14 +28,8 @@
 #endif
 
 /// Creates a security handshaker using \a handshaker.
-<<<<<<< HEAD
-grpc_handshaker *grpc_security_handshaker_create(
-    tsi_handshaker *handshaker, grpc_security_connector *connector);
-=======
 grpc_handshaker* grpc_security_handshaker_create(
-    grpc_exec_ctx* exec_ctx, tsi_handshaker* handshaker,
-    grpc_security_connector* connector);
->>>>>>> d9da7387
+    tsi_handshaker* handshaker, grpc_security_connector* connector);
 
 /// Registers security handshaker factories.
 void grpc_security_register_handshaker_factories();

--- conflicted
+++ resolved
@@ -27,25 +27,13 @@
 #include <grpc/support/string_util.h>
 #include <grpc/support/sync.h>
 
-<<<<<<< HEAD
-static void iam_destruct(grpc_call_credentials *creds) {
-  grpc_google_iam_credentials *c = (grpc_google_iam_credentials *)creds;
+static void iam_destruct(grpc_call_credentials* creds) {
+  grpc_google_iam_credentials* c = (grpc_google_iam_credentials*)creds;
   grpc_credentials_mdelem_array_destroy(&c->md_array);
 }
 
-static bool iam_get_request_metadata(grpc_call_credentials *creds,
-                                     grpc_polling_entity *pollent,
-=======
-static void iam_destruct(grpc_exec_ctx* exec_ctx,
-                         grpc_call_credentials* creds) {
-  grpc_google_iam_credentials* c = (grpc_google_iam_credentials*)creds;
-  grpc_credentials_mdelem_array_destroy(exec_ctx, &c->md_array);
-}
-
-static bool iam_get_request_metadata(grpc_exec_ctx* exec_ctx,
-                                     grpc_call_credentials* creds,
+static bool iam_get_request_metadata(grpc_call_credentials* creds,
                                      grpc_polling_entity* pollent,
->>>>>>> d9da7387
                                      grpc_auth_metadata_context context,
                                      grpc_credentials_mdelem_array* md_array,
                                      grpc_closure* on_request_metadata,
@@ -56,28 +44,17 @@
 }
 
 static void iam_cancel_get_request_metadata(
-<<<<<<< HEAD
-    grpc_call_credentials *c, grpc_credentials_mdelem_array *md_array,
-    grpc_error *error) {
-=======
-    grpc_exec_ctx* exec_ctx, grpc_call_credentials* c,
-    grpc_credentials_mdelem_array* md_array, grpc_error* error) {
->>>>>>> d9da7387
+    grpc_call_credentials* c, grpc_credentials_mdelem_array* md_array,
+    grpc_error* error) {
   GRPC_ERROR_UNREF(error);
 }
 
 static grpc_call_credentials_vtable iam_vtable = {
     iam_destruct, iam_get_request_metadata, iam_cancel_get_request_metadata};
 
-<<<<<<< HEAD
-grpc_call_credentials *grpc_google_iam_credentials_create(
-    const char *token, const char *authority_selector, void *reserved) {
-  ExecCtx _local_exec_ctx;
-=======
 grpc_call_credentials* grpc_google_iam_credentials_create(
     const char* token, const char* authority_selector, void* reserved) {
-  grpc_exec_ctx exec_ctx = GRPC_EXEC_CTX_INIT;
->>>>>>> d9da7387
+  ExecCtx _local_exec_ctx;
   GRPC_API_TRACE(
       "grpc_iam_credentials_create(token=%s, authority_selector=%s, "
       "reserved=%p)",

/*
 * Copyright 2017 gRPC authors.
 *
 * Licensed under the Apache License, Version 2.0 (the "License");
 * you may not use this file except in compliance with the License.
 * You may obtain a copy of the License at
 *
 *     http://www.apache.org/licenses/LICENSE-2.0
 *
 * Unless required by applicable law or agreed to in writing, software
 * distributed under the License is distributed on an "AS IS" BASIS,
 * WITHOUT WARRANTIES OR CONDITIONS OF ANY KIND, either express or implied.
 * See the License for the specific language governing permissions and
 * limitations under the License.
 */

/*
 * Automatically generated by tools/codegen/core/gen_stats_data.py
 */

#ifndef GRPC_CORE_LIB_DEBUG_STATS_DATA_H
#define GRPC_CORE_LIB_DEBUG_STATS_DATA_H

#include <inttypes.h>
#include "src/core/lib/iomgr/exec_ctx.h"

typedef enum {
  GRPC_STATS_COUNTER_CLIENT_CALLS_CREATED,
  GRPC_STATS_COUNTER_SERVER_CALLS_CREATED,
  GRPC_STATS_COUNTER_SYSCALL_POLL,
  GRPC_STATS_COUNTER_SYSCALL_WAIT,
  GRPC_STATS_COUNTER_POLLSET_KICK,
  GRPC_STATS_COUNTER_POLLSET_KICKED_WITHOUT_POLLER,
  GRPC_STATS_COUNTER_POLLSET_KICKED_AGAIN,
  GRPC_STATS_COUNTER_POLLSET_KICK_WAKEUP_FD,
  GRPC_STATS_COUNTER_POLLSET_KICK_WAKEUP_CV,
  GRPC_STATS_COUNTER_POLLSET_KICK_OWN_THREAD,
  GRPC_STATS_COUNTER_HISTOGRAM_SLOW_LOOKUPS,
  GRPC_STATS_COUNTER_SYSCALL_WRITE,
  GRPC_STATS_COUNTER_SYSCALL_READ,
  GRPC_STATS_COUNTER_HTTP2_OP_BATCHES,
  GRPC_STATS_COUNTER_HTTP2_OP_CANCEL,
  GRPC_STATS_COUNTER_HTTP2_OP_SEND_INITIAL_METADATA,
  GRPC_STATS_COUNTER_HTTP2_OP_SEND_MESSAGE,
  GRPC_STATS_COUNTER_HTTP2_OP_SEND_TRAILING_METADATA,
  GRPC_STATS_COUNTER_HTTP2_OP_RECV_INITIAL_METADATA,
  GRPC_STATS_COUNTER_HTTP2_OP_RECV_MESSAGE,
  GRPC_STATS_COUNTER_HTTP2_OP_RECV_TRAILING_METADATA,
  GRPC_STATS_COUNTER_HTTP2_PINGS_SENT,
  GRPC_STATS_COUNTER_HTTP2_WRITES_BEGUN,
  GRPC_STATS_COUNTER_COMBINER_LOCKS_INITIATED,
  GRPC_STATS_COUNTER_COMBINER_LOCKS_SCHEDULED_ITEMS,
  GRPC_STATS_COUNTER_COMBINER_LOCKS_SCHEDULED_FINAL_ITEMS,
  GRPC_STATS_COUNTER_COMBINER_LOCKS_OFFLOADED,
  GRPC_STATS_COUNTER_EXECUTOR_SCHEDULED_ITEMS,
  GRPC_STATS_COUNTER_EXECUTOR_SCHEDULED_TO_SELF,
  GRPC_STATS_COUNTER_EXECUTOR_WAKEUP_INITIATED,
  GRPC_STATS_COUNTER_EXECUTOR_QUEUE_DRAINED,
  GRPC_STATS_COUNTER_COUNT
} grpc_stats_counters;
extern const char *grpc_stats_counter_name[GRPC_STATS_COUNTER_COUNT];
typedef enum {
  GRPC_STATS_HISTOGRAM_CALL_INITIAL_SIZE,
  GRPC_STATS_HISTOGRAM_POLL_EVENTS_RETURNED,
  GRPC_STATS_HISTOGRAM_TCP_WRITE_SIZE,
  GRPC_STATS_HISTOGRAM_TCP_WRITE_IOV_SIZE,
  GRPC_STATS_HISTOGRAM_TCP_READ_SIZE,
  GRPC_STATS_HISTOGRAM_TCP_READ_OFFER,
  GRPC_STATS_HISTOGRAM_TCP_READ_IOV_SIZE,
  GRPC_STATS_HISTOGRAM_HTTP2_SEND_MESSAGE_SIZE,
  GRPC_STATS_HISTOGRAM_COUNT
} grpc_stats_histograms;
extern const char *grpc_stats_histogram_name[GRPC_STATS_HISTOGRAM_COUNT];
typedef enum {
  GRPC_STATS_HISTOGRAM_CALL_INITIAL_SIZE_FIRST_SLOT = 0,
  GRPC_STATS_HISTOGRAM_CALL_INITIAL_SIZE_BUCKETS = 64,
  GRPC_STATS_HISTOGRAM_POLL_EVENTS_RETURNED_FIRST_SLOT = 64,
  GRPC_STATS_HISTOGRAM_POLL_EVENTS_RETURNED_BUCKETS = 128,
  GRPC_STATS_HISTOGRAM_TCP_WRITE_SIZE_FIRST_SLOT = 192,
  GRPC_STATS_HISTOGRAM_TCP_WRITE_SIZE_BUCKETS = 64,
  GRPC_STATS_HISTOGRAM_TCP_WRITE_IOV_SIZE_FIRST_SLOT = 256,
  GRPC_STATS_HISTOGRAM_TCP_WRITE_IOV_SIZE_BUCKETS = 64,
  GRPC_STATS_HISTOGRAM_TCP_READ_SIZE_FIRST_SLOT = 320,
  GRPC_STATS_HISTOGRAM_TCP_READ_SIZE_BUCKETS = 64,
  GRPC_STATS_HISTOGRAM_TCP_READ_OFFER_FIRST_SLOT = 384,
  GRPC_STATS_HISTOGRAM_TCP_READ_OFFER_BUCKETS = 64,
  GRPC_STATS_HISTOGRAM_TCP_READ_IOV_SIZE_FIRST_SLOT = 448,
  GRPC_STATS_HISTOGRAM_TCP_READ_IOV_SIZE_BUCKETS = 64,
  GRPC_STATS_HISTOGRAM_HTTP2_SEND_MESSAGE_SIZE_FIRST_SLOT = 512,
  GRPC_STATS_HISTOGRAM_HTTP2_SEND_MESSAGE_SIZE_BUCKETS = 64,
  GRPC_STATS_HISTOGRAM_BUCKETS = 576
} grpc_stats_histogram_constants;
#define GRPC_STATS_INC_CLIENT_CALLS_CREATED(exec_ctx) \
  GRPC_STATS_INC_COUNTER((exec_ctx), GRPC_STATS_COUNTER_CLIENT_CALLS_CREATED)
#define GRPC_STATS_INC_SERVER_CALLS_CREATED(exec_ctx) \
  GRPC_STATS_INC_COUNTER((exec_ctx), GRPC_STATS_COUNTER_SERVER_CALLS_CREATED)
#define GRPC_STATS_INC_SYSCALL_POLL(exec_ctx) \
  GRPC_STATS_INC_COUNTER((exec_ctx), GRPC_STATS_COUNTER_SYSCALL_POLL)
#define GRPC_STATS_INC_SYSCALL_WAIT(exec_ctx) \
  GRPC_STATS_INC_COUNTER((exec_ctx), GRPC_STATS_COUNTER_SYSCALL_WAIT)
#define GRPC_STATS_INC_POLLSET_KICK(exec_ctx) \
  GRPC_STATS_INC_COUNTER((exec_ctx), GRPC_STATS_COUNTER_POLLSET_KICK)
#define GRPC_STATS_INC_POLLSET_KICKED_WITHOUT_POLLER(exec_ctx) \
  GRPC_STATS_INC_COUNTER((exec_ctx),                           \
                         GRPC_STATS_COUNTER_POLLSET_KICKED_WITHOUT_POLLER)
#define GRPC_STATS_INC_POLLSET_KICKED_AGAIN(exec_ctx) \
  GRPC_STATS_INC_COUNTER((exec_ctx), GRPC_STATS_COUNTER_POLLSET_KICKED_AGAIN)
#define GRPC_STATS_INC_POLLSET_KICK_WAKEUP_FD(exec_ctx) \
  GRPC_STATS_INC_COUNTER((exec_ctx), GRPC_STATS_COUNTER_POLLSET_KICK_WAKEUP_FD)
#define GRPC_STATS_INC_POLLSET_KICK_WAKEUP_CV(exec_ctx) \
  GRPC_STATS_INC_COUNTER((exec_ctx), GRPC_STATS_COUNTER_POLLSET_KICK_WAKEUP_CV)
#define GRPC_STATS_INC_POLLSET_KICK_OWN_THREAD(exec_ctx) \
  GRPC_STATS_INC_COUNTER((exec_ctx), GRPC_STATS_COUNTER_POLLSET_KICK_OWN_THREAD)
#define GRPC_STATS_INC_HISTOGRAM_SLOW_LOOKUPS(exec_ctx) \
  GRPC_STATS_INC_COUNTER((exec_ctx), GRPC_STATS_COUNTER_HISTOGRAM_SLOW_LOOKUPS)
#define GRPC_STATS_INC_SYSCALL_WRITE(exec_ctx) \
  GRPC_STATS_INC_COUNTER((exec_ctx), GRPC_STATS_COUNTER_SYSCALL_WRITE)
#define GRPC_STATS_INC_SYSCALL_READ(exec_ctx) \
  GRPC_STATS_INC_COUNTER((exec_ctx), GRPC_STATS_COUNTER_SYSCALL_READ)
#define GRPC_STATS_INC_HTTP2_OP_BATCHES(exec_ctx) \
  GRPC_STATS_INC_COUNTER((exec_ctx), GRPC_STATS_COUNTER_HTTP2_OP_BATCHES)
#define GRPC_STATS_INC_HTTP2_OP_CANCEL(exec_ctx) \
  GRPC_STATS_INC_COUNTER((exec_ctx), GRPC_STATS_COUNTER_HTTP2_OP_CANCEL)
#define GRPC_STATS_INC_HTTP2_OP_SEND_INITIAL_METADATA(exec_ctx) \
  GRPC_STATS_INC_COUNTER((exec_ctx),                            \
                         GRPC_STATS_COUNTER_HTTP2_OP_SEND_INITIAL_METADATA)
#define GRPC_STATS_INC_HTTP2_OP_SEND_MESSAGE(exec_ctx) \
  GRPC_STATS_INC_COUNTER((exec_ctx), GRPC_STATS_COUNTER_HTTP2_OP_SEND_MESSAGE)
#define GRPC_STATS_INC_HTTP2_OP_SEND_TRAILING_METADATA(exec_ctx) \
  GRPC_STATS_INC_COUNTER((exec_ctx),                             \
                         GRPC_STATS_COUNTER_HTTP2_OP_SEND_TRAILING_METADATA)
#define GRPC_STATS_INC_HTTP2_OP_RECV_INITIAL_METADATA(exec_ctx) \
  GRPC_STATS_INC_COUNTER((exec_ctx),                            \
                         GRPC_STATS_COUNTER_HTTP2_OP_RECV_INITIAL_METADATA)
#define GRPC_STATS_INC_HTTP2_OP_RECV_MESSAGE(exec_ctx) \
  GRPC_STATS_INC_COUNTER((exec_ctx), GRPC_STATS_COUNTER_HTTP2_OP_RECV_MESSAGE)
#define GRPC_STATS_INC_HTTP2_OP_RECV_TRAILING_METADATA(exec_ctx) \
  GRPC_STATS_INC_COUNTER((exec_ctx),                             \
                         GRPC_STATS_COUNTER_HTTP2_OP_RECV_TRAILING_METADATA)
#define GRPC_STATS_INC_HTTP2_PINGS_SENT(exec_ctx) \
  GRPC_STATS_INC_COUNTER((exec_ctx), GRPC_STATS_COUNTER_HTTP2_PINGS_SENT)
#define GRPC_STATS_INC_HTTP2_WRITES_BEGUN(exec_ctx) \
  GRPC_STATS_INC_COUNTER((exec_ctx), GRPC_STATS_COUNTER_HTTP2_WRITES_BEGUN)
#define GRPC_STATS_INC_COMBINER_LOCKS_INITIATED(exec_ctx) \
  GRPC_STATS_INC_COUNTER((exec_ctx),                      \
                         GRPC_STATS_COUNTER_COMBINER_LOCKS_INITIATED)
#define GRPC_STATS_INC_COMBINER_LOCKS_SCHEDULED_ITEMS(exec_ctx) \
  GRPC_STATS_INC_COUNTER((exec_ctx),                            \
                         GRPC_STATS_COUNTER_COMBINER_LOCKS_SCHEDULED_ITEMS)
#define GRPC_STATS_INC_COMBINER_LOCKS_SCHEDULED_FINAL_ITEMS(exec_ctx) \
  GRPC_STATS_INC_COUNTER(                                             \
      (exec_ctx), GRPC_STATS_COUNTER_COMBINER_LOCKS_SCHEDULED_FINAL_ITEMS)
#define GRPC_STATS_INC_COMBINER_LOCKS_OFFLOADED(exec_ctx) \
  GRPC_STATS_INC_COUNTER((exec_ctx),                      \
                         GRPC_STATS_COUNTER_COMBINER_LOCKS_OFFLOADED)
#define GRPC_STATS_INC_EXECUTOR_SCHEDULED_ITEMS(exec_ctx) \
  GRPC_STATS_INC_COUNTER((exec_ctx),                      \
                         GRPC_STATS_COUNTER_EXECUTOR_SCHEDULED_ITEMS)
#define GRPC_STATS_INC_EXECUTOR_SCHEDULED_TO_SELF(exec_ctx) \
  GRPC_STATS_INC_COUNTER((exec_ctx),                        \
                         GRPC_STATS_COUNTER_EXECUTOR_SCHEDULED_TO_SELF)
#define GRPC_STATS_INC_EXECUTOR_WAKEUP_INITIATED(exec_ctx) \
  GRPC_STATS_INC_COUNTER((exec_ctx),                       \
                         GRPC_STATS_COUNTER_EXECUTOR_WAKEUP_INITIATED)
#define GRPC_STATS_INC_EXECUTOR_QUEUE_DRAINED(exec_ctx) \
  GRPC_STATS_INC_COUNTER((exec_ctx), GRPC_STATS_COUNTER_EXECUTOR_QUEUE_DRAINED)
<<<<<<< HEAD
#define GRPC_STATS_INC_CALL_INITIAL_SIZE(exec_ctx, value)                      \
  do {                                                                         \
    union {                                                                    \
      double dbl;                                                              \
      uint64_t uint;                                                           \
    } _val;                                                                    \
    _val.dbl = (double)(value);                                                \
    if (_val.dbl < 0) _val.dbl = 0;                                            \
    if (_val.dbl < 6.000000) {                                                 \
      GRPC_STATS_INC_HISTOGRAM(                                                \
          (exec_ctx), GRPC_STATS_HISTOGRAM_CALL_INITIAL_SIZE, (int)_val.dbl);  \
    } else {                                                                   \
      if (_val.uint < 4688247212092686336ull) {                                \
        GRPC_STATS_INC_HISTOGRAM(                                              \
            (exec_ctx), GRPC_STATS_HISTOGRAM_CALL_INITIAL_SIZE,                \
            grpc_stats_table_1[((_val.uint - 4618441417868443648ull) >> 49)]); \
      } else {                                                                 \
        GRPC_STATS_INC_HISTOGRAM(                                              \
            (exec_ctx), GRPC_STATS_HISTOGRAM_CALL_INITIAL_SIZE,                \
            grpc_stats_histo_find_bucket_slow((exec_ctx), _val.dbl,            \
                                              grpc_stats_table_0, 64));        \
      }                                                                        \
    }                                                                          \
  } while (false)
#define GRPC_STATS_INC_POLL_EVENTS_RETURNED(exec_ctx, value)                   \
  do {                                                                         \
    union {                                                                    \
      double dbl;                                                              \
      uint64_t uint;                                                           \
    } _val;                                                                    \
    _val.dbl = (double)(value);                                                \
    if (_val.dbl < 0) _val.dbl = 0;                                            \
    if (_val.dbl < 29.000000) {                                                \
      GRPC_STATS_INC_HISTOGRAM((exec_ctx),                                     \
                               GRPC_STATS_HISTOGRAM_POLL_EVENTS_RETURNED,      \
                               (int)_val.dbl);                                 \
    } else {                                                                   \
      if (_val.uint < 4652218415073722368ull) {                                \
        GRPC_STATS_INC_HISTOGRAM(                                              \
            (exec_ctx), GRPC_STATS_HISTOGRAM_POLL_EVENTS_RETURNED,             \
            grpc_stats_table_3[((_val.uint - 4628855992006737920ull) >> 47)]); \
      } else {                                                                 \
        GRPC_STATS_INC_HISTOGRAM(                                              \
            (exec_ctx), GRPC_STATS_HISTOGRAM_POLL_EVENTS_RETURNED,             \
            grpc_stats_histo_find_bucket_slow((exec_ctx), _val.dbl,            \
                                              grpc_stats_table_2, 128));       \
      }                                                                        \
    }                                                                          \
  } while (false)
#define GRPC_STATS_INC_TCP_WRITE_SIZE(exec_ctx, value)                         \
  do {                                                                         \
    union {                                                                    \
      double dbl;                                                              \
      uint64_t uint;                                                           \
    } _val;                                                                    \
    _val.dbl = (double)(value);                                                \
    if (_val.dbl < 0) _val.dbl = 0;                                            \
    if (_val.dbl < 5.000000) {                                                 \
      GRPC_STATS_INC_HISTOGRAM(                                                \
          (exec_ctx), GRPC_STATS_HISTOGRAM_TCP_WRITE_SIZE, (int)_val.dbl);     \
    } else {                                                                   \
      if (_val.uint < 4715268809856909312ull) {                                \
        GRPC_STATS_INC_HISTOGRAM(                                              \
            (exec_ctx), GRPC_STATS_HISTOGRAM_TCP_WRITE_SIZE,                   \
            grpc_stats_table_5[((_val.uint - 4617315517961601024ull) >> 50)]); \
      } else {                                                                 \
        GRPC_STATS_INC_HISTOGRAM(                                              \
            (exec_ctx), GRPC_STATS_HISTOGRAM_TCP_WRITE_SIZE,                   \
            grpc_stats_histo_find_bucket_slow((exec_ctx), _val.dbl,            \
                                              grpc_stats_table_4, 64));        \
      }                                                                        \
    }                                                                          \
  } while (false)
#define GRPC_STATS_INC_TCP_WRITE_IOV_SIZE(exec_ctx, value)                     \
  do {                                                                         \
    union {                                                                    \
      double dbl;                                                              \
      uint64_t uint;                                                           \
    } _val;                                                                    \
    _val.dbl = (double)(value);                                                \
    if (_val.dbl < 0) _val.dbl = 0;                                            \
    if (_val.dbl < 12.000000) {                                                \
      GRPC_STATS_INC_HISTOGRAM(                                                \
          (exec_ctx), GRPC_STATS_HISTOGRAM_TCP_WRITE_IOV_SIZE, (int)_val.dbl); \
    } else {                                                                   \
      if (_val.uint < 4652218415073722368ull) {                                \
        GRPC_STATS_INC_HISTOGRAM(                                              \
            (exec_ctx), GRPC_STATS_HISTOGRAM_TCP_WRITE_IOV_SIZE,               \
            grpc_stats_table_7[((_val.uint - 4622945017495814144ull) >> 49)]); \
      } else {                                                                 \
        GRPC_STATS_INC_HISTOGRAM(                                              \
            (exec_ctx), GRPC_STATS_HISTOGRAM_TCP_WRITE_IOV_SIZE,               \
            grpc_stats_histo_find_bucket_slow((exec_ctx), _val.dbl,            \
                                              grpc_stats_table_6, 64));        \
      }                                                                        \
    }                                                                          \
  } while (false)
#define GRPC_STATS_INC_TCP_READ_SIZE(exec_ctx, value)                          \
  do {                                                                         \
    union {                                                                    \
      double dbl;                                                              \
      uint64_t uint;                                                           \
    } _val;                                                                    \
    _val.dbl = (double)(value);                                                \
    if (_val.dbl < 0) _val.dbl = 0;                                            \
    if (_val.dbl < 5.000000) {                                                 \
      GRPC_STATS_INC_HISTOGRAM((exec_ctx), GRPC_STATS_HISTOGRAM_TCP_READ_SIZE, \
                               (int)_val.dbl);                                 \
    } else {                                                                   \
      if (_val.uint < 4715268809856909312ull) {                                \
        GRPC_STATS_INC_HISTOGRAM(                                              \
            (exec_ctx), GRPC_STATS_HISTOGRAM_TCP_READ_SIZE,                    \
            grpc_stats_table_5[((_val.uint - 4617315517961601024ull) >> 50)]); \
      } else {                                                                 \
        GRPC_STATS_INC_HISTOGRAM(                                              \
            (exec_ctx), GRPC_STATS_HISTOGRAM_TCP_READ_SIZE,                    \
            grpc_stats_histo_find_bucket_slow((exec_ctx), _val.dbl,            \
                                              grpc_stats_table_4, 64));        \
      }                                                                        \
    }                                                                          \
  } while (false)
#define GRPC_STATS_INC_TCP_READ_OFFER(exec_ctx, value)                         \
  do {                                                                         \
    union {                                                                    \
      double dbl;                                                              \
      uint64_t uint;                                                           \
    } _val;                                                                    \
    _val.dbl = (double)(value);                                                \
    if (_val.dbl < 0) _val.dbl = 0;                                            \
    if (_val.dbl < 5.000000) {                                                 \
      GRPC_STATS_INC_HISTOGRAM(                                                \
          (exec_ctx), GRPC_STATS_HISTOGRAM_TCP_READ_OFFER, (int)_val.dbl);     \
    } else {                                                                   \
      if (_val.uint < 4715268809856909312ull) {                                \
        GRPC_STATS_INC_HISTOGRAM(                                              \
            (exec_ctx), GRPC_STATS_HISTOGRAM_TCP_READ_OFFER,                   \
            grpc_stats_table_5[((_val.uint - 4617315517961601024ull) >> 50)]); \
      } else {                                                                 \
        GRPC_STATS_INC_HISTOGRAM(                                              \
            (exec_ctx), GRPC_STATS_HISTOGRAM_TCP_READ_OFFER,                   \
            grpc_stats_histo_find_bucket_slow((exec_ctx), _val.dbl,            \
                                              grpc_stats_table_4, 64));        \
      }                                                                        \
    }                                                                          \
  } while (false)
#define GRPC_STATS_INC_TCP_READ_IOV_SIZE(exec_ctx, value)                      \
  do {                                                                         \
    union {                                                                    \
      double dbl;                                                              \
      uint64_t uint;                                                           \
    } _val;                                                                    \
    _val.dbl = (double)(value);                                                \
    if (_val.dbl < 0) _val.dbl = 0;                                            \
    if (_val.dbl < 12.000000) {                                                \
      GRPC_STATS_INC_HISTOGRAM(                                                \
          (exec_ctx), GRPC_STATS_HISTOGRAM_TCP_READ_IOV_SIZE, (int)_val.dbl);  \
    } else {                                                                   \
      if (_val.uint < 4652218415073722368ull) {                                \
        GRPC_STATS_INC_HISTOGRAM(                                              \
            (exec_ctx), GRPC_STATS_HISTOGRAM_TCP_READ_IOV_SIZE,                \
            grpc_stats_table_7[((_val.uint - 4622945017495814144ull) >> 49)]); \
      } else {                                                                 \
        GRPC_STATS_INC_HISTOGRAM(                                              \
            (exec_ctx), GRPC_STATS_HISTOGRAM_TCP_READ_IOV_SIZE,                \
            grpc_stats_histo_find_bucket_slow((exec_ctx), _val.dbl,            \
                                              grpc_stats_table_6, 64));        \
      }                                                                        \
    }                                                                          \
  } while (false)
#define GRPC_STATS_INC_HTTP2_SEND_MESSAGE_SIZE(exec_ctx, value)                \
  do {                                                                         \
    union {                                                                    \
      double dbl;                                                              \
      uint64_t uint;                                                           \
    } _val;                                                                    \
    _val.dbl = (double)(value);                                                \
    if (_val.dbl < 0) _val.dbl = 0;                                            \
    if (_val.dbl < 5.000000) {                                                 \
      GRPC_STATS_INC_HISTOGRAM((exec_ctx),                                     \
                               GRPC_STATS_HISTOGRAM_HTTP2_SEND_MESSAGE_SIZE,   \
                               (int)_val.dbl);                                 \
    } else {                                                                   \
      if (_val.uint < 4715268809856909312ull) {                                \
        GRPC_STATS_INC_HISTOGRAM(                                              \
            (exec_ctx), GRPC_STATS_HISTOGRAM_HTTP2_SEND_MESSAGE_SIZE,          \
            grpc_stats_table_5[((_val.uint - 4617315517961601024ull) >> 50)]); \
      } else {                                                                 \
        GRPC_STATS_INC_HISTOGRAM(                                              \
            (exec_ctx), GRPC_STATS_HISTOGRAM_HTTP2_SEND_MESSAGE_SIZE,          \
            grpc_stats_histo_find_bucket_slow((exec_ctx), _val.dbl,            \
                                              grpc_stats_table_4, 64));        \
      }                                                                        \
    }                                                                          \
  } while (false)
extern const double grpc_stats_table_0[64];
extern const uint8_t grpc_stats_table_1[124];
extern const double grpc_stats_table_2[128];
extern const uint8_t grpc_stats_table_3[166];
extern const double grpc_stats_table_4[64];
extern const uint8_t grpc_stats_table_5[87];
extern const double grpc_stats_table_6[64];
extern const uint8_t grpc_stats_table_7[52];
extern const int grpc_stats_histo_buckets[8];
extern const int grpc_stats_histo_start[8];
extern const double *const grpc_stats_histo_bucket_boundaries[8];
=======
#define GRPC_STATS_INC_TCP_WRITE_SIZE(exec_ctx, value) \
  grpc_stats_inc_tcp_write_size((exec_ctx), (int)(value))
void grpc_stats_inc_tcp_write_size(grpc_exec_ctx *exec_ctx, int x);
#define GRPC_STATS_INC_TCP_WRITE_IOV_SIZE(exec_ctx, value) \
  grpc_stats_inc_tcp_write_iov_size((exec_ctx), (int)(value))
void grpc_stats_inc_tcp_write_iov_size(grpc_exec_ctx *exec_ctx, int x);
#define GRPC_STATS_INC_TCP_READ_SIZE(exec_ctx, value) \
  grpc_stats_inc_tcp_read_size((exec_ctx), (int)(value))
void grpc_stats_inc_tcp_read_size(grpc_exec_ctx *exec_ctx, int x);
#define GRPC_STATS_INC_TCP_READ_OFFER(exec_ctx, value) \
  grpc_stats_inc_tcp_read_offer((exec_ctx), (int)(value))
void grpc_stats_inc_tcp_read_offer(grpc_exec_ctx *exec_ctx, int x);
#define GRPC_STATS_INC_TCP_READ_IOV_SIZE(exec_ctx, value) \
  grpc_stats_inc_tcp_read_iov_size((exec_ctx), (int)(value))
void grpc_stats_inc_tcp_read_iov_size(grpc_exec_ctx *exec_ctx, int x);
#define GRPC_STATS_INC_HTTP2_SEND_MESSAGE_SIZE(exec_ctx, value) \
  grpc_stats_inc_http2_send_message_size((exec_ctx), (int)(value))
void grpc_stats_inc_http2_send_message_size(grpc_exec_ctx *exec_ctx, int x);
extern const int grpc_stats_histo_buckets[6];
extern const int grpc_stats_histo_start[6];
extern const int *const grpc_stats_histo_bucket_boundaries[6];
extern void (*const grpc_stats_inc_histogram[6])(grpc_exec_ctx *exec_ctx,
                                                 int x);
>>>>>>> c75f9868

#endif /* GRPC_CORE_LIB_DEBUG_STATS_DATA_H */<|MERGE_RESOLUTION|>--- conflicted
+++ resolved
@@ -164,213 +164,12 @@
                          GRPC_STATS_COUNTER_EXECUTOR_WAKEUP_INITIATED)
 #define GRPC_STATS_INC_EXECUTOR_QUEUE_DRAINED(exec_ctx) \
   GRPC_STATS_INC_COUNTER((exec_ctx), GRPC_STATS_COUNTER_EXECUTOR_QUEUE_DRAINED)
-<<<<<<< HEAD
-#define GRPC_STATS_INC_CALL_INITIAL_SIZE(exec_ctx, value)                      \
-  do {                                                                         \
-    union {                                                                    \
-      double dbl;                                                              \
-      uint64_t uint;                                                           \
-    } _val;                                                                    \
-    _val.dbl = (double)(value);                                                \
-    if (_val.dbl < 0) _val.dbl = 0;                                            \
-    if (_val.dbl < 6.000000) {                                                 \
-      GRPC_STATS_INC_HISTOGRAM(                                                \
-          (exec_ctx), GRPC_STATS_HISTOGRAM_CALL_INITIAL_SIZE, (int)_val.dbl);  \
-    } else {                                                                   \
-      if (_val.uint < 4688247212092686336ull) {                                \
-        GRPC_STATS_INC_HISTOGRAM(                                              \
-            (exec_ctx), GRPC_STATS_HISTOGRAM_CALL_INITIAL_SIZE,                \
-            grpc_stats_table_1[((_val.uint - 4618441417868443648ull) >> 49)]); \
-      } else {                                                                 \
-        GRPC_STATS_INC_HISTOGRAM(                                              \
-            (exec_ctx), GRPC_STATS_HISTOGRAM_CALL_INITIAL_SIZE,                \
-            grpc_stats_histo_find_bucket_slow((exec_ctx), _val.dbl,            \
-                                              grpc_stats_table_0, 64));        \
-      }                                                                        \
-    }                                                                          \
-  } while (false)
-#define GRPC_STATS_INC_POLL_EVENTS_RETURNED(exec_ctx, value)                   \
-  do {                                                                         \
-    union {                                                                    \
-      double dbl;                                                              \
-      uint64_t uint;                                                           \
-    } _val;                                                                    \
-    _val.dbl = (double)(value);                                                \
-    if (_val.dbl < 0) _val.dbl = 0;                                            \
-    if (_val.dbl < 29.000000) {                                                \
-      GRPC_STATS_INC_HISTOGRAM((exec_ctx),                                     \
-                               GRPC_STATS_HISTOGRAM_POLL_EVENTS_RETURNED,      \
-                               (int)_val.dbl);                                 \
-    } else {                                                                   \
-      if (_val.uint < 4652218415073722368ull) {                                \
-        GRPC_STATS_INC_HISTOGRAM(                                              \
-            (exec_ctx), GRPC_STATS_HISTOGRAM_POLL_EVENTS_RETURNED,             \
-            grpc_stats_table_3[((_val.uint - 4628855992006737920ull) >> 47)]); \
-      } else {                                                                 \
-        GRPC_STATS_INC_HISTOGRAM(                                              \
-            (exec_ctx), GRPC_STATS_HISTOGRAM_POLL_EVENTS_RETURNED,             \
-            grpc_stats_histo_find_bucket_slow((exec_ctx), _val.dbl,            \
-                                              grpc_stats_table_2, 128));       \
-      }                                                                        \
-    }                                                                          \
-  } while (false)
-#define GRPC_STATS_INC_TCP_WRITE_SIZE(exec_ctx, value)                         \
-  do {                                                                         \
-    union {                                                                    \
-      double dbl;                                                              \
-      uint64_t uint;                                                           \
-    } _val;                                                                    \
-    _val.dbl = (double)(value);                                                \
-    if (_val.dbl < 0) _val.dbl = 0;                                            \
-    if (_val.dbl < 5.000000) {                                                 \
-      GRPC_STATS_INC_HISTOGRAM(                                                \
-          (exec_ctx), GRPC_STATS_HISTOGRAM_TCP_WRITE_SIZE, (int)_val.dbl);     \
-    } else {                                                                   \
-      if (_val.uint < 4715268809856909312ull) {                                \
-        GRPC_STATS_INC_HISTOGRAM(                                              \
-            (exec_ctx), GRPC_STATS_HISTOGRAM_TCP_WRITE_SIZE,                   \
-            grpc_stats_table_5[((_val.uint - 4617315517961601024ull) >> 50)]); \
-      } else {                                                                 \
-        GRPC_STATS_INC_HISTOGRAM(                                              \
-            (exec_ctx), GRPC_STATS_HISTOGRAM_TCP_WRITE_SIZE,                   \
-            grpc_stats_histo_find_bucket_slow((exec_ctx), _val.dbl,            \
-                                              grpc_stats_table_4, 64));        \
-      }                                                                        \
-    }                                                                          \
-  } while (false)
-#define GRPC_STATS_INC_TCP_WRITE_IOV_SIZE(exec_ctx, value)                     \
-  do {                                                                         \
-    union {                                                                    \
-      double dbl;                                                              \
-      uint64_t uint;                                                           \
-    } _val;                                                                    \
-    _val.dbl = (double)(value);                                                \
-    if (_val.dbl < 0) _val.dbl = 0;                                            \
-    if (_val.dbl < 12.000000) {                                                \
-      GRPC_STATS_INC_HISTOGRAM(                                                \
-          (exec_ctx), GRPC_STATS_HISTOGRAM_TCP_WRITE_IOV_SIZE, (int)_val.dbl); \
-    } else {                                                                   \
-      if (_val.uint < 4652218415073722368ull) {                                \
-        GRPC_STATS_INC_HISTOGRAM(                                              \
-            (exec_ctx), GRPC_STATS_HISTOGRAM_TCP_WRITE_IOV_SIZE,               \
-            grpc_stats_table_7[((_val.uint - 4622945017495814144ull) >> 49)]); \
-      } else {                                                                 \
-        GRPC_STATS_INC_HISTOGRAM(                                              \
-            (exec_ctx), GRPC_STATS_HISTOGRAM_TCP_WRITE_IOV_SIZE,               \
-            grpc_stats_histo_find_bucket_slow((exec_ctx), _val.dbl,            \
-                                              grpc_stats_table_6, 64));        \
-      }                                                                        \
-    }                                                                          \
-  } while (false)
-#define GRPC_STATS_INC_TCP_READ_SIZE(exec_ctx, value)                          \
-  do {                                                                         \
-    union {                                                                    \
-      double dbl;                                                              \
-      uint64_t uint;                                                           \
-    } _val;                                                                    \
-    _val.dbl = (double)(value);                                                \
-    if (_val.dbl < 0) _val.dbl = 0;                                            \
-    if (_val.dbl < 5.000000) {                                                 \
-      GRPC_STATS_INC_HISTOGRAM((exec_ctx), GRPC_STATS_HISTOGRAM_TCP_READ_SIZE, \
-                               (int)_val.dbl);                                 \
-    } else {                                                                   \
-      if (_val.uint < 4715268809856909312ull) {                                \
-        GRPC_STATS_INC_HISTOGRAM(                                              \
-            (exec_ctx), GRPC_STATS_HISTOGRAM_TCP_READ_SIZE,                    \
-            grpc_stats_table_5[((_val.uint - 4617315517961601024ull) >> 50)]); \
-      } else {                                                                 \
-        GRPC_STATS_INC_HISTOGRAM(                                              \
-            (exec_ctx), GRPC_STATS_HISTOGRAM_TCP_READ_SIZE,                    \
-            grpc_stats_histo_find_bucket_slow((exec_ctx), _val.dbl,            \
-                                              grpc_stats_table_4, 64));        \
-      }                                                                        \
-    }                                                                          \
-  } while (false)
-#define GRPC_STATS_INC_TCP_READ_OFFER(exec_ctx, value)                         \
-  do {                                                                         \
-    union {                                                                    \
-      double dbl;                                                              \
-      uint64_t uint;                                                           \
-    } _val;                                                                    \
-    _val.dbl = (double)(value);                                                \
-    if (_val.dbl < 0) _val.dbl = 0;                                            \
-    if (_val.dbl < 5.000000) {                                                 \
-      GRPC_STATS_INC_HISTOGRAM(                                                \
-          (exec_ctx), GRPC_STATS_HISTOGRAM_TCP_READ_OFFER, (int)_val.dbl);     \
-    } else {                                                                   \
-      if (_val.uint < 4715268809856909312ull) {                                \
-        GRPC_STATS_INC_HISTOGRAM(                                              \
-            (exec_ctx), GRPC_STATS_HISTOGRAM_TCP_READ_OFFER,                   \
-            grpc_stats_table_5[((_val.uint - 4617315517961601024ull) >> 50)]); \
-      } else {                                                                 \
-        GRPC_STATS_INC_HISTOGRAM(                                              \
-            (exec_ctx), GRPC_STATS_HISTOGRAM_TCP_READ_OFFER,                   \
-            grpc_stats_histo_find_bucket_slow((exec_ctx), _val.dbl,            \
-                                              grpc_stats_table_4, 64));        \
-      }                                                                        \
-    }                                                                          \
-  } while (false)
-#define GRPC_STATS_INC_TCP_READ_IOV_SIZE(exec_ctx, value)                      \
-  do {                                                                         \
-    union {                                                                    \
-      double dbl;                                                              \
-      uint64_t uint;                                                           \
-    } _val;                                                                    \
-    _val.dbl = (double)(value);                                                \
-    if (_val.dbl < 0) _val.dbl = 0;                                            \
-    if (_val.dbl < 12.000000) {                                                \
-      GRPC_STATS_INC_HISTOGRAM(                                                \
-          (exec_ctx), GRPC_STATS_HISTOGRAM_TCP_READ_IOV_SIZE, (int)_val.dbl);  \
-    } else {                                                                   \
-      if (_val.uint < 4652218415073722368ull) {                                \
-        GRPC_STATS_INC_HISTOGRAM(                                              \
-            (exec_ctx), GRPC_STATS_HISTOGRAM_TCP_READ_IOV_SIZE,                \
-            grpc_stats_table_7[((_val.uint - 4622945017495814144ull) >> 49)]); \
-      } else {                                                                 \
-        GRPC_STATS_INC_HISTOGRAM(                                              \
-            (exec_ctx), GRPC_STATS_HISTOGRAM_TCP_READ_IOV_SIZE,                \
-            grpc_stats_histo_find_bucket_slow((exec_ctx), _val.dbl,            \
-                                              grpc_stats_table_6, 64));        \
-      }                                                                        \
-    }                                                                          \
-  } while (false)
-#define GRPC_STATS_INC_HTTP2_SEND_MESSAGE_SIZE(exec_ctx, value)                \
-  do {                                                                         \
-    union {                                                                    \
-      double dbl;                                                              \
-      uint64_t uint;                                                           \
-    } _val;                                                                    \
-    _val.dbl = (double)(value);                                                \
-    if (_val.dbl < 0) _val.dbl = 0;                                            \
-    if (_val.dbl < 5.000000) {                                                 \
-      GRPC_STATS_INC_HISTOGRAM((exec_ctx),                                     \
-                               GRPC_STATS_HISTOGRAM_HTTP2_SEND_MESSAGE_SIZE,   \
-                               (int)_val.dbl);                                 \
-    } else {                                                                   \
-      if (_val.uint < 4715268809856909312ull) {                                \
-        GRPC_STATS_INC_HISTOGRAM(                                              \
-            (exec_ctx), GRPC_STATS_HISTOGRAM_HTTP2_SEND_MESSAGE_SIZE,          \
-            grpc_stats_table_5[((_val.uint - 4617315517961601024ull) >> 50)]); \
-      } else {                                                                 \
-        GRPC_STATS_INC_HISTOGRAM(                                              \
-            (exec_ctx), GRPC_STATS_HISTOGRAM_HTTP2_SEND_MESSAGE_SIZE,          \
-            grpc_stats_histo_find_bucket_slow((exec_ctx), _val.dbl,            \
-                                              grpc_stats_table_4, 64));        \
-      }                                                                        \
-    }                                                                          \
-  } while (false)
-extern const double grpc_stats_table_0[64];
-extern const uint8_t grpc_stats_table_1[124];
-extern const double grpc_stats_table_2[128];
-extern const uint8_t grpc_stats_table_3[166];
-extern const double grpc_stats_table_4[64];
-extern const uint8_t grpc_stats_table_5[87];
-extern const double grpc_stats_table_6[64];
-extern const uint8_t grpc_stats_table_7[52];
-extern const int grpc_stats_histo_buckets[8];
-extern const int grpc_stats_histo_start[8];
-extern const double *const grpc_stats_histo_bucket_boundaries[8];
-=======
+#define GRPC_STATS_INC_CALL_INITIAL_SIZE(exec_ctx, value) \
+  grpc_stats_inc_call_initial_size((exec_ctx), (int)(value))
+void grpc_stats_inc_call_initial_size(grpc_exec_ctx *exec_ctx, int x);
+#define GRPC_STATS_INC_POLL_EVENTS_RETURNED(exec_ctx, value) \
+  grpc_stats_inc_poll_events_returned((exec_ctx), (int)(value))
+void grpc_stats_inc_poll_events_returned(grpc_exec_ctx *exec_ctx, int x);
 #define GRPC_STATS_INC_TCP_WRITE_SIZE(exec_ctx, value) \
   grpc_stats_inc_tcp_write_size((exec_ctx), (int)(value))
 void grpc_stats_inc_tcp_write_size(grpc_exec_ctx *exec_ctx, int x);
@@ -389,11 +188,10 @@
 #define GRPC_STATS_INC_HTTP2_SEND_MESSAGE_SIZE(exec_ctx, value) \
   grpc_stats_inc_http2_send_message_size((exec_ctx), (int)(value))
 void grpc_stats_inc_http2_send_message_size(grpc_exec_ctx *exec_ctx, int x);
-extern const int grpc_stats_histo_buckets[6];
-extern const int grpc_stats_histo_start[6];
-extern const int *const grpc_stats_histo_bucket_boundaries[6];
-extern void (*const grpc_stats_inc_histogram[6])(grpc_exec_ctx *exec_ctx,
+extern const int grpc_stats_histo_buckets[8];
+extern const int grpc_stats_histo_start[8];
+extern const int *const grpc_stats_histo_bucket_boundaries[8];
+extern void (*const grpc_stats_inc_histogram[8])(grpc_exec_ctx *exec_ctx,
                                                  int x);
->>>>>>> c75f9868
 
 #endif /* GRPC_CORE_LIB_DEBUG_STATS_DATA_H */
/*
 *
 * Copyright 2017 gRPC authors.
 *
 * Licensed under the Apache License, Version 2.0 (the "License");
 * you may not use this file except in compliance with the License.
 * You may obtain a copy of the License at
 *
 *     http://www.apache.org/licenses/LICENSE-2.0
 *
 * Unless required by applicable law or agreed to in writing, software
 * distributed under the License is distributed on an "AS IS" BASIS,
 * WITHOUT WARRANTIES OR CONDITIONS OF ANY KIND, either express or implied.
 * See the License for the specific language governing permissions and
 * limitations under the License.
 *
 */

#include <grpc/support/port_platform.h>

#include "src/core/lib/iomgr/port.h"

#include <grpc/support/log.h>

/* This polling engine is only relevant on linux kernels supporting epoll() */
#ifdef GRPC_LINUX_EPOLL_CREATE1

#include "src/core/lib/iomgr/ev_epollex_linux.h"

#include <assert.h>
#include <errno.h>
#include <limits.h>
#include <poll.h>
#include <pthread.h>
#include <string.h>
#include <sys/socket.h>
#include <sys/syscall.h>
#include <unistd.h>

#include <grpc/support/alloc.h>
#include <grpc/support/string_util.h>

#include "src/core/lib/debug/stats.h"
#include "src/core/lib/gpr/spinlock.h"
#include "src/core/lib/gpr/tls.h"
#include "src/core/lib/gpr/useful.h"
#include "src/core/lib/gprpp/manual_constructor.h"
#include "src/core/lib/iomgr/block_annotate.h"
#include "src/core/lib/iomgr/iomgr_internal.h"
#include "src/core/lib/iomgr/is_epollexclusive_available.h"
#include "src/core/lib/iomgr/lockfree_event.h"
#include "src/core/lib/iomgr/sys_epoll_wrapper.h"
#include "src/core/lib/iomgr/timer.h"
#include "src/core/lib/iomgr/wakeup_fd_posix.h"
#include "src/core/lib/profiling/timers.h"

// debug aid: create workers on the heap (allows asan to spot
// use-after-destruction)
//#define GRPC_EPOLLEX_CREATE_WORKERS_ON_HEAP 1

#define MAX_EPOLL_EVENTS 100
// TODO(juanlishen): We use a greater-than-one value here as a workaround fix to
// a keepalive ping timeout issue. We may want to revert https://github
// .com/grpc/grpc/pull/14943 once we figure out the root cause.
#define MAX_EPOLL_EVENTS_HANDLED_EACH_POLL_CALL 16

grpc_core::DebugOnlyTraceFlag grpc_trace_pollable_refcount(false,
                                                           "pollable_refcount");

/*******************************************************************************
 * pollable Declarations
 */

typedef enum { PO_MULTI, PO_FD, PO_EMPTY } pollable_type;

typedef struct pollable pollable;

/// A pollable is something that can be polled: it has an epoll set to poll on,
/// and a wakeup fd for kicks
/// There are three broad types:
///  - PO_EMPTY - the empty pollable, used before file descriptors are added to
///               a pollset
///  - PO_FD - a pollable containing only one FD - used to optimize single-fd
///            pollsets (which are common with synchronous api usage)
///  - PO_MULTI - a pollable containing many fds
struct pollable {
  pollable_type type;  // immutable
  gpr_refcount refs;

  int epfd;
  grpc_wakeup_fd wakeup;

  // only for type fd... one ref to the owner fd
  grpc_fd* owner_fd;

  grpc_pollset_set* pollset_set;
  pollable* next;
  pollable* prev;

  gpr_mu mu;
  grpc_pollset_worker* root_worker;

  int event_cursor;
  int event_count;
  struct epoll_event events[MAX_EPOLL_EVENTS];
};

static const char* pollable_type_string(pollable_type t) {
  switch (t) {
    case PO_MULTI:
      return "pollset";
    case PO_FD:
      return "fd";
    case PO_EMPTY:
      return "empty";
  }
  return "<invalid>";
}

static char* pollable_desc(pollable* p) {
  char* out;
  gpr_asprintf(&out, "type=%s epfd=%d wakeup=%d", pollable_type_string(p->type),
               p->epfd, p->wakeup.read_fd);
  return out;
}

/// Shared empty pollable - used by pollset to poll on until the first fd is
/// added
static pollable* g_empty_pollable;

static grpc_error* pollable_create(pollable_type type, pollable** p);
#ifdef NDEBUG
static pollable* pollable_ref(pollable* p);
static void pollable_unref(pollable* p);
#define POLLABLE_REF(p, r) pollable_ref(p)
#define POLLABLE_UNREF(p, r) pollable_unref(p)
#else
static pollable* pollable_ref(pollable* p, int line, const char* reason);
static void pollable_unref(pollable* p, int line, const char* reason);
#define POLLABLE_REF(p, r) pollable_ref((p), __LINE__, (r))
#define POLLABLE_UNREF(p, r) pollable_unref((p), __LINE__, (r))
#endif

/*******************************************************************************
 * Fd Declarations
 */

struct grpc_fd {
  int fd;
  /* refst format:
       bit 0    : 1=Active / 0=Orphaned
       bits 1-n : refcount
     Ref/Unref by two to avoid altering the orphaned bit */
  gpr_atm refst;

  gpr_mu orphan_mu;

  gpr_mu pollable_mu;
  pollable* pollable_obj;

  grpc_core::ManualConstructor<grpc_core::LockfreeEvent> read_closure;
  grpc_core::ManualConstructor<grpc_core::LockfreeEvent> write_closure;

  struct grpc_fd* freelist_next;
  grpc_closure* on_done_closure;

  /* The pollset that last noticed that the fd is readable. The actual type
   * stored in this is (grpc_pollset *) */
  gpr_atm read_notifier_pollset;

  grpc_iomgr_object iomgr_object;
};

static void fd_global_init(void);
static void fd_global_shutdown(void);

/*******************************************************************************
 * Pollset Declarations
 */

typedef struct {
  grpc_pollset_worker* next;
  grpc_pollset_worker* prev;
} pwlink;

typedef enum { PWLINK_POLLABLE = 0, PWLINK_POLLSET, PWLINK_COUNT } pwlinks;

struct grpc_pollset_worker {
  bool kicked;
  bool initialized_cv;
#ifndef NDEBUG
  // debug aid: which thread started this worker
  pid_t originator;
#endif
  gpr_cv cv;
  grpc_pollset* pollset;
  pollable* pollable_obj;

  pwlink links[PWLINK_COUNT];
};

struct grpc_pollset {
  gpr_mu mu;
  gpr_atm worker_count;
  pollable* active_pollable;
  bool kicked_without_poller;
  grpc_closure* shutdown_closure;
  bool already_shutdown;
  grpc_pollset_worker* root_worker;
  int containing_pollset_set_count;
};

/*******************************************************************************
 * Pollset-set Declarations
 */

struct grpc_pollset_set {
  gpr_refcount refs;
  gpr_mu mu;
  grpc_pollset_set* parent;

  size_t pollset_count;
  size_t pollset_capacity;
  grpc_pollset** pollsets;

  size_t fd_count;
  size_t fd_capacity;
  grpc_fd** fds;
};

/*******************************************************************************
 * Common helpers
 */

static bool append_error(grpc_error** composite, grpc_error* error,
                         const char* desc) {
  if (error == GRPC_ERROR_NONE) return true;
  if (*composite == GRPC_ERROR_NONE) {
    *composite = GRPC_ERROR_CREATE_FROM_COPIED_STRING(desc);
  }
  *composite = grpc_error_add_child(*composite, error);
  return false;
}

/*******************************************************************************
 * Fd Definitions
 */

/* We need to keep a freelist not because of any concerns of malloc performance
 * but instead so that implementations with multiple threads in (for example)
 * epoll_wait deal with the race between pollset removal and incoming poll
 * notifications.
 *
 * The problem is that the poller ultimately holds a reference to this
 * object, so it is very difficult to know when is safe to free it, at least
 * without some expensive synchronization.
 *
 * If we keep the object freelisted, in the worst case losing this race just
 * becomes a spurious read notification on a reused fd.
 */

static grpc_fd* fd_freelist = nullptr;
static gpr_mu fd_freelist_mu;

#ifndef NDEBUG
#define REF_BY(fd, n, reason) ref_by(fd, n, reason, __FILE__, __LINE__)
#define UNREF_BY(fd, n, reason) unref_by(fd, n, reason, __FILE__, __LINE__)
static void ref_by(grpc_fd* fd, int n, const char* reason, const char* file,
                   int line) {
  if (grpc_trace_fd_refcount.enabled()) {
    gpr_log(GPR_DEBUG,
            "FD %d %p   ref %d %" PRIdPTR " -> %" PRIdPTR " [%s; %s:%d]",
            fd->fd, fd, n, gpr_atm_no_barrier_load(&fd->refst),
            gpr_atm_no_barrier_load(&fd->refst) + n, reason, file, line);
  }
#else
#define REF_BY(fd, n, reason) ref_by(fd, n)
#define UNREF_BY(fd, n, reason) unref_by(fd, n)
static void ref_by(grpc_fd* fd, int n) {
#endif
  GPR_ASSERT(gpr_atm_no_barrier_fetch_add(&fd->refst, n) > 0);
}

static void fd_destroy(void* arg, grpc_error* error) {
  grpc_fd* fd = static_cast<grpc_fd*>(arg);
  /* Add the fd to the freelist */
  grpc_iomgr_unregister_object(&fd->iomgr_object);
  POLLABLE_UNREF(fd->pollable_obj, "fd_pollable");
  gpr_mu_destroy(&fd->pollable_mu);
  gpr_mu_destroy(&fd->orphan_mu);
  gpr_mu_lock(&fd_freelist_mu);
  fd->freelist_next = fd_freelist;
  fd_freelist = fd;

  fd->read_closure->DestroyEvent();
  fd->write_closure->DestroyEvent();

  gpr_mu_unlock(&fd_freelist_mu);
}

#ifndef NDEBUG
static void unref_by(grpc_fd* fd, int n, const char* reason, const char* file,
                     int line) {
  if (grpc_trace_fd_refcount.enabled()) {
    gpr_log(GPR_DEBUG,
            "FD %d %p unref %d %" PRIdPTR " -> %" PRIdPTR " [%s; %s:%d]",
            fd->fd, fd, n, gpr_atm_no_barrier_load(&fd->refst),
            gpr_atm_no_barrier_load(&fd->refst) - n, reason, file, line);
  }
#else
static void unref_by(grpc_fd* fd, int n) {
#endif
  gpr_atm old = gpr_atm_full_fetch_add(&fd->refst, -n);
  if (old == n) {
    GRPC_CLOSURE_SCHED(
        GRPC_CLOSURE_CREATE(fd_destroy, fd, grpc_schedule_on_exec_ctx),
        GRPC_ERROR_NONE);
  } else {
    GPR_ASSERT(old > n);
  }
}

static void fd_global_init(void) { gpr_mu_init(&fd_freelist_mu); }

static void fd_global_shutdown(void) {
  gpr_mu_lock(&fd_freelist_mu);
  gpr_mu_unlock(&fd_freelist_mu);
  while (fd_freelist != nullptr) {
    grpc_fd* fd = fd_freelist;
    fd_freelist = fd_freelist->freelist_next;
    gpr_free(fd);
  }
  gpr_mu_destroy(&fd_freelist_mu);
}

static grpc_fd* fd_create(int fd, const char* name) {
  grpc_fd* new_fd = nullptr;

  gpr_mu_lock(&fd_freelist_mu);
  if (fd_freelist != nullptr) {
    new_fd = fd_freelist;
    fd_freelist = fd_freelist->freelist_next;
  }
  gpr_mu_unlock(&fd_freelist_mu);

  if (new_fd == nullptr) {
    new_fd = static_cast<grpc_fd*>(gpr_malloc(sizeof(grpc_fd)));
    new_fd->read_closure.Init();
    new_fd->write_closure.Init();
  }

  gpr_mu_init(&new_fd->pollable_mu);
  gpr_mu_init(&new_fd->orphan_mu);
  new_fd->pollable_obj = nullptr;
  gpr_atm_rel_store(&new_fd->refst, (gpr_atm)1);
  new_fd->fd = fd;
  new_fd->read_closure->InitEvent();
  new_fd->write_closure->InitEvent();
  gpr_atm_no_barrier_store(&new_fd->read_notifier_pollset, (gpr_atm)NULL);

  new_fd->freelist_next = nullptr;
  new_fd->on_done_closure = nullptr;

  char* fd_name;
  gpr_asprintf(&fd_name, "%s fd=%d", name, fd);
  grpc_iomgr_register_object(&new_fd->iomgr_object, fd_name);
#ifndef NDEBUG
  if (grpc_trace_fd_refcount.enabled()) {
    gpr_log(GPR_DEBUG, "FD %d %p create %s", fd, new_fd, fd_name);
  }
#endif
  gpr_free(fd_name);
  return new_fd;
}

static int fd_wrapped_fd(grpc_fd* fd) {
  int ret_fd = fd->fd;
  return (gpr_atm_acq_load(&fd->refst) & 1) ? ret_fd : -1;
}

static void fd_orphan(grpc_fd* fd, grpc_closure* on_done, int* release_fd,
                      bool already_closed, const char* reason) {
  bool is_fd_closed = already_closed;

  gpr_mu_lock(&fd->orphan_mu);

  fd->on_done_closure = on_done;

  /* If release_fd is not NULL, we should be relinquishing control of the file
     descriptor fd->fd (but we still own the grpc_fd structure). */
  if (release_fd != nullptr) {
    *release_fd = fd->fd;
  } else if (!is_fd_closed) {
    close(fd->fd);
    is_fd_closed = true;
  }

  if (!is_fd_closed) {
    gpr_log(GPR_DEBUG, "TODO: handle fd removal?");
  }

  /* Remove the active status but keep referenced. We want this grpc_fd struct
     to be alive (and not added to freelist) until the end of this function */
  REF_BY(fd, 1, reason);

  GRPC_CLOSURE_SCHED(fd->on_done_closure, GRPC_ERROR_NONE);

  gpr_mu_unlock(&fd->orphan_mu);

  UNREF_BY(fd, 2, reason); /* Drop the reference */
}

static grpc_pollset* fd_get_read_notifier_pollset(grpc_fd* fd) {
  gpr_atm notifier = gpr_atm_acq_load(&fd->read_notifier_pollset);
  return (grpc_pollset*)notifier;
}

static bool fd_is_shutdown(grpc_fd* fd) {
  return fd->read_closure->IsShutdown();
}

/* Might be called multiple times */
static void fd_shutdown(grpc_fd* fd, grpc_error* why) {
  if (fd->read_closure->SetShutdown(GRPC_ERROR_REF(why))) {
    shutdown(fd->fd, SHUT_RDWR);
    fd->write_closure->SetShutdown(GRPC_ERROR_REF(why));
  }
  GRPC_ERROR_UNREF(why);
}

static void fd_notify_on_read(grpc_fd* fd, grpc_closure* closure) {
  fd->read_closure->NotifyOn(closure);
}

static void fd_notify_on_write(grpc_fd* fd, grpc_closure* closure) {
  fd->write_closure->NotifyOn(closure);
}

/*******************************************************************************
 * Pollable Definitions
 */

static grpc_error* pollable_create(pollable_type type, pollable** p) {
  *p = nullptr;

  int epfd = epoll_create1(EPOLL_CLOEXEC);
  if (epfd == -1) {
    return GRPC_OS_ERROR(errno, "epoll_create1");
  }
  *p = static_cast<pollable*>(gpr_malloc(sizeof(**p)));
  grpc_error* err = grpc_wakeup_fd_init(&(*p)->wakeup);
  if (err != GRPC_ERROR_NONE) {
    close(epfd);
    gpr_free(*p);
    *p = nullptr;
    return err;
  }
  struct epoll_event ev;
  ev.events = static_cast<uint32_t>(EPOLLIN | EPOLLET);
  ev.data.ptr = (void*)(1 | (intptr_t) & (*p)->wakeup);
  if (epoll_ctl(epfd, EPOLL_CTL_ADD, (*p)->wakeup.read_fd, &ev) != 0) {
    err = GRPC_OS_ERROR(errno, "epoll_ctl");
    close(epfd);
    grpc_wakeup_fd_destroy(&(*p)->wakeup);
    gpr_free(*p);
    *p = nullptr;
    return err;
  }

  (*p)->type = type;
  gpr_ref_init(&(*p)->refs, 1);
  gpr_mu_init(&(*p)->mu);
  (*p)->epfd = epfd;
  (*p)->owner_fd = nullptr;
  (*p)->pollset_set = nullptr;
  (*p)->next = (*p)->prev = *p;
  (*p)->root_worker = nullptr;
  (*p)->event_cursor = 0;
  (*p)->event_count = 0;
  return GRPC_ERROR_NONE;
}

#ifdef NDEBUG
static pollable* pollable_ref(pollable* p) {
#else
static pollable* pollable_ref(pollable* p, int line, const char* reason) {
  if (grpc_trace_pollable_refcount.enabled()) {
    int r = static_cast<int> gpr_atm_no_barrier_load(&p->refs.count);
    gpr_log(__FILE__, line, GPR_LOG_SEVERITY_DEBUG,
            "POLLABLE:%p   ref %d->%d %s", p, r, r + 1, reason);
  }
#endif
  gpr_ref(&p->refs);
  return p;
}

#ifdef NDEBUG
static void pollable_unref(pollable* p) {
#else
static void pollable_unref(pollable* p, int line, const char* reason) {
  if (p == nullptr) return;
  if (grpc_trace_pollable_refcount.enabled()) {
    int r = static_cast<int> gpr_atm_no_barrier_load(&p->refs.count);
    gpr_log(__FILE__, line, GPR_LOG_SEVERITY_DEBUG,
            "POLLABLE:%p unref %d->%d %s", p, r, r - 1, reason);
  }
#endif
  if (p != nullptr && gpr_unref(&p->refs)) {
    close(p->epfd);
    grpc_wakeup_fd_destroy(&p->wakeup);
    gpr_free(p);
  }
}

static grpc_error* pollable_add_fd(pollable* p, grpc_fd* fd) {
  grpc_error* error = GRPC_ERROR_NONE;
  static const char* err_desc = "pollable_add_fd";
  const int epfd = p->epfd;

  if (grpc_polling_trace.enabled()) {
    gpr_log(GPR_INFO, "add fd %p (%d) to pollable %p", fd, fd->fd, p);
  }

  struct epoll_event ev_fd;
  ev_fd.events =
      static_cast<uint32_t>(EPOLLET | EPOLLIN | EPOLLOUT | EPOLLEXCLUSIVE);
  ev_fd.data.ptr = fd;
  if (epoll_ctl(epfd, EPOLL_CTL_ADD, fd->fd, &ev_fd) != 0) {
    switch (errno) {
      case EEXIST:
        break;
      default:
        append_error(&error, GRPC_OS_ERROR(errno, "epoll_ctl"), err_desc);
    }
  }

  return error;
}

/*******************************************************************************
 * Pollset Definitions
 */

GPR_TLS_DECL(g_current_thread_pollset);
GPR_TLS_DECL(g_current_thread_worker);

/* Global state management */
static grpc_error* pollset_global_init(void) {
  gpr_tls_init(&g_current_thread_pollset);
  gpr_tls_init(&g_current_thread_worker);
  return pollable_create(PO_EMPTY, &g_empty_pollable);
}

static void pollset_global_shutdown(void) {
  POLLABLE_UNREF(g_empty_pollable, "g_empty_pollable");
  gpr_tls_destroy(&g_current_thread_pollset);
  gpr_tls_destroy(&g_current_thread_worker);
}

/* pollset->mu must be held while calling this function */
static void pollset_maybe_finish_shutdown(grpc_pollset* pollset) {
  if (grpc_polling_trace.enabled()) {
    gpr_log(GPR_INFO,
            "PS:%p (pollable:%p) maybe_finish_shutdown sc=%p (target:!NULL) "
            "rw=%p (target:NULL) cpsc=%d (target:0)",
            pollset, pollset->active_pollable, pollset->shutdown_closure,
            pollset->root_worker, pollset->containing_pollset_set_count);
  }
  if (pollset->shutdown_closure != nullptr && pollset->root_worker == nullptr &&
      pollset->containing_pollset_set_count == 0) {
    GPR_TIMER_MARK("pollset_finish_shutdown", 0);
    GRPC_CLOSURE_SCHED(pollset->shutdown_closure, GRPC_ERROR_NONE);
    pollset->shutdown_closure = nullptr;
    pollset->already_shutdown = true;
  }
}

/* pollset->mu must be held before calling this function,
 * pollset->active_pollable->mu & specific_worker->pollable_obj->mu must not be
 * held */
static grpc_error* kick_one_worker(grpc_pollset_worker* specific_worker) {
  GPR_TIMER_SCOPE("kick_one_worker", 0);
  pollable* p = specific_worker->pollable_obj;
  grpc_core::mu_guard lock(&p->mu);
  GPR_ASSERT(specific_worker != nullptr);
  if (specific_worker->kicked) {
    if (grpc_polling_trace.enabled()) {
      gpr_log(GPR_INFO, "PS:%p kicked_specific_but_already_kicked", p);
    }
    GRPC_STATS_INC_POLLSET_KICKED_AGAIN();
    return GRPC_ERROR_NONE;
  }
  if (gpr_tls_get(&g_current_thread_worker) == (intptr_t)specific_worker) {
    if (grpc_polling_trace.enabled()) {
      gpr_log(GPR_INFO, "PS:%p kicked_specific_but_awake", p);
    }
    GRPC_STATS_INC_POLLSET_KICK_OWN_THREAD();
    specific_worker->kicked = true;
    return GRPC_ERROR_NONE;
  }
  if (specific_worker == p->root_worker) {
    GRPC_STATS_INC_POLLSET_KICK_WAKEUP_FD();
    if (grpc_polling_trace.enabled()) {
      gpr_log(GPR_INFO, "PS:%p kicked_specific_via_wakeup_fd", p);
    }
    specific_worker->kicked = true;
    grpc_error* error = grpc_wakeup_fd_wakeup(&p->wakeup);
    return error;
  }
  if (specific_worker->initialized_cv) {
    GRPC_STATS_INC_POLLSET_KICK_WAKEUP_CV();
    if (grpc_polling_trace.enabled()) {
      gpr_log(GPR_INFO, "PS:%p kicked_specific_via_cv", p);
    }
    specific_worker->kicked = true;
    gpr_cv_signal(&specific_worker->cv);
    return GRPC_ERROR_NONE;
  }
  // we can get here during end_worker after removing specific_worker from the
  // pollable list but before removing it from the pollset list
  return GRPC_ERROR_NONE;
}

static grpc_error* pollset_kick(grpc_pollset* pollset,
                                grpc_pollset_worker* specific_worker) {
  GPR_TIMER_SCOPE("pollset_kick", 0);
  GRPC_STATS_INC_POLLSET_KICK();
  if (grpc_polling_trace.enabled()) {
    gpr_log(GPR_INFO,
            "PS:%p kick %p tls_pollset=%p tls_worker=%p pollset.root_worker=%p",
            pollset, specific_worker,
            (void*)gpr_tls_get(&g_current_thread_pollset),
            (void*)gpr_tls_get(&g_current_thread_worker), pollset->root_worker);
  }
  if (specific_worker == nullptr) {
    if (gpr_tls_get(&g_current_thread_pollset) != (intptr_t)pollset) {
      if (pollset->root_worker == nullptr) {
        if (grpc_polling_trace.enabled()) {
          gpr_log(GPR_INFO, "PS:%p kicked_any_without_poller", pollset);
        }
        GRPC_STATS_INC_POLLSET_KICKED_WITHOUT_POLLER();
        pollset->kicked_without_poller = true;
        return GRPC_ERROR_NONE;
      } else {
        // We've been asked to kick a poller, but we haven't been told which one
        // ... any will do
        // We look at the pollset worker list because:
        // 1. the pollable list may include workers from other pollers, so we'd
        //    need to do an O(N) search
        // 2. we'd additionally need to take the pollable lock, which we've so
        //    far avoided
        // Now, we would prefer to wake a poller in cv_wait, and not in
        // epoll_wait (since the latter would imply the need to do an additional
        // wakeup)
        // We know that if a worker is at the root of a pollable, it's (likely)
        // also the root of a pollset, and we know that if a worker is NOT at
        // the root of a pollset, it's (likely) not at the root of a pollable,
        // so we take our chances and choose the SECOND worker enqueued against
        // the pollset as a worker that's likely to be in cv_wait
        return kick_one_worker(
            pollset->root_worker->links[PWLINK_POLLSET].next);
      }
    } else {
      if (grpc_polling_trace.enabled()) {
        gpr_log(GPR_INFO, "PS:%p kicked_any_but_awake", pollset);
      }
      GRPC_STATS_INC_POLLSET_KICK_OWN_THREAD();
      return GRPC_ERROR_NONE;
    }
  } else {
    return kick_one_worker(specific_worker);
  }
}

static grpc_error* pollset_kick_all(grpc_pollset* pollset) {
  GPR_TIMER_SCOPE("pollset_kick_all", 0);
  grpc_error* error = GRPC_ERROR_NONE;
  const char* err_desc = "pollset_kick_all";
  grpc_pollset_worker* w = pollset->root_worker;
  if (w != nullptr) {
    do {
      GRPC_STATS_INC_POLLSET_KICK();
      append_error(&error, kick_one_worker(w), err_desc);
      w = w->links[PWLINK_POLLSET].next;
    } while (w != pollset->root_worker);
  }
  return error;
}

static void pollset_init(grpc_pollset* pollset, gpr_mu** mu) {
  gpr_mu_init(&pollset->mu);
  gpr_atm_no_barrier_store(&pollset->worker_count, 0);
  pollset->active_pollable = POLLABLE_REF(g_empty_pollable, "pollset");
  pollset->kicked_without_poller = false;
  pollset->shutdown_closure = nullptr;
  pollset->already_shutdown = false;
  pollset->root_worker = nullptr;
  pollset->containing_pollset_set_count = 0;
  *mu = &pollset->mu;
}

static int poll_deadline_to_millis_timeout(grpc_millis millis) {
  if (millis == GRPC_MILLIS_INF_FUTURE) return -1;
  grpc_millis delta = millis - grpc_core::ExecCtx::Get()->Now();
  if (delta > INT_MAX)
    return INT_MAX;
  else if (delta < 0)
    return 0;
  else
    return static_cast<int>(delta);
}

static void fd_become_readable(grpc_fd* fd, grpc_pollset* notifier) {
  fd->read_closure->SetReady();

  /* Note, it is possible that fd_become_readable might be called twice with
     different 'notifier's when an fd becomes readable and it is in two epoll
     sets (This can happen briefly during polling island merges). In such cases
     it does not really matter which notifer is set as the read_notifier_pollset
     (They would both point to the same polling island anyway) */
  /* Use release store to match with acquire load in fd_get_read_notifier */
  gpr_atm_rel_store(&fd->read_notifier_pollset, (gpr_atm)notifier);
}

static void fd_become_writable(grpc_fd* fd) { fd->write_closure->SetReady(); }

static grpc_error* fd_get_or_become_pollable(grpc_fd* fd, pollable** p) {
  gpr_mu_lock(&fd->pollable_mu);
  grpc_error* error = GRPC_ERROR_NONE;
  static const char* err_desc = "fd_get_or_become_pollable";
  if (fd->pollable_obj == nullptr) {
    if (append_error(&error, pollable_create(PO_FD, &fd->pollable_obj),
                     err_desc)) {
      fd->pollable_obj->owner_fd = fd;
      if (!append_error(&error, pollable_add_fd(fd->pollable_obj, fd),
                        err_desc)) {
        POLLABLE_UNREF(fd->pollable_obj, "fd_pollable");
        fd->pollable_obj = nullptr;
      }
    }
  }
  if (error == GRPC_ERROR_NONE) {
    GPR_ASSERT(fd->pollable_obj != nullptr);
    *p = POLLABLE_REF(fd->pollable_obj, "pollset");
  } else {
    GPR_ASSERT(fd->pollable_obj == nullptr);
    *p = nullptr;
  }
  gpr_mu_unlock(&fd->pollable_mu);
  return error;
}

/* pollset->po.mu lock must be held by the caller before calling this */
static void pollset_shutdown(grpc_pollset* pollset, grpc_closure* closure) {
  GPR_TIMER_SCOPE("pollset_shutdown", 0);
  GPR_ASSERT(pollset->shutdown_closure == nullptr);
  pollset->shutdown_closure = closure;
  GRPC_LOG_IF_ERROR("pollset_shutdown", pollset_kick_all(pollset));
  pollset_maybe_finish_shutdown(pollset);
}

static grpc_error* pollable_process_events(grpc_pollset* pollset,
                                           pollable* pollable_obj, bool drain) {
  GPR_TIMER_SCOPE("pollable_process_events", 0);
  static const char* err_desc = "pollset_process_events";
  // Use a simple heuristic to determine how many fd events to process
  // per loop iteration.  (events/workers)
  int handle_count = 1;
  int worker_count = gpr_atm_no_barrier_load(&pollset->worker_count);
  GPR_ASSERT(worker_count > 0);
  handle_count =
      (pollable_obj->event_count - pollable_obj->event_cursor) / worker_count;
  if (handle_count == 0) {
    handle_count = 1;
  } else if (handle_count > MAX_EPOLL_EVENTS_HANDLED_EACH_POLL_CALL) {
    handle_count = MAX_EPOLL_EVENTS_HANDLED_EACH_POLL_CALL;
  }
  grpc_error* error = GRPC_ERROR_NONE;
  for (int i = 0; (drain || i < handle_count) &&
                  pollable_obj->event_cursor != pollable_obj->event_count;
       i++) {
    int n = pollable_obj->event_cursor++;
    struct epoll_event* ev = &pollable_obj->events[n];
    void* data_ptr = ev->data.ptr;
    if (1 & (intptr_t)data_ptr) {
      if (grpc_polling_trace.enabled()) {
        gpr_log(GPR_INFO, "PS:%p got pollset_wakeup %p", pollset, data_ptr);
      }
      append_error(&error,
                   grpc_wakeup_fd_consume_wakeup(
                       (grpc_wakeup_fd*)((~static_cast<intptr_t>(1)) &
                                         (intptr_t)data_ptr)),
                   err_desc);
    } else {
      grpc_fd* fd = static_cast<grpc_fd*>(data_ptr);
      bool cancel = (ev->events & (EPOLLERR | EPOLLHUP)) != 0;
      bool read_ev = (ev->events & (EPOLLIN | EPOLLPRI)) != 0;
      bool write_ev = (ev->events & EPOLLOUT) != 0;
      if (grpc_polling_trace.enabled()) {
        gpr_log(GPR_INFO,
                "PS:%p got fd %p: cancel=%d read=%d "
                "write=%d",
                pollset, fd, cancel, read_ev, write_ev);
      }
      if (read_ev || cancel) {
        fd_become_readable(fd, pollset);
      }
      if (write_ev || cancel) {
        fd_become_writable(fd);
      }
    }
  }

  return error;
}

/* pollset_shutdown is guaranteed to be called before pollset_destroy. */
static void pollset_destroy(grpc_pollset* pollset) {
  POLLABLE_UNREF(pollset->active_pollable, "pollset");
  pollset->active_pollable = nullptr;
  gpr_mu_destroy(&pollset->mu);
}

static grpc_error* pollable_epoll(pollable* p, grpc_millis deadline) {
  GPR_TIMER_SCOPE("pollable_epoll", 0);
  int timeout = poll_deadline_to_millis_timeout(deadline);

  if (grpc_polling_trace.enabled()) {
    char* desc = pollable_desc(p);
    gpr_log(GPR_INFO, "POLLABLE:%p[%s] poll for %dms", p, desc, timeout);
    gpr_free(desc);
  }

  if (timeout != 0) {
    GRPC_SCHEDULING_START_BLOCKING_REGION;
  }
  int r;
  do {
    GRPC_STATS_INC_SYSCALL_POLL();
    r = epoll_wait(p->epfd, p->events, MAX_EPOLL_EVENTS, timeout);
  } while (r < 0 && errno == EINTR);
  if (timeout != 0) {
    GRPC_SCHEDULING_END_BLOCKING_REGION;
  }

  if (r < 0) return GRPC_OS_ERROR(errno, "epoll_wait");

  if (grpc_polling_trace.enabled()) {
    gpr_log(GPR_INFO, "POLLABLE:%p got %d events", p, r);
  }

  p->event_cursor = 0;
  p->event_count = r;

  return GRPC_ERROR_NONE;
}

/* Return true if first in list */
static bool worker_insert(grpc_pollset_worker** root_worker,
                          grpc_pollset_worker* worker, pwlinks link) {
  if (*root_worker == nullptr) {
    *root_worker = worker;
    worker->links[link].next = worker->links[link].prev = worker;
    return true;
  } else {
    worker->links[link].next = *root_worker;
    worker->links[link].prev = worker->links[link].next->links[link].prev;
    worker->links[link].next->links[link].prev = worker;
    worker->links[link].prev->links[link].next = worker;
    return false;
  }
}

/* returns the new root IFF the root changed */
typedef enum { WRR_NEW_ROOT, WRR_EMPTIED, WRR_REMOVED } worker_remove_result;

static worker_remove_result worker_remove(grpc_pollset_worker** root_worker,
                                          grpc_pollset_worker* worker,
                                          pwlinks link) {
  if (worker == *root_worker) {
    if (worker == worker->links[link].next) {
      *root_worker = nullptr;
      return WRR_EMPTIED;
    } else {
      *root_worker = worker->links[link].next;
      worker->links[link].prev->links[link].next = worker->links[link].next;
      worker->links[link].next->links[link].prev = worker->links[link].prev;
      return WRR_NEW_ROOT;
    }
  } else {
    worker->links[link].prev->links[link].next = worker->links[link].next;
    worker->links[link].next->links[link].prev = worker->links[link].prev;
    return WRR_REMOVED;
  }
}

/* Return true if this thread should poll */
static bool begin_worker(grpc_pollset* pollset, grpc_pollset_worker* worker,
                         grpc_pollset_worker** worker_hdl,
                         grpc_millis deadline) {
  GPR_TIMER_SCOPE("begin_worker", 0);
  bool do_poll =
      (pollset->shutdown_closure == nullptr && !pollset->already_shutdown);
  gpr_atm_no_barrier_fetch_add(&pollset->worker_count, 1);
  if (worker_hdl != nullptr) *worker_hdl = worker;
  worker->initialized_cv = false;
  worker->kicked = false;
  worker->pollset = pollset;
  worker->pollable_obj =
      POLLABLE_REF(pollset->active_pollable, "pollset_worker");
  worker_insert(&pollset->root_worker, worker, PWLINK_POLLSET);
  gpr_mu_lock(&worker->pollable_obj->mu);
  if (!worker_insert(&worker->pollable_obj->root_worker, worker,
                     PWLINK_POLLABLE)) {
    worker->initialized_cv = true;
    gpr_cv_init(&worker->cv);
    gpr_mu_unlock(&pollset->mu);
    if (grpc_polling_trace.enabled() &&
        worker->pollable_obj->root_worker != worker) {
      gpr_log(GPR_INFO, "PS:%p wait %p w=%p for %dms", pollset,
              worker->pollable_obj, worker,
              poll_deadline_to_millis_timeout(deadline));
    }
    while (do_poll && worker->pollable_obj->root_worker != worker) {
      if (gpr_cv_wait(&worker->cv, &worker->pollable_obj->mu,
                      grpc_millis_to_timespec(deadline, GPR_CLOCK_REALTIME))) {
        if (grpc_polling_trace.enabled()) {
          gpr_log(GPR_INFO, "PS:%p timeout_wait %p w=%p", pollset,
                  worker->pollable_obj, worker);
        }
        do_poll = false;
      } else if (worker->kicked) {
        if (grpc_polling_trace.enabled()) {
          gpr_log(GPR_INFO, "PS:%p wakeup %p w=%p", pollset,
                  worker->pollable_obj, worker);
        }
        do_poll = false;
      } else if (grpc_polling_trace.enabled() &&
                 worker->pollable_obj->root_worker != worker) {
        gpr_log(GPR_INFO, "PS:%p spurious_wakeup %p w=%p", pollset,
                worker->pollable_obj, worker);
      }
    }
    grpc_core::ExecCtx::Get()->InvalidateNow();
  } else {
    gpr_mu_unlock(&pollset->mu);
  }
  gpr_mu_unlock(&worker->pollable_obj->mu);

  return do_poll;
}

static void end_worker(grpc_pollset* pollset, grpc_pollset_worker* worker,
                       grpc_pollset_worker** worker_hdl) {
  GPR_TIMER_SCOPE("end_worker", 0);
  gpr_mu_lock(&pollset->mu);
  gpr_mu_lock(&worker->pollable_obj->mu);
  switch (worker_remove(&worker->pollable_obj->root_worker, worker,
                        PWLINK_POLLABLE)) {
    case WRR_NEW_ROOT: {
      // wakeup new poller
      grpc_pollset_worker* new_root = worker->pollable_obj->root_worker;
      GPR_ASSERT(new_root->initialized_cv);
      gpr_cv_signal(&new_root->cv);
      break;
    }
    case WRR_EMPTIED:
      if (pollset->active_pollable != worker->pollable_obj) {
        // pollable no longer being polled: flush events
        pollable_process_events(pollset, worker->pollable_obj, true);
      }
      break;
    case WRR_REMOVED:
      break;
  }
  gpr_mu_unlock(&worker->pollable_obj->mu);
  POLLABLE_UNREF(worker->pollable_obj, "pollset_worker");
  if (worker_remove(&pollset->root_worker, worker, PWLINK_POLLSET) ==
      WRR_EMPTIED) {
    pollset_maybe_finish_shutdown(pollset);
  }
  if (worker->initialized_cv) {
    gpr_cv_destroy(&worker->cv);
  }
  gpr_atm_no_barrier_fetch_add(&pollset->worker_count, -1);
}

#ifndef NDEBUG
static long gettid(void) { return syscall(__NR_gettid); }
#endif

/* pollset->mu lock must be held by the caller before calling this.
   The function pollset_work() may temporarily release the lock (pollset->po.mu)
   during the course of its execution but it will always re-acquire the lock and
   ensure that it is held by the time the function returns */
static grpc_error* pollset_work(grpc_pollset* pollset,
                                grpc_pollset_worker** worker_hdl,
                                grpc_millis deadline) {
  GPR_TIMER_SCOPE("pollset_work", 0);
#ifdef GRPC_EPOLLEX_CREATE_WORKERS_ON_HEAP
  grpc_pollset_worker* worker =
      (grpc_pollset_worker*)gpr_malloc(sizeof(*worker));
#define WORKER_PTR (worker)
#else
  grpc_pollset_worker worker;
#define WORKER_PTR (&worker)
#endif
#ifndef NDEBUG
  WORKER_PTR->originator = gettid();
#endif
  if (grpc_polling_trace.enabled()) {
<<<<<<< HEAD
    gpr_log(GPR_DEBUG,
            "PS:%p work hdl=%p worker=%p now=%" PRId64 " deadline=%" PRId64
=======
    gpr_log(GPR_INFO,
            "PS:%p work hdl=%p worker=%p now=%" PRIdPTR " deadline=%" PRIdPTR
>>>>>>> 978b9b17
            " kwp=%d pollable=%p",
            pollset, worker_hdl, WORKER_PTR, grpc_core::ExecCtx::Get()->Now(),
            deadline, pollset->kicked_without_poller, pollset->active_pollable);
  }
  static const char* err_desc = "pollset_work";
  grpc_error* error = GRPC_ERROR_NONE;
  if (pollset->kicked_without_poller) {
    pollset->kicked_without_poller = false;
  } else {
    if (begin_worker(pollset, WORKER_PTR, worker_hdl, deadline)) {
      gpr_tls_set(&g_current_thread_pollset, (intptr_t)pollset);
      gpr_tls_set(&g_current_thread_worker, (intptr_t)WORKER_PTR);
      if (WORKER_PTR->pollable_obj->event_cursor ==
          WORKER_PTR->pollable_obj->event_count) {
        append_error(&error, pollable_epoll(WORKER_PTR->pollable_obj, deadline),
                     err_desc);
      }
      append_error(
          &error,
          pollable_process_events(pollset, WORKER_PTR->pollable_obj, false),
          err_desc);
      grpc_core::ExecCtx::Get()->Flush();
      gpr_tls_set(&g_current_thread_pollset, 0);
      gpr_tls_set(&g_current_thread_worker, 0);
    }
    end_worker(pollset, WORKER_PTR, worker_hdl);
  }
#ifdef GRPC_EPOLLEX_CREATE_WORKERS_ON_HEAP
  gpr_free(worker);
#endif
#undef WORKER_PTR
  return error;
}

static grpc_error* pollset_transition_pollable_from_empty_to_fd_locked(
    grpc_pollset* pollset, grpc_fd* fd) {
  static const char* err_desc = "pollset_transition_pollable_from_empty_to_fd";
  grpc_error* error = GRPC_ERROR_NONE;
  if (grpc_polling_trace.enabled()) {
    gpr_log(GPR_INFO,
            "PS:%p add fd %p (%d); transition pollable from empty to fd",
            pollset, fd, fd->fd);
  }
  append_error(&error, pollset_kick_all(pollset), err_desc);
  POLLABLE_UNREF(pollset->active_pollable, "pollset");
  append_error(&error, fd_get_or_become_pollable(fd, &pollset->active_pollable),
               err_desc);
  return error;
}

static grpc_error* pollset_transition_pollable_from_fd_to_multi_locked(
    grpc_pollset* pollset, grpc_fd* and_add_fd) {
  static const char* err_desc = "pollset_transition_pollable_from_fd_to_multi";
  grpc_error* error = GRPC_ERROR_NONE;
  if (grpc_polling_trace.enabled()) {
    gpr_log(
        GPR_INFO,
        "PS:%p add fd %p (%d); transition pollable from fd %p to multipoller",
        pollset, and_add_fd, and_add_fd ? and_add_fd->fd : -1,
        pollset->active_pollable->owner_fd);
  }
  append_error(&error, pollset_kick_all(pollset), err_desc);
  grpc_fd* initial_fd = pollset->active_pollable->owner_fd;
  POLLABLE_UNREF(pollset->active_pollable, "pollset");
  pollset->active_pollable = nullptr;
  if (append_error(&error, pollable_create(PO_MULTI, &pollset->active_pollable),
                   err_desc)) {
    append_error(&error, pollable_add_fd(pollset->active_pollable, initial_fd),
                 err_desc);
    if (and_add_fd != nullptr) {
      append_error(&error,
                   pollable_add_fd(pollset->active_pollable, and_add_fd),
                   err_desc);
    }
  }
  return error;
}

/* expects pollsets locked, flag whether fd is locked or not */
static grpc_error* pollset_add_fd_locked(grpc_pollset* pollset, grpc_fd* fd) {
  grpc_error* error = GRPC_ERROR_NONE;
  pollable* po_at_start =
      POLLABLE_REF(pollset->active_pollable, "pollset_add_fd");
  switch (pollset->active_pollable->type) {
    case PO_EMPTY:
      /* empty pollable --> single fd pollable */
      error = pollset_transition_pollable_from_empty_to_fd_locked(pollset, fd);
      break;
    case PO_FD:
      gpr_mu_lock(&po_at_start->owner_fd->orphan_mu);
      if ((gpr_atm_no_barrier_load(&pollset->active_pollable->owner_fd->refst) &
           1) == 0) {
        error =
            pollset_transition_pollable_from_empty_to_fd_locked(pollset, fd);
      } else {
        /* fd --> multipoller */
        error =
            pollset_transition_pollable_from_fd_to_multi_locked(pollset, fd);
      }
      gpr_mu_unlock(&po_at_start->owner_fd->orphan_mu);
      break;
    case PO_MULTI:
      error = pollable_add_fd(pollset->active_pollable, fd);
      break;
  }
  if (error != GRPC_ERROR_NONE) {
    POLLABLE_UNREF(pollset->active_pollable, "pollset");
    pollset->active_pollable = po_at_start;
  } else {
    POLLABLE_UNREF(po_at_start, "pollset_add_fd");
  }
  return error;
}

static grpc_error* pollset_as_multipollable_locked(grpc_pollset* pollset,
                                                   pollable** pollable_obj) {
  grpc_error* error = GRPC_ERROR_NONE;
  pollable* po_at_start =
      POLLABLE_REF(pollset->active_pollable, "pollset_as_multipollable");
  switch (pollset->active_pollable->type) {
    case PO_EMPTY:
      POLLABLE_UNREF(pollset->active_pollable, "pollset");
      error = pollable_create(PO_MULTI, &pollset->active_pollable);
      /* Any workers currently polling on this pollset must now be woked up so
       * that they can pick up the new active_pollable */
      if (grpc_polling_trace.enabled()) {
        gpr_log(GPR_INFO,
                "PS:%p active pollable transition from empty to multi",
                pollset);
      }
      static const char* err_desc =
          "pollset_as_multipollable_locked: empty -> multi";
      append_error(&error, pollset_kick_all(pollset), err_desc);
      break;
    case PO_FD:
      gpr_mu_lock(&po_at_start->owner_fd->orphan_mu);
      if ((gpr_atm_no_barrier_load(&pollset->active_pollable->owner_fd->refst) &
           1) == 0) {
        POLLABLE_UNREF(pollset->active_pollable, "pollset");
        error = pollable_create(PO_MULTI, &pollset->active_pollable);
      } else {
        error = pollset_transition_pollable_from_fd_to_multi_locked(pollset,
                                                                    nullptr);
      }
      gpr_mu_unlock(&po_at_start->owner_fd->orphan_mu);
      break;
    case PO_MULTI:
      break;
  }
  if (error != GRPC_ERROR_NONE) {
    POLLABLE_UNREF(pollset->active_pollable, "pollset");
    pollset->active_pollable = po_at_start;
    *pollable_obj = nullptr;
  } else {
    *pollable_obj = POLLABLE_REF(pollset->active_pollable, "pollset_set");
    POLLABLE_UNREF(po_at_start, "pollset_as_multipollable");
  }
  return error;
}

static void pollset_add_fd(grpc_pollset* pollset, grpc_fd* fd) {
  GPR_TIMER_SCOPE("pollset_add_fd", 0);
  gpr_mu_lock(&pollset->mu);
  grpc_error* error = pollset_add_fd_locked(pollset, fd);
  gpr_mu_unlock(&pollset->mu);
  GRPC_LOG_IF_ERROR("pollset_add_fd", error);
}

/*******************************************************************************
 * Pollset-set Definitions
 */

static grpc_pollset_set* pss_lock_adam(grpc_pollset_set* pss) {
  gpr_mu_lock(&pss->mu);
  while (pss->parent != nullptr) {
    gpr_mu_unlock(&pss->mu);
    pss = pss->parent;
    gpr_mu_lock(&pss->mu);
  }
  return pss;
}

static grpc_pollset_set* pollset_set_create(void) {
  grpc_pollset_set* pss =
      static_cast<grpc_pollset_set*>(gpr_zalloc(sizeof(*pss)));
  gpr_mu_init(&pss->mu);
  gpr_ref_init(&pss->refs, 1);
  return pss;
}

static void pollset_set_unref(grpc_pollset_set* pss) {
  if (pss == nullptr) return;
  if (!gpr_unref(&pss->refs)) return;
  pollset_set_unref(pss->parent);
  gpr_mu_destroy(&pss->mu);
  for (size_t i = 0; i < pss->pollset_count; i++) {
    gpr_mu_lock(&pss->pollsets[i]->mu);
    if (0 == --pss->pollsets[i]->containing_pollset_set_count) {
      pollset_maybe_finish_shutdown(pss->pollsets[i]);
    }
    gpr_mu_unlock(&pss->pollsets[i]->mu);
  }
  for (size_t i = 0; i < pss->fd_count; i++) {
    UNREF_BY(pss->fds[i], 2, "pollset_set");
  }
  gpr_free(pss->pollsets);
  gpr_free(pss->fds);
  gpr_free(pss);
}

static void pollset_set_add_fd(grpc_pollset_set* pss, grpc_fd* fd) {
  GPR_TIMER_SCOPE("pollset_set_add_fd", 0);
  if (grpc_polling_trace.enabled()) {
    gpr_log(GPR_INFO, "PSS:%p: add fd %p (%d)", pss, fd, fd->fd);
  }
  grpc_error* error = GRPC_ERROR_NONE;
  static const char* err_desc = "pollset_set_add_fd";
  pss = pss_lock_adam(pss);
  for (size_t i = 0; i < pss->pollset_count; i++) {
    append_error(&error, pollable_add_fd(pss->pollsets[i]->active_pollable, fd),
                 err_desc);
  }
  if (pss->fd_count == pss->fd_capacity) {
    pss->fd_capacity = GPR_MAX(pss->fd_capacity * 2, 8);
    pss->fds = static_cast<grpc_fd**>(
        gpr_realloc(pss->fds, pss->fd_capacity * sizeof(*pss->fds)));
  }
  REF_BY(fd, 2, "pollset_set");
  pss->fds[pss->fd_count++] = fd;
  gpr_mu_unlock(&pss->mu);

  GRPC_LOG_IF_ERROR(err_desc, error);
}

static void pollset_set_del_fd(grpc_pollset_set* pss, grpc_fd* fd) {
  GPR_TIMER_SCOPE("pollset_set_del_fd", 0);
  if (grpc_polling_trace.enabled()) {
    gpr_log(GPR_INFO, "PSS:%p: del fd %p", pss, fd);
  }
  pss = pss_lock_adam(pss);
  size_t i;
  for (i = 0; i < pss->fd_count; i++) {
    if (pss->fds[i] == fd) {
      UNREF_BY(fd, 2, "pollset_set");
      break;
    }
  }
  GPR_ASSERT(i != pss->fd_count);
  for (; i < pss->fd_count - 1; i++) {
    pss->fds[i] = pss->fds[i + 1];
  }
  pss->fd_count--;
  gpr_mu_unlock(&pss->mu);
}

static void pollset_set_del_pollset(grpc_pollset_set* pss, grpc_pollset* ps) {
  GPR_TIMER_SCOPE("pollset_set_del_pollset", 0);
  if (grpc_polling_trace.enabled()) {
    gpr_log(GPR_INFO, "PSS:%p: del pollset %p", pss, ps);
  }
  pss = pss_lock_adam(pss);
  size_t i;
  for (i = 0; i < pss->pollset_count; i++) {
    if (pss->pollsets[i] == ps) {
      break;
    }
  }
  GPR_ASSERT(i != pss->pollset_count);
  for (; i < pss->pollset_count - 1; i++) {
    pss->pollsets[i] = pss->pollsets[i + 1];
  }
  pss->pollset_count--;
  gpr_mu_unlock(&pss->mu);
  gpr_mu_lock(&ps->mu);
  if (0 == --ps->containing_pollset_set_count) {
    pollset_maybe_finish_shutdown(ps);
  }
  gpr_mu_unlock(&ps->mu);
}

// add all fds to pollables, and output a new array of unorphaned out_fds
// assumes pollsets are multipollable
static grpc_error* add_fds_to_pollsets(grpc_fd** fds, size_t fd_count,
                                       grpc_pollset** pollsets,
                                       size_t pollset_count,
                                       const char* err_desc, grpc_fd** out_fds,
                                       size_t* out_fd_count) {
  GPR_TIMER_SCOPE("add_fds_to_pollsets", 0);
  grpc_error* error = GRPC_ERROR_NONE;
  for (size_t i = 0; i < fd_count; i++) {
    gpr_mu_lock(&fds[i]->orphan_mu);
    if ((gpr_atm_no_barrier_load(&fds[i]->refst) & 1) == 0) {
      gpr_mu_unlock(&fds[i]->orphan_mu);
      UNREF_BY(fds[i], 2, "pollset_set");
    } else {
      for (size_t j = 0; j < pollset_count; j++) {
        append_error(&error,
                     pollable_add_fd(pollsets[j]->active_pollable, fds[i]),
                     err_desc);
      }
      gpr_mu_unlock(&fds[i]->orphan_mu);
      out_fds[(*out_fd_count)++] = fds[i];
    }
  }
  return error;
}

static void pollset_set_add_pollset(grpc_pollset_set* pss, grpc_pollset* ps) {
  GPR_TIMER_SCOPE("pollset_set_add_pollset", 0);
  if (grpc_polling_trace.enabled()) {
    gpr_log(GPR_INFO, "PSS:%p: add pollset %p", pss, ps);
  }
  grpc_error* error = GRPC_ERROR_NONE;
  static const char* err_desc = "pollset_set_add_pollset";
  pollable* pollable_obj = nullptr;
  gpr_mu_lock(&ps->mu);
  if (!GRPC_LOG_IF_ERROR(err_desc,
                         pollset_as_multipollable_locked(ps, &pollable_obj))) {
    GPR_ASSERT(pollable_obj == nullptr);
    gpr_mu_unlock(&ps->mu);
    return;
  }
  ps->containing_pollset_set_count++;
  gpr_mu_unlock(&ps->mu);
  pss = pss_lock_adam(pss);
  size_t initial_fd_count = pss->fd_count;
  pss->fd_count = 0;
  append_error(&error,
               add_fds_to_pollsets(pss->fds, initial_fd_count, &ps, 1, err_desc,
                                   pss->fds, &pss->fd_count),
               err_desc);
  if (pss->pollset_count == pss->pollset_capacity) {
    pss->pollset_capacity = GPR_MAX(pss->pollset_capacity * 2, 8);
    pss->pollsets = static_cast<grpc_pollset**>(gpr_realloc(
        pss->pollsets, pss->pollset_capacity * sizeof(*pss->pollsets)));
  }
  pss->pollsets[pss->pollset_count++] = ps;
  gpr_mu_unlock(&pss->mu);
  POLLABLE_UNREF(pollable_obj, "pollset_set");

  GRPC_LOG_IF_ERROR(err_desc, error);
}

static void pollset_set_add_pollset_set(grpc_pollset_set* a,
                                        grpc_pollset_set* b) {
  GPR_TIMER_SCOPE("pollset_set_add_pollset_set", 0);
  if (grpc_polling_trace.enabled()) {
    gpr_log(GPR_INFO, "PSS: merge (%p, %p)", a, b);
  }
  grpc_error* error = GRPC_ERROR_NONE;
  static const char* err_desc = "pollset_set_add_fd";
  for (;;) {
    if (a == b) {
      // pollset ancestors are the same: nothing to do
      return;
    }
    if (a > b) {
      GPR_SWAP(grpc_pollset_set*, a, b);
    }
    gpr_mu* a_mu = &a->mu;
    gpr_mu* b_mu = &b->mu;
    gpr_mu_lock(a_mu);
    gpr_mu_lock(b_mu);
    if (a->parent != nullptr) {
      a = a->parent;
    } else if (b->parent != nullptr) {
      b = b->parent;
    } else {
      break;  // exit loop, both pollsets locked
    }
    gpr_mu_unlock(a_mu);
    gpr_mu_unlock(b_mu);
  }
  // try to do the least copying possible
  // TODO(ctiller): there's probably a better heuristic here
  const size_t a_size = a->fd_count + a->pollset_count;
  const size_t b_size = b->fd_count + b->pollset_count;
  if (b_size > a_size) {
    GPR_SWAP(grpc_pollset_set*, a, b);
  }
  if (grpc_polling_trace.enabled()) {
    gpr_log(GPR_INFO, "PSS: parent %p to %p", b, a);
  }
  gpr_ref(&a->refs);
  b->parent = a;
  if (a->fd_capacity < a->fd_count + b->fd_count) {
    a->fd_capacity = GPR_MAX(2 * a->fd_capacity, a->fd_count + b->fd_count);
    a->fds = static_cast<grpc_fd**>(
        gpr_realloc(a->fds, a->fd_capacity * sizeof(*a->fds)));
  }
  size_t initial_a_fd_count = a->fd_count;
  a->fd_count = 0;
  append_error(
      &error,
      add_fds_to_pollsets(a->fds, initial_a_fd_count, b->pollsets,
                          b->pollset_count, "merge_a2b", a->fds, &a->fd_count),
      err_desc);
  append_error(
      &error,
      add_fds_to_pollsets(b->fds, b->fd_count, a->pollsets, a->pollset_count,
                          "merge_b2a", a->fds, &a->fd_count),
      err_desc);
  if (a->pollset_capacity < a->pollset_count + b->pollset_count) {
    a->pollset_capacity =
        GPR_MAX(2 * a->pollset_capacity, a->pollset_count + b->pollset_count);
    a->pollsets = static_cast<grpc_pollset**>(
        gpr_realloc(a->pollsets, a->pollset_capacity * sizeof(*a->pollsets)));
  }
  if (b->pollset_count > 0) {
    memcpy(a->pollsets + a->pollset_count, b->pollsets,
           b->pollset_count * sizeof(*b->pollsets));
  }
  a->pollset_count += b->pollset_count;
  gpr_free(b->fds);
  gpr_free(b->pollsets);
  b->fds = nullptr;
  b->pollsets = nullptr;
  b->fd_count = b->fd_capacity = b->pollset_count = b->pollset_capacity = 0;
  gpr_mu_unlock(&a->mu);
  gpr_mu_unlock(&b->mu);
}

static void pollset_set_del_pollset_set(grpc_pollset_set* bag,
                                        grpc_pollset_set* item) {}

/*******************************************************************************
 * Event engine binding
 */

static void shutdown_engine(void) {
  fd_global_shutdown();
  pollset_global_shutdown();
}

static const grpc_event_engine_vtable vtable = {
    sizeof(grpc_pollset),

    fd_create,
    fd_wrapped_fd,
    fd_orphan,
    fd_shutdown,
    fd_notify_on_read,
    fd_notify_on_write,
    fd_is_shutdown,
    fd_get_read_notifier_pollset,

    pollset_init,
    pollset_shutdown,
    pollset_destroy,
    pollset_work,
    pollset_kick,
    pollset_add_fd,

    pollset_set_create,
    pollset_set_unref,  // destroy ==> unref 1 public ref
    pollset_set_add_pollset,
    pollset_set_del_pollset,
    pollset_set_add_pollset_set,
    pollset_set_del_pollset_set,
    pollset_set_add_fd,
    pollset_set_del_fd,

    shutdown_engine,
};

const grpc_event_engine_vtable* grpc_init_epollex_linux(
    bool explicitly_requested) {
  if (!grpc_has_wakeup_fd()) {
    gpr_log(GPR_ERROR, "Skipping epollex because of no wakeup fd.");
    return nullptr;
  }

  if (!grpc_is_epollexclusive_available()) {
    gpr_log(GPR_INFO, "Skipping epollex because it is not supported.");
    return nullptr;
  }

  fd_global_init();

  if (!GRPC_LOG_IF_ERROR("pollset_global_init", pollset_global_init())) {
    pollset_global_shutdown();
    fd_global_shutdown();
    return nullptr;
  }

  return &vtable;
}

#else /* defined(GRPC_LINUX_EPOLL_CREATE1) */
#if defined(GRPC_POSIX_SOCKET)
#include "src/core/lib/iomgr/ev_epollex_linux.h"
/* If GRPC_LINUX_EPOLL_CREATE1 is not defined, it means
   epoll_create1 is not available. Return NULL */
const grpc_event_engine_vtable* grpc_init_epollex_linux(
    bool explicitly_requested) {
  return nullptr;
}
#endif /* defined(GRPC_POSIX_SOCKET) */

#endif /* !defined(GRPC_LINUX_EPOLL_CREATE1) */<|MERGE_RESOLUTION|>--- conflicted
+++ resolved
@@ -1009,13 +1009,8 @@
   WORKER_PTR->originator = gettid();
 #endif
   if (grpc_polling_trace.enabled()) {
-<<<<<<< HEAD
-    gpr_log(GPR_DEBUG,
+    gpr_log(GPR_INFO,
             "PS:%p work hdl=%p worker=%p now=%" PRId64 " deadline=%" PRId64
-=======
-    gpr_log(GPR_INFO,
-            "PS:%p work hdl=%p worker=%p now=%" PRIdPTR " deadline=%" PRIdPTR
->>>>>>> 978b9b17
             " kwp=%d pollable=%p",
             pollset, worker_hdl, WORKER_PTR, grpc_core::ExecCtx::Get()->Now(),
             deadline, pollset->kicked_without_poller, pollset->active_pollable);

--- conflicted
+++ resolved
@@ -134,11 +134,7 @@
   GRPC_STATS_INC_TCP_BACKUP_POLLER_POLLS();
   GRPC_LOG_IF_ERROR(
       "backup_poller:pollset_work",
-<<<<<<< HEAD
-      grpc_pollset_work(BACKUP_POLLER_POLLSET(p), NULL, deadline));
-=======
-      grpc_pollset_work(exec_ctx, BACKUP_POLLER_POLLSET(p), nullptr, deadline));
->>>>>>> 82c8f945
+      grpc_pollset_work(BACKUP_POLLER_POLLSET(p), nullptr, deadline));
   gpr_mu_unlock(p->pollset_mu);
   /* last "uncovered" notification is the ref that keeps us polling, if we get
    * there try a cas to release it */
@@ -361,15 +357,9 @@
     }
   }
 
-<<<<<<< HEAD
-  tcp->read_cb = NULL;
-  tcp->incoming_buffer = NULL;
-  GRPC_CLOSURE_RUN(cb, error);
-=======
   tcp->read_cb = nullptr;
   tcp->incoming_buffer = nullptr;
-  GRPC_CLOSURE_RUN(exec_ctx, cb, error);
->>>>>>> 82c8f945
+  GRPC_CLOSURE_RUN(cb, error);
 }
 
 #define MAX_READ_IOVEC 4
@@ -608,15 +598,9 @@
 
   if (error != GRPC_ERROR_NONE) {
     cb = tcp->write_cb;
-<<<<<<< HEAD
-    tcp->write_cb = NULL;
+    tcp->write_cb = nullptr;
     cb->cb(cb->cb_arg, error);
     TCP_UNREF(tcp, "write");
-=======
-    tcp->write_cb = nullptr;
-    cb->cb(exec_ctx, cb->cb_arg, error);
-    TCP_UNREF(exec_ctx, tcp, "write");
->>>>>>> 82c8f945
     return;
   }
 

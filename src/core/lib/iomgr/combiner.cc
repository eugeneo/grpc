--- conflicted
+++ resolved
@@ -62,26 +62,15 @@
   gpr_refcount refs;
 };
 
-<<<<<<< HEAD
-static void combiner_exec(grpc_closure *closure, grpc_error *error);
-static void combiner_finally_exec(grpc_closure *closure, grpc_error *error);
-=======
-static void combiner_exec(grpc_exec_ctx* exec_ctx, grpc_closure* closure,
-                          grpc_error* error);
-static void combiner_finally_exec(grpc_exec_ctx* exec_ctx,
-                                  grpc_closure* closure, grpc_error* error);
->>>>>>> d9da7387
+static void combiner_exec(grpc_closure* closure, grpc_error* error);
+static void combiner_finally_exec(grpc_closure* closure, grpc_error* error);
 
 static const grpc_closure_scheduler_vtable scheduler = {
     combiner_exec, combiner_exec, "combiner:immediately"};
 static const grpc_closure_scheduler_vtable finally_scheduler = {
     combiner_finally_exec, combiner_finally_exec, "combiner:finally"};
 
-<<<<<<< HEAD
-static void offload(void *arg, grpc_error *error);
-=======
-static void offload(grpc_exec_ctx* exec_ctx, void* arg, grpc_error* error);
->>>>>>> d9da7387
+static void offload(void* arg, grpc_error* error);
 
 grpc_combiner* grpc_combiner_create(void) {
   grpc_combiner* lock = (grpc_combiner*)gpr_zalloc(sizeof(*lock));
@@ -97,22 +86,14 @@
   return lock;
 }
 
-<<<<<<< HEAD
-static void really_destroy(grpc_combiner *lock) {
-=======
-static void really_destroy(grpc_exec_ctx* exec_ctx, grpc_combiner* lock) {
->>>>>>> d9da7387
+static void really_destroy(grpc_combiner* lock) {
   GRPC_COMBINER_TRACE(gpr_log(GPR_DEBUG, "C:%p really_destroy", lock));
   GPR_ASSERT(gpr_atm_no_barrier_load(&lock->state) == 0);
   gpr_mpscq_destroy(&lock->queue);
   gpr_free(lock);
 }
 
-<<<<<<< HEAD
-static void start_destroy(grpc_combiner *lock) {
-=======
-static void start_destroy(grpc_exec_ctx* exec_ctx, grpc_combiner* lock) {
->>>>>>> d9da7387
+static void start_destroy(grpc_combiner* lock) {
   gpr_atm old_state = gpr_atm_full_fetch_add(&lock->state, -STATE_UNORPHANED);
   GRPC_COMBINER_TRACE(gpr_log(
       GPR_DEBUG, "C:%p really_destroy old_state=%" PRIdPTR, lock, old_state));
@@ -133,12 +114,7 @@
 #define GRPC_COMBINER_DEBUG_SPAM(op, delta)
 #endif
 
-<<<<<<< HEAD
-void grpc_combiner_unref(grpc_combiner *lock GRPC_COMBINER_DEBUG_ARGS) {
-=======
-void grpc_combiner_unref(grpc_exec_ctx* exec_ctx,
-                         grpc_combiner* lock GRPC_COMBINER_DEBUG_ARGS) {
->>>>>>> d9da7387
+void grpc_combiner_unref(grpc_combiner* lock GRPC_COMBINER_DEBUG_ARGS) {
   GRPC_COMBINER_DEBUG_SPAM("UNREF", -1);
   if (gpr_unref(&lock->refs)) {
     start_destroy(lock);
@@ -151,12 +127,7 @@
   return lock;
 }
 
-<<<<<<< HEAD
-static void push_last_on_exec_ctx(grpc_combiner *lock) {
-=======
-static void push_last_on_exec_ctx(grpc_exec_ctx* exec_ctx,
-                                  grpc_combiner* lock) {
->>>>>>> d9da7387
+static void push_last_on_exec_ctx(grpc_combiner* lock) {
   lock->next_combiner_on_this_exec_ctx = NULL;
   if (exec_ctx->active_combiner == NULL) {
     exec_ctx->active_combiner = exec_ctx->last_combiner = lock;
@@ -166,12 +137,7 @@
   }
 }
 
-<<<<<<< HEAD
-static void push_first_on_exec_ctx(grpc_combiner *lock) {
-=======
-static void push_first_on_exec_ctx(grpc_exec_ctx* exec_ctx,
-                                   grpc_combiner* lock) {
->>>>>>> d9da7387
+static void push_first_on_exec_ctx(grpc_combiner* lock) {
   lock->next_combiner_on_this_exec_ctx = exec_ctx->active_combiner;
   exec_ctx->active_combiner = lock;
   if (lock->next_combiner_on_this_exec_ctx == NULL) {
@@ -183,14 +149,8 @@
   ((grpc_combiner*)(((char*)((closure)->scheduler)) -            \
                     offsetof(grpc_combiner, scheduler_name)))
 
-<<<<<<< HEAD
-static void combiner_exec(grpc_closure *cl, grpc_error *error) {
+static void combiner_exec(grpc_closure* cl, grpc_error* error) {
   GRPC_STATS_INC_COMBINER_LOCKS_SCHEDULED_ITEMS();
-=======
-static void combiner_exec(grpc_exec_ctx* exec_ctx, grpc_closure* cl,
-                          grpc_error* error) {
-  GRPC_STATS_INC_COMBINER_LOCKS_SCHEDULED_ITEMS(exec_ctx);
->>>>>>> d9da7387
   GPR_TIMER_BEGIN("combiner.execute", 0);
   grpc_combiner* lock = COMBINER_FROM_CLOSURE_SCHEDULER(cl, scheduler);
   gpr_atm last = gpr_atm_full_fetch_add(&lock->state, STATE_ELEM_COUNT_LOW_BIT);
@@ -221,11 +181,7 @@
   GPR_TIMER_END("combiner.execute", 0);
 }
 
-<<<<<<< HEAD
 static void move_next() {
-=======
-static void move_next(grpc_exec_ctx* exec_ctx) {
->>>>>>> d9da7387
   exec_ctx->active_combiner =
       exec_ctx->active_combiner->next_combiner_on_this_exec_ctx;
   if (exec_ctx->active_combiner == NULL) {
@@ -233,34 +189,19 @@
   }
 }
 
-<<<<<<< HEAD
-static void offload(void *arg, grpc_error *error) {
-  grpc_combiner *lock = (grpc_combiner *)arg;
+static void offload(void* arg, grpc_error* error) {
+  grpc_combiner* lock = (grpc_combiner*)arg;
   push_last_on_exec_ctx(lock);
 }
 
-static void queue_offload(grpc_combiner *lock) {
+static void queue_offload(grpc_combiner* lock) {
   GRPC_STATS_INC_COMBINER_LOCKS_OFFLOADED();
   move_next();
-=======
-static void offload(grpc_exec_ctx* exec_ctx, void* arg, grpc_error* error) {
-  grpc_combiner* lock = (grpc_combiner*)arg;
-  push_last_on_exec_ctx(exec_ctx, lock);
-}
-
-static void queue_offload(grpc_exec_ctx* exec_ctx, grpc_combiner* lock) {
-  GRPC_STATS_INC_COMBINER_LOCKS_OFFLOADED(exec_ctx);
-  move_next(exec_ctx);
->>>>>>> d9da7387
   GRPC_COMBINER_TRACE(gpr_log(GPR_DEBUG, "C:%p queue_offload", lock));
   GRPC_CLOSURE_SCHED(&lock->offload, GRPC_ERROR_NONE);
 }
 
-<<<<<<< HEAD
 bool grpc_combiner_continue_exec_ctx() {
-=======
-bool grpc_combiner_continue_exec_ctx(grpc_exec_ctx* exec_ctx) {
->>>>>>> d9da7387
   GPR_TIMER_BEGIN("combiner.continue_exec_ctx", 0);
   grpc_combiner* lock = exec_ctx->active_combiner;
   if (lock == NULL) {
@@ -379,21 +320,11 @@
   return true;
 }
 
-<<<<<<< HEAD
-static void enqueue_finally(void *closure, grpc_error *error);
-
-static void combiner_finally_exec(grpc_closure *closure, grpc_error *error) {
+static void enqueue_finally(void* closure, grpc_error* error);
+
+static void combiner_finally_exec(grpc_closure* closure, grpc_error* error) {
   GRPC_STATS_INC_COMBINER_LOCKS_SCHEDULED_FINAL_ITEMS();
-  grpc_combiner *lock =
-=======
-static void enqueue_finally(grpc_exec_ctx* exec_ctx, void* closure,
-                            grpc_error* error);
-
-static void combiner_finally_exec(grpc_exec_ctx* exec_ctx,
-                                  grpc_closure* closure, grpc_error* error) {
-  GRPC_STATS_INC_COMBINER_LOCKS_SCHEDULED_FINAL_ITEMS(exec_ctx);
   grpc_combiner* lock =
->>>>>>> d9da7387
       COMBINER_FROM_CLOSURE_SCHEDULER(closure, finally_scheduler);
   GRPC_COMBINER_TRACE(gpr_log(GPR_DEBUG,
                               "C:%p grpc_combiner_execute_finally c=%p; ac=%p",
@@ -415,15 +346,8 @@
   GPR_TIMER_END("combiner.execute_finally", 0);
 }
 
-<<<<<<< HEAD
-static void enqueue_finally(void *closure, grpc_error *error) {
-  combiner_finally_exec((grpc_closure *)closure, GRPC_ERROR_REF(error));
-=======
-static void enqueue_finally(grpc_exec_ctx* exec_ctx, void* closure,
-                            grpc_error* error) {
-  combiner_finally_exec(exec_ctx, (grpc_closure*)closure,
-                        GRPC_ERROR_REF(error));
->>>>>>> d9da7387
+static void enqueue_finally(void* closure, grpc_error* error) {
+  combiner_finally_exec((grpc_closure*)closure, GRPC_ERROR_REF(error));
 }
 
 grpc_closure_scheduler* grpc_combiner_scheduler(grpc_combiner* combiner) {

/*
 *
 * Copyright 2015 gRPC authors.
 *
 * Licensed under the Apache License, Version 2.0 (the "License");
 * you may not use this file except in compliance with the License.
 * You may obtain a copy of the License at
 *
 *     http://www.apache.org/licenses/LICENSE-2.0
 *
 * Unless required by applicable law or agreed to in writing, software
 * distributed under the License is distributed on an "AS IS" BASIS,
 * WITHOUT WARRANTIES OR CONDITIONS OF ANY KIND, either express or implied.
 * See the License for the specific language governing permissions and
 * limitations under the License.
 *
 */

#include "src/core/lib/iomgr/port.h"

#ifdef GRPC_WINSOCK_SOCKET

#include <grpc/support/log.h>
#include <grpc/support/thd.h>

#include "src/core/lib/iomgr/iocp_windows.h"
#include "src/core/lib/iomgr/iomgr_internal.h"
#include "src/core/lib/iomgr/pollset.h"
#include "src/core/lib/iomgr/pollset_windows.h"

#define GRPC_POLLSET_KICK_BROADCAST ((grpc_pollset_worker*)1)

#ifndef NDEBUG
grpc_tracer_flag grpc_trace_fd_refcount =
    GRPC_TRACER_INITIALIZER(false, "fd_refcount");
#endif

gpr_mu grpc_polling_mu;
static grpc_pollset_worker* g_active_poller;
static grpc_pollset_worker g_global_root_worker;

void grpc_pollset_global_init(void) {
  gpr_mu_init(&grpc_polling_mu);
  g_active_poller = NULL;
  g_global_root_worker.links[GRPC_POLLSET_WORKER_LINK_GLOBAL].next =
      g_global_root_worker.links[GRPC_POLLSET_WORKER_LINK_GLOBAL].prev =
          &g_global_root_worker;
}

void grpc_pollset_global_shutdown(void) { gpr_mu_destroy(&grpc_polling_mu); }

static void remove_worker(grpc_pollset_worker* worker,
                          grpc_pollset_worker_link_type type) {
  worker->links[type].prev->links[type].next = worker->links[type].next;
  worker->links[type].next->links[type].prev = worker->links[type].prev;
  worker->links[type].next = worker->links[type].prev = worker;
}

static int has_workers(grpc_pollset_worker* root,
                       grpc_pollset_worker_link_type type) {
  return root->links[type].next != root;
}

static grpc_pollset_worker* pop_front_worker(
    grpc_pollset_worker* root, grpc_pollset_worker_link_type type) {
  if (has_workers(root, type)) {
    grpc_pollset_worker* w = root->links[type].next;
    remove_worker(w, type);
    return w;
  } else {
    return NULL;
  }
}

static void push_front_worker(grpc_pollset_worker* root,
                              grpc_pollset_worker_link_type type,
                              grpc_pollset_worker* worker) {
  worker->links[type].prev = root;
  worker->links[type].next = worker->links[type].prev->links[type].next;
  worker->links[type].prev->links[type].next =
      worker->links[type].next->links[type].prev = worker;
}

size_t grpc_pollset_size(void) { return sizeof(grpc_pollset); }

/* There isn't really any such thing as a pollset under Windows, due to the
   nature of the IO completion ports. We're still going to provide a minimal
   set of features for the sake of the rest of grpc. But grpc_pollset_work
   won't actually do any polling, and return as quickly as possible. */

void grpc_pollset_init(grpc_pollset* pollset, gpr_mu** mu) {
  *mu = &grpc_polling_mu;
  pollset->root_worker.links[GRPC_POLLSET_WORKER_LINK_POLLSET].next =
      pollset->root_worker.links[GRPC_POLLSET_WORKER_LINK_POLLSET].prev =
          &pollset->root_worker;
}

<<<<<<< HEAD
void grpc_pollset_shutdown(grpc_pollset *pollset, grpc_closure *closure) {
=======
void grpc_pollset_shutdown(grpc_exec_ctx* exec_ctx, grpc_pollset* pollset,
                           grpc_closure* closure) {
>>>>>>> d9da7387
  pollset->shutting_down = 1;
  grpc_pollset_kick(pollset, GRPC_POLLSET_KICK_BROADCAST);
  if (!pollset->is_iocp_worker) {
    GRPC_CLOSURE_SCHED(closure, GRPC_ERROR_NONE);
  } else {
    pollset->on_shutdown = closure;
  }
}

<<<<<<< HEAD
void grpc_pollset_destroy(grpc_pollset *pollset) {}

grpc_error *grpc_pollset_work(grpc_pollset *pollset,
                              grpc_pollset_worker **worker_hdl,
=======
void grpc_pollset_destroy(grpc_exec_ctx* exec_ctx, grpc_pollset* pollset) {}

grpc_error* grpc_pollset_work(grpc_exec_ctx* exec_ctx, grpc_pollset* pollset,
                              grpc_pollset_worker** worker_hdl,
>>>>>>> d9da7387
                              grpc_millis deadline) {
  grpc_pollset_worker worker;
  if (worker_hdl) *worker_hdl = &worker;

  int added_worker = 0;
  worker.links[GRPC_POLLSET_WORKER_LINK_POLLSET].next =
      worker.links[GRPC_POLLSET_WORKER_LINK_POLLSET].prev =
          worker.links[GRPC_POLLSET_WORKER_LINK_GLOBAL].next =
              worker.links[GRPC_POLLSET_WORKER_LINK_GLOBAL].prev = NULL;
  worker.kicked = 0;
  worker.pollset = pollset;
  gpr_cv_init(&worker.cv);
  if (!pollset->kicked_without_pollers && !pollset->shutting_down) {
    if (g_active_poller == NULL) {
      grpc_pollset_worker* next_worker;
      /* become poller */
      pollset->is_iocp_worker = 1;
      g_active_poller = &worker;
      gpr_mu_unlock(&grpc_polling_mu);
      grpc_iocp_work(deadline);
      grpc_exec_ctx_flush();
      gpr_mu_lock(&grpc_polling_mu);
      pollset->is_iocp_worker = 0;
      g_active_poller = NULL;
      /* try to get a worker from this pollsets worker list */
      next_worker = pop_front_worker(&pollset->root_worker,
                                     GRPC_POLLSET_WORKER_LINK_POLLSET);
      if (next_worker == NULL) {
        /* try to get a worker from the global list */
        next_worker = pop_front_worker(&g_global_root_worker,
                                       GRPC_POLLSET_WORKER_LINK_GLOBAL);
      }
      if (next_worker != NULL) {
        next_worker->kicked = 1;
        gpr_cv_signal(&next_worker->cv);
      }

      if (pollset->shutting_down && pollset->on_shutdown != NULL) {
        GRPC_CLOSURE_SCHED(pollset->on_shutdown, GRPC_ERROR_NONE);
        pollset->on_shutdown = NULL;
      }
      goto done;
    }
    push_front_worker(&g_global_root_worker, GRPC_POLLSET_WORKER_LINK_GLOBAL,
                      &worker);
    push_front_worker(&pollset->root_worker, GRPC_POLLSET_WORKER_LINK_POLLSET,
                      &worker);
    added_worker = 1;
    while (!worker.kicked) {
      if (gpr_cv_wait(&worker.cv, &grpc_polling_mu,
                      grpc_millis_to_timespec(deadline, GPR_CLOCK_REALTIME))) {
        grpc_exec_ctx_invalidate_now(exec_ctx);
        break;
      }
      grpc_exec_ctx_invalidate_now(exec_ctx);
    }
  } else {
    pollset->kicked_without_pollers = 0;
  }
done:
  if (!grpc_closure_list_empty(exec_ctx->closure_list)) {
    gpr_mu_unlock(&grpc_polling_mu);
    grpc_exec_ctx_flush();
    gpr_mu_lock(&grpc_polling_mu);
  }
  if (added_worker) {
    remove_worker(&worker, GRPC_POLLSET_WORKER_LINK_GLOBAL);
    remove_worker(&worker, GRPC_POLLSET_WORKER_LINK_POLLSET);
  }
  gpr_cv_destroy(&worker.cv);
  if (worker_hdl) *worker_hdl = NULL;
  return GRPC_ERROR_NONE;
}

<<<<<<< HEAD
grpc_error *grpc_pollset_kick(grpc_pollset *p,
                              grpc_pollset_worker *specific_worker) {
=======
grpc_error* grpc_pollset_kick(grpc_exec_ctx* exec_ctx, grpc_pollset* p,
                              grpc_pollset_worker* specific_worker) {
>>>>>>> d9da7387
  if (specific_worker != NULL) {
    if (specific_worker == GRPC_POLLSET_KICK_BROADCAST) {
      for (specific_worker =
               p->root_worker.links[GRPC_POLLSET_WORKER_LINK_POLLSET].next;
           specific_worker != &p->root_worker;
           specific_worker =
               specific_worker->links[GRPC_POLLSET_WORKER_LINK_POLLSET].next) {
        specific_worker->kicked = 1;
        gpr_cv_signal(&specific_worker->cv);
      }
      p->kicked_without_pollers = 1;
      if (p->is_iocp_worker) {
        grpc_iocp_kick();
      }
    } else {
      if (p->is_iocp_worker && g_active_poller == specific_worker) {
        grpc_iocp_kick();
      } else {
        specific_worker->kicked = 1;
        gpr_cv_signal(&specific_worker->cv);
      }
    }
  } else {
    specific_worker =
        pop_front_worker(&p->root_worker, GRPC_POLLSET_WORKER_LINK_POLLSET);
    if (specific_worker != NULL) {
      grpc_pollset_kick(p, specific_worker);
    } else if (p->is_iocp_worker) {
      grpc_iocp_kick();
    } else {
      p->kicked_without_pollers = 1;
    }
  }
  return GRPC_ERROR_NONE;
}

#endif /* GRPC_WINSOCK_SOCKET */<|MERGE_RESOLUTION|>--- conflicted
+++ resolved
@@ -95,12 +95,7 @@
           &pollset->root_worker;
 }
 
-<<<<<<< HEAD
-void grpc_pollset_shutdown(grpc_pollset *pollset, grpc_closure *closure) {
-=======
-void grpc_pollset_shutdown(grpc_exec_ctx* exec_ctx, grpc_pollset* pollset,
-                           grpc_closure* closure) {
->>>>>>> d9da7387
+void grpc_pollset_shutdown(grpc_pollset* pollset, grpc_closure* closure) {
   pollset->shutting_down = 1;
   grpc_pollset_kick(pollset, GRPC_POLLSET_KICK_BROADCAST);
   if (!pollset->is_iocp_worker) {
@@ -110,17 +105,10 @@
   }
 }
 
-<<<<<<< HEAD
-void grpc_pollset_destroy(grpc_pollset *pollset) {}
-
-grpc_error *grpc_pollset_work(grpc_pollset *pollset,
-                              grpc_pollset_worker **worker_hdl,
-=======
-void grpc_pollset_destroy(grpc_exec_ctx* exec_ctx, grpc_pollset* pollset) {}
-
-grpc_error* grpc_pollset_work(grpc_exec_ctx* exec_ctx, grpc_pollset* pollset,
+void grpc_pollset_destroy(grpc_pollset* pollset) {}
+
+grpc_error* grpc_pollset_work(grpc_pollset* pollset,
                               grpc_pollset_worker** worker_hdl,
->>>>>>> d9da7387
                               grpc_millis deadline) {
   grpc_pollset_worker worker;
   if (worker_hdl) *worker_hdl = &worker;
@@ -195,13 +183,8 @@
   return GRPC_ERROR_NONE;
 }
 
-<<<<<<< HEAD
-grpc_error *grpc_pollset_kick(grpc_pollset *p,
-                              grpc_pollset_worker *specific_worker) {
-=======
-grpc_error* grpc_pollset_kick(grpc_exec_ctx* exec_ctx, grpc_pollset* p,
+grpc_error* grpc_pollset_kick(grpc_pollset* p,
                               grpc_pollset_worker* specific_worker) {
->>>>>>> d9da7387
   if (specific_worker != NULL) {
     if (specific_worker == GRPC_POLLSET_KICK_BROADCAST) {
       for (specific_worker =

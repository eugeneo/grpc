/*
 *
 * Copyright 2015 gRPC authors.
 *
 * Licensed under the Apache License, Version 2.0 (the "License");
 * you may not use this file except in compliance with the License.
 * You may obtain a copy of the License at
 *
 *     http://www.apache.org/licenses/LICENSE-2.0
 *
 * Unless required by applicable law or agreed to in writing, software
 * distributed under the License is distributed on an "AS IS" BASIS,
 * WITHOUT WARRANTIES OR CONDITIONS OF ANY KIND, either express or implied.
 * See the License for the specific language governing permissions and
 * limitations under the License.
 *
 */

#include "src/core/lib/iomgr/port.h"

#ifdef GRPC_POSIX_SOCKET

#include "src/core/lib/iomgr/ev_posix.h"

#include <string.h>

#include <grpc/support/alloc.h>
#include <grpc/support/log.h>
#include <grpc/support/string_util.h>
#include <grpc/support/useful.h>

#include "src/core/lib/debug/trace.h"
#include "src/core/lib/iomgr/ev_epoll1_linux.h"
#include "src/core/lib/iomgr/ev_epollex_linux.h"
#include "src/core/lib/iomgr/ev_epollsig_linux.h"
#include "src/core/lib/iomgr/ev_poll_posix.h"
#include "src/core/lib/support/env.h"

grpc_tracer_flag grpc_polling_trace =
    GRPC_TRACER_INITIALIZER(false, "polling"); /* Disabled by default */

#ifndef NDEBUG
grpc_tracer_flag grpc_trace_fd_refcount =
    GRPC_TRACER_INITIALIZER(false, "fd_refcount");
#endif

/** Default poll() function - a pointer so that it can be overridden by some
 *  tests */
grpc_poll_function_type grpc_poll_function = poll;

grpc_wakeup_fd grpc_global_wakeup_fd;

static const grpc_event_engine_vtable *g_event_engine;
static const char *g_poll_strategy_name = NULL;

typedef const grpc_event_engine_vtable *(*event_engine_factory_fn)(
    bool explicit_request);

typedef struct {
  const char *name;
  event_engine_factory_fn factory;
} event_engine_factory;

namespace {
extern "C" {
int dummypoll(struct pollfd fds[], nfds_t nfds, int timeout) {
  gpr_log(GPR_ERROR, "Attempted to poll despite declaring non-polling.");
  GPR_ASSERT(false);
  return -1;
}
}  // extern "C"

const grpc_event_engine_vtable *init_non_polling(bool explicit_request) {
  // return the simplest engine as a dummy but also override the poller
  auto ret = grpc_init_poll_posix(explicit_request);
  grpc_poll_function = dummypoll;
  return ret;
}
}  // namespace

static const event_engine_factory g_factories[] = {
    {"epollex", grpc_init_epollex_linux},   {"epoll1", grpc_init_epoll1_linux},
    {"epollsig", grpc_init_epollsig_linux}, {"poll", grpc_init_poll_posix},
    {"poll-cv", grpc_init_poll_cv_posix},
<<<<<<< HEAD
=======
    {"epollex", grpc_init_epollex_linux},
    {"none", init_non_polling},
>>>>>>> 2ac511f4
};

static void add(const char *beg, const char *end, char ***ss, size_t *ns) {
  size_t n = *ns;
  size_t np = n + 1;
  char *s;
  size_t len;
  GPR_ASSERT(end >= beg);
  len = (size_t)(end - beg);
  s = (char *)gpr_malloc(len + 1);
  memcpy(s, beg, len);
  s[len] = 0;
  *ss = (char **)gpr_realloc(*ss, sizeof(char **) * np);
  (*ss)[n] = s;
  *ns = np;
}

static void split(const char *s, char ***ss, size_t *ns) {
  const char *c = strchr(s, ',');
  if (c == NULL) {
    add(s, s + strlen(s), ss, ns);
  } else {
    add(s, c, ss, ns);
    split(c + 1, ss, ns);
  }
}

static bool is(const char *want, const char *have) {
  return 0 == strcmp(want, "all") || 0 == strcmp(want, have);
}

static void try_engine(const char *engine) {
  for (size_t i = 0; i < GPR_ARRAY_SIZE(g_factories); i++) {
    if (is(engine, g_factories[i].name)) {
      if ((g_event_engine = g_factories[i].factory(
               0 == strcmp(engine, g_factories[i].name)))) {
        g_poll_strategy_name = g_factories[i].name;
        gpr_log(GPR_DEBUG, "Using polling engine: %s", g_factories[i].name);
        return;
      }
    }
  }
}

/* This should be used for testing purposes ONLY */
void grpc_set_event_engine_test_only(
    const grpc_event_engine_vtable *ev_engine) {
  g_event_engine = ev_engine;
}

const grpc_event_engine_vtable *grpc_get_event_engine_test_only() {
  return g_event_engine;
}

/* Call this only after calling grpc_event_engine_init() */
const char *grpc_get_poll_strategy_name() { return g_poll_strategy_name; }

void grpc_event_engine_init(void) {
  grpc_register_tracer(&grpc_polling_trace);

  char *s = gpr_getenv("GRPC_POLL_STRATEGY");
  if (s == NULL) {
    s = gpr_strdup("all");
  }

  char **strings = NULL;
  size_t nstrings = 0;
  split(s, &strings, &nstrings);

  for (size_t i = 0; g_event_engine == NULL && i < nstrings; i++) {
    try_engine(strings[i]);
  }

  for (size_t i = 0; i < nstrings; i++) {
    gpr_free(strings[i]);
  }
  gpr_free(strings);
  gpr_free(s);

  if (g_event_engine == NULL) {
    gpr_log(GPR_ERROR, "No event engine could be initialized");
    abort();
  }
}

void grpc_event_engine_shutdown(void) {
  g_event_engine->shutdown_engine();
  g_event_engine = NULL;
}

grpc_fd *grpc_fd_create(int fd, const char *name) {
  return g_event_engine->fd_create(fd, name);
}

int grpc_fd_wrapped_fd(grpc_fd *fd) {
  return g_event_engine->fd_wrapped_fd(fd);
}

void grpc_fd_orphan(grpc_exec_ctx *exec_ctx, grpc_fd *fd, grpc_closure *on_done,
                    int *release_fd, bool already_closed, const char *reason) {
  g_event_engine->fd_orphan(exec_ctx, fd, on_done, release_fd, already_closed,
                            reason);
}

void grpc_fd_shutdown(grpc_exec_ctx *exec_ctx, grpc_fd *fd, grpc_error *why) {
  g_event_engine->fd_shutdown(exec_ctx, fd, why);
}

bool grpc_fd_is_shutdown(grpc_fd *fd) {
  return g_event_engine->fd_is_shutdown(fd);
}

void grpc_fd_notify_on_read(grpc_exec_ctx *exec_ctx, grpc_fd *fd,
                            grpc_closure *closure) {
  g_event_engine->fd_notify_on_read(exec_ctx, fd, closure);
}

void grpc_fd_notify_on_write(grpc_exec_ctx *exec_ctx, grpc_fd *fd,
                             grpc_closure *closure) {
  g_event_engine->fd_notify_on_write(exec_ctx, fd, closure);
}

size_t grpc_pollset_size(void) { return g_event_engine->pollset_size; }

void grpc_pollset_init(grpc_pollset *pollset, gpr_mu **mu) {
  g_event_engine->pollset_init(pollset, mu);
}

void grpc_pollset_shutdown(grpc_exec_ctx *exec_ctx, grpc_pollset *pollset,
                           grpc_closure *closure) {
  g_event_engine->pollset_shutdown(exec_ctx, pollset, closure);
}

void grpc_pollset_destroy(grpc_exec_ctx *exec_ctx, grpc_pollset *pollset) {
  g_event_engine->pollset_destroy(exec_ctx, pollset);
}

grpc_error *grpc_pollset_work(grpc_exec_ctx *exec_ctx, grpc_pollset *pollset,
                              grpc_pollset_worker **worker,
                              grpc_millis deadline) {
  return g_event_engine->pollset_work(exec_ctx, pollset, worker, deadline);
}

grpc_error *grpc_pollset_kick(grpc_exec_ctx *exec_ctx, grpc_pollset *pollset,
                              grpc_pollset_worker *specific_worker) {
  return g_event_engine->pollset_kick(exec_ctx, pollset, specific_worker);
}

void grpc_pollset_add_fd(grpc_exec_ctx *exec_ctx, grpc_pollset *pollset,
                         struct grpc_fd *fd) {
  g_event_engine->pollset_add_fd(exec_ctx, pollset, fd);
}

grpc_pollset_set *grpc_pollset_set_create(void) {
  return g_event_engine->pollset_set_create();
}

void grpc_pollset_set_destroy(grpc_exec_ctx *exec_ctx,
                              grpc_pollset_set *pollset_set) {
  g_event_engine->pollset_set_destroy(exec_ctx, pollset_set);
}

void grpc_pollset_set_add_pollset(grpc_exec_ctx *exec_ctx,
                                  grpc_pollset_set *pollset_set,
                                  grpc_pollset *pollset) {
  g_event_engine->pollset_set_add_pollset(exec_ctx, pollset_set, pollset);
}

void grpc_pollset_set_del_pollset(grpc_exec_ctx *exec_ctx,
                                  grpc_pollset_set *pollset_set,
                                  grpc_pollset *pollset) {
  g_event_engine->pollset_set_del_pollset(exec_ctx, pollset_set, pollset);
}

void grpc_pollset_set_add_pollset_set(grpc_exec_ctx *exec_ctx,
                                      grpc_pollset_set *bag,
                                      grpc_pollset_set *item) {
  g_event_engine->pollset_set_add_pollset_set(exec_ctx, bag, item);
}

void grpc_pollset_set_del_pollset_set(grpc_exec_ctx *exec_ctx,
                                      grpc_pollset_set *bag,
                                      grpc_pollset_set *item) {
  g_event_engine->pollset_set_del_pollset_set(exec_ctx, bag, item);
}

void grpc_pollset_set_add_fd(grpc_exec_ctx *exec_ctx,
                             grpc_pollset_set *pollset_set, grpc_fd *fd) {
  g_event_engine->pollset_set_add_fd(exec_ctx, pollset_set, fd);
}

void grpc_pollset_set_del_fd(grpc_exec_ctx *exec_ctx,
                             grpc_pollset_set *pollset_set, grpc_fd *fd) {
  g_event_engine->pollset_set_del_fd(exec_ctx, pollset_set, fd);
}

#endif  // GRPC_POSIX_SOCKET<|MERGE_RESOLUTION|>--- conflicted
+++ resolved
@@ -82,11 +82,7 @@
     {"epollex", grpc_init_epollex_linux},   {"epoll1", grpc_init_epoll1_linux},
     {"epollsig", grpc_init_epollsig_linux}, {"poll", grpc_init_poll_posix},
     {"poll-cv", grpc_init_poll_cv_posix},
-<<<<<<< HEAD
-=======
-    {"epollex", grpc_init_epollex_linux},
     {"none", init_non_polling},
->>>>>>> 2ac511f4
 };
 
 static void add(const char *beg, const char *end, char ***ss, size_t *ns) {

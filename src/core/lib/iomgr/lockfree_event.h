/*
 *
 * Copyright 2017 gRPC authors.
 *
 * Licensed under the Apache License, Version 2.0 (the "License");
 * you may not use this file except in compliance with the License.
 * You may obtain a copy of the License at
 *
 *     http://www.apache.org/licenses/LICENSE-2.0
 *
 * Unless required by applicable law or agreed to in writing, software
 * distributed under the License is distributed on an "AS IS" BASIS,
 * WITHOUT WARRANTIES OR CONDITIONS OF ANY KIND, either express or implied.
 * See the License for the specific language governing permissions and
 * limitations under the License.
 *
 */

#ifndef GRPC_CORE_LIB_IOMGR_LOCKFREE_EVENT_H
#define GRPC_CORE_LIB_IOMGR_LOCKFREE_EVENT_H

/* Lock free event notification for file descriptors */

#include <grpc/support/atm.h>

#include "src/core/lib/iomgr/exec_ctx.h"

<<<<<<< HEAD
#ifdef __cplusplus
extern "C" {
#endif

void grpc_lfev_init(gpr_atm* state);
void grpc_lfev_destroy(gpr_atm* state);
bool grpc_lfev_is_shutdown(gpr_atm* state);

void grpc_lfev_notify_on(gpr_atm* state, grpc_closure* closure,
                         const char* variable);
/* Returns true on first successful shutdown */
bool grpc_lfev_set_shutdown(gpr_atm* state, grpc_error* shutdown_err);
void grpc_lfev_set_ready(gpr_atm* state, const char* variable);

#ifdef __cplusplus
}
#endif
=======
namespace grpc_core {

class LockfreeEvent {
 public:
  LockfreeEvent();
  ~LockfreeEvent();

  LockfreeEvent(const LockfreeEvent&) = delete;
  LockfreeEvent& operator=(const LockfreeEvent&) = delete;

  bool IsShutdown() const {
    return (gpr_atm_no_barrier_load(&state_) & kShutdownBit) != 0;
  }

  void NotifyOn(grpc_exec_ctx* exec_ctx, grpc_closure* closure);
  bool SetShutdown(grpc_exec_ctx* exec_ctx, grpc_error* error);
  void SetReady(grpc_exec_ctx* exec_ctx);

 private:
  enum State { kClosureNotReady = 0, kClosureReady = 2, kShutdownBit = 1 };

  gpr_atm state_;
};

}  // namespace grpc_core
>>>>>>> 76190cf1

#endif /* GRPC_CORE_LIB_IOMGR_LOCKFREE_EVENT_H */<|MERGE_RESOLUTION|>--- conflicted
+++ resolved
@@ -25,25 +25,6 @@
 
 #include "src/core/lib/iomgr/exec_ctx.h"
 
-<<<<<<< HEAD
-#ifdef __cplusplus
-extern "C" {
-#endif
-
-void grpc_lfev_init(gpr_atm* state);
-void grpc_lfev_destroy(gpr_atm* state);
-bool grpc_lfev_is_shutdown(gpr_atm* state);
-
-void grpc_lfev_notify_on(gpr_atm* state, grpc_closure* closure,
-                         const char* variable);
-/* Returns true on first successful shutdown */
-bool grpc_lfev_set_shutdown(gpr_atm* state, grpc_error* shutdown_err);
-void grpc_lfev_set_ready(gpr_atm* state, const char* variable);
-
-#ifdef __cplusplus
-}
-#endif
-=======
 namespace grpc_core {
 
 class LockfreeEvent {
@@ -58,9 +39,9 @@
     return (gpr_atm_no_barrier_load(&state_) & kShutdownBit) != 0;
   }
 
-  void NotifyOn(grpc_exec_ctx* exec_ctx, grpc_closure* closure);
-  bool SetShutdown(grpc_exec_ctx* exec_ctx, grpc_error* error);
-  void SetReady(grpc_exec_ctx* exec_ctx);
+  void NotifyOn(grpc_closure* closure);
+  bool SetShutdown(grpc_error* error);
+  void SetReady();
 
  private:
   enum State { kClosureNotReady = 0, kClosureReady = 2, kShutdownBit = 1 };
@@ -69,6 +50,5 @@
 };
 
 }  // namespace grpc_core
->>>>>>> 76190cf1
 
 #endif /* GRPC_CORE_LIB_IOMGR_LOCKFREE_EVENT_H */
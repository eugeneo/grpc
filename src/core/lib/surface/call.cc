/*
 *
 * Copyright 2015 gRPC authors.
 *
 * Licensed under the Apache License, Version 2.0 (the "License");
 * you may not use this file except in compliance with the License.
 * You may obtain a copy of the License at
 *
 *     http://www.apache.org/licenses/LICENSE-2.0
 *
 * Unless required by applicable law or agreed to in writing, software
 * distributed under the License is distributed on an "AS IS" BASIS,
 * WITHOUT WARRANTIES OR CONDITIONS OF ANY KIND, either express or implied.
 * See the License for the specific language governing permissions and
 * limitations under the License.
 *
 */

#include <grpc/support/port_platform.h>

#include <assert.h>
#include <limits.h>
#include <stdio.h>
#include <stdlib.h>
#include <string.h>

#include <grpc/compression.h>
#include <grpc/grpc.h>
#include <grpc/slice.h>
#include <grpc/support/alloc.h>
#include <grpc/support/log.h>
#include <grpc/support/string_util.h>

#include "src/core/lib/channel/channel_stack.h"
#include "src/core/lib/compression/algorithm_metadata.h"
#include "src/core/lib/debug/stats.h"
#include "src/core/lib/gpr/alloc.h"
#include "src/core/lib/gpr/arena.h"
#include "src/core/lib/gpr/string.h"
#include "src/core/lib/gpr/useful.h"
#include "src/core/lib/gprpp/manual_constructor.h"
#include "src/core/lib/iomgr/timer.h"
#include "src/core/lib/profiling/timers.h"
#include "src/core/lib/slice/slice_internal.h"
#include "src/core/lib/slice/slice_string_helpers.h"
#include "src/core/lib/surface/api_trace.h"
#include "src/core/lib/surface/call.h"
#include "src/core/lib/surface/call_test_only.h"
#include "src/core/lib/surface/channel.h"
#include "src/core/lib/surface/completion_queue.h"
#include "src/core/lib/surface/server.h"
#include "src/core/lib/surface/validate_metadata.h"
#include "src/core/lib/transport/error_utils.h"
#include "src/core/lib/transport/metadata.h"
#include "src/core/lib/transport/static_metadata.h"
#include "src/core/lib/transport/status_metadata.h"
#include "src/core/lib/transport/transport.h"

/** The maximum number of concurrent batches possible.
    Based upon the maximum number of individually queueable ops in the batch
    api:
      - initial metadata send
      - message send
      - status/close send (depending on client/server)
      - initial metadata recv
      - message recv
      - status/close recv (depending on client/server) */
#define MAX_CONCURRENT_BATCHES 6

#define MAX_SEND_EXTRA_METADATA_COUNT 3

// Used to create arena for the first call.
#define ESTIMATED_MDELEM_COUNT 16

typedef struct batch_control {
  grpc_call* call;
  /* Share memory for cq_completion and notify_tag as they are never needed
     simultaneously. Each byte used in this data structure count as six bytes
     per call, so any savings we can make are worthwhile,

     We use notify_tag to determine whether or not to send notification to the
     completion queue. Once we've made that determination, we can reuse the
     memory for cq_completion. */
  union {
    grpc_cq_completion cq_completion;
    struct {
      /* Any given op indicates completion by either (a) calling a closure or
         (b) sending a notification on the call's completion queue.  If
         \a is_closure is true, \a tag indicates a closure to be invoked;
         otherwise, \a tag indicates the tag to be used in the notification to
         be sent to the completion queue. */
      void* tag;
      bool is_closure;
    } notify_tag;
  } completion_data;
  grpc_closure start_batch;
  grpc_closure finish_batch;
  gpr_refcount steps_to_complete;
  grpc_error* batch_error;
  grpc_transport_stream_op_batch op;
} batch_control;

typedef struct {
  gpr_mu child_list_mu;
  grpc_call* first_child;
} parent_call;

typedef struct {
  grpc_call* parent;
  /** siblings: children of the same parent form a list, and this list is
     protected under
      parent->mu */
  grpc_call* sibling_next;
  grpc_call* sibling_prev;
} child_call;

#define RECV_NONE ((gpr_atm)0)
#define RECV_INITIAL_METADATA_FIRST ((gpr_atm)1)

struct grpc_call {
  gpr_refcount ext_ref;
  gpr_arena* arena;
  grpc_call_combiner call_combiner;
  grpc_completion_queue* cq;
  grpc_polling_entity pollent;
  grpc_channel* channel;
  gpr_timespec start_time;
  /* parent_call* */ gpr_atm parent_call_atm;
  child_call* child;

  /* client or server call */
  bool is_client;
  /** has grpc_call_unref been called */
  bool destroy_called;
  /** flag indicating that cancellation is inherited */
  bool cancellation_is_inherited;
  /** which ops are in-flight */
  bool sent_initial_metadata;
  bool sending_message;
  bool sent_final_op;
  bool received_initial_metadata;
  bool receiving_message;
  bool requested_final_op;
  gpr_atm any_ops_sent_atm;
  gpr_atm received_final_op_atm;

  batch_control* active_batches[MAX_CONCURRENT_BATCHES];
  grpc_transport_stream_op_batch_payload stream_op_payload;

  /* first idx: is_receiving, second idx: is_trailing */
  grpc_metadata_batch metadata_batch[2][2];

  /* Buffered read metadata waiting to be returned to the application.
     Element 0 is initial metadata, element 1 is trailing metadata. */
  grpc_metadata_array* buffered_metadata[2];

  grpc_metadata compression_md;

  // A char* indicating the peer name.
  gpr_atm peer_string;

  /* Call data useful used for reporting. Only valid after the call has
   * completed */
  grpc_call_final_info final_info;

  /* Compression algorithm for *incoming* data */
  grpc_message_compression_algorithm incoming_message_compression_algorithm;
  /* Stream compression algorithm for *incoming* data */
  grpc_stream_compression_algorithm incoming_stream_compression_algorithm;
  /* Supported encodings (compression algorithms), a bitset */
  uint32_t encodings_accepted_by_peer;
  /* Supported stream encodings (stream compression algorithms), a bitset */
  uint32_t stream_encodings_accepted_by_peer;

  /* Contexts for various subsystems (security, tracing, ...). */
  grpc_call_context_element context[GRPC_CONTEXT_COUNT];

  /* for the client, extra metadata is initial metadata; for the
     server, it's trailing metadata */
  grpc_linked_mdelem send_extra_metadata[MAX_SEND_EXTRA_METADATA_COUNT];
  int send_extra_metadata_count;
  grpc_millis send_deadline;

  grpc_core::ManualConstructor<grpc_core::SliceBufferByteStream> sending_stream;

  grpc_core::OrphanablePtr<grpc_core::ByteStream> receiving_stream;
  grpc_byte_buffer** receiving_buffer;
  grpc_slice receiving_slice;
  grpc_closure receiving_slice_ready;
  grpc_closure receiving_stream_ready;
  grpc_closure receiving_initial_metadata_ready;
  grpc_closure receiving_trailing_metadata_ready;
  uint32_t test_only_last_message_flags;
  gpr_atm cancelled;

  grpc_closure release_call;

  union {
    struct {
      grpc_status_code* status;
      grpc_slice* status_details;
      const char** error_string;
    } client;
    struct {
      int* cancelled;
      // backpointer to owning server if this is a server side call.
      grpc_server* server;
    } server;
  } final_op;
  grpc_error* status_error;

  /* recv_state can contain one of the following values:
     RECV_NONE :                 :  no initial metadata and messages received
     RECV_INITIAL_METADATA_FIRST :  received initial metadata first
     a batch_control*            :  received messages first

                 +------1------RECV_NONE------3-----+
                 |                                  |
                 |                                  |
                 v                                  v
     RECV_INITIAL_METADATA_FIRST        receiving_stream_ready_bctlp
           |           ^                      |           ^
           |           |                      |           |
           +-----2-----+                      +-----4-----+

    For 1, 4: See receiving_initial_metadata_ready() function
    For 2, 3: See receiving_stream_ready() function */
  gpr_atm recv_state;
};

grpc_core::TraceFlag grpc_call_error_trace(false, "call_error");
grpc_core::TraceFlag grpc_compression_trace(false, "compression");

#define CALL_STACK_FROM_CALL(call)   \
  (grpc_call_stack*)((char*)(call) + \
                     GPR_ROUND_UP_TO_ALIGNMENT_SIZE(sizeof(grpc_call)))
#define CALL_FROM_CALL_STACK(call_stack) \
  (grpc_call*)(((char*)(call_stack)) -   \
               GPR_ROUND_UP_TO_ALIGNMENT_SIZE(sizeof(grpc_call)))

#define CALL_ELEM_FROM_CALL(call, idx) \
  grpc_call_stack_element(CALL_STACK_FROM_CALL(call), idx)
#define CALL_FROM_TOP_ELEM(top_elem) \
  CALL_FROM_CALL_STACK(grpc_call_stack_from_top_element(top_elem))

static void execute_batch(grpc_call* call, grpc_transport_stream_op_batch* op,
                          grpc_closure* start_batch_closure);

static void cancel_with_status(grpc_call* c, grpc_status_code status,
                               const char* description);
static void cancel_with_error(grpc_call* c, grpc_error* error);
static void destroy_call(void* call_stack, grpc_error* error);
static void receiving_slice_ready(void* bctlp, grpc_error* error);
static void set_final_status(grpc_call* call, grpc_error* error);
static void process_data_after_md(batch_control* bctl);
static void post_batch_completion(batch_control* bctl);

static void add_init_error(grpc_error** composite, grpc_error* new_err) {
  if (new_err == GRPC_ERROR_NONE) return;
  if (*composite == GRPC_ERROR_NONE)
    *composite = GRPC_ERROR_CREATE_FROM_STATIC_STRING("Call creation failed");
  *composite = grpc_error_add_child(*composite, new_err);
}

void* grpc_call_arena_alloc(grpc_call* call, size_t size) {
  return gpr_arena_alloc(call->arena, size);
}

static parent_call* get_or_create_parent_call(grpc_call* call) {
  parent_call* p = (parent_call*)gpr_atm_acq_load(&call->parent_call_atm);
  if (p == nullptr) {
    p = static_cast<parent_call*>(gpr_arena_alloc(call->arena, sizeof(*p)));
    gpr_mu_init(&p->child_list_mu);
    if (!gpr_atm_rel_cas(&call->parent_call_atm, (gpr_atm) nullptr,
                         (gpr_atm)p)) {
      gpr_mu_destroy(&p->child_list_mu);
      p = (parent_call*)gpr_atm_acq_load(&call->parent_call_atm);
    }
  }
  return p;
}

static parent_call* get_parent_call(grpc_call* call) {
  return (parent_call*)gpr_atm_acq_load(&call->parent_call_atm);
}

size_t grpc_call_get_initial_size_estimate() {
  return sizeof(grpc_call) + sizeof(batch_control) * MAX_CONCURRENT_BATCHES +
         sizeof(grpc_linked_mdelem) * ESTIMATED_MDELEM_COUNT;
}

grpc_error* grpc_call_create(const grpc_call_create_args* args,
                             grpc_call** out_call) {
  GPR_TIMER_SCOPE("grpc_call_create", 0);
  size_t i, j;
  grpc_error* error = GRPC_ERROR_NONE;
  grpc_channel_stack* channel_stack =
      grpc_channel_get_channel_stack(args->channel);
  grpc_call* call;
  size_t initial_size = grpc_channel_get_call_size_estimate(args->channel);
  GRPC_STATS_INC_CALL_INITIAL_SIZE(initial_size);
  gpr_arena* arena = gpr_arena_create(initial_size);
  call = static_cast<grpc_call*>(
      gpr_arena_alloc(arena, GPR_ROUND_UP_TO_ALIGNMENT_SIZE(sizeof(grpc_call)) +
                                 channel_stack->call_stack_size));
  gpr_ref_init(&call->ext_ref, 1);
  gpr_atm_no_barrier_store(&call->cancelled, 0);
  call->arena = arena;
  grpc_call_combiner_init(&call->call_combiner);
  *out_call = call;
  call->channel = args->channel;
  call->cq = args->cq;
  call->start_time = gpr_now(GPR_CLOCK_MONOTONIC);
  /* Always support no compression */
  GPR_BITSET(&call->encodings_accepted_by_peer, GRPC_MESSAGE_COMPRESS_NONE);
  call->is_client = args->server_transport_data == nullptr;
  call->stream_op_payload.context = call->context;
  grpc_slice path = grpc_empty_slice();
  if (call->is_client) {
    GRPC_STATS_INC_CLIENT_CALLS_CREATED();
    GPR_ASSERT(args->add_initial_metadata_count <
               MAX_SEND_EXTRA_METADATA_COUNT);
    for (i = 0; i < args->add_initial_metadata_count; i++) {
      call->send_extra_metadata[i].md = args->add_initial_metadata[i];
      if (grpc_slice_eq(GRPC_MDKEY(args->add_initial_metadata[i]),
                        GRPC_MDSTR_PATH)) {
        path = grpc_slice_ref_internal(
            GRPC_MDVALUE(args->add_initial_metadata[i]));
      }
    }
    call->send_extra_metadata_count =
        static_cast<int>(args->add_initial_metadata_count);
  } else {
    GRPC_STATS_INC_SERVER_CALLS_CREATED();
    call->final_op.server.server = args->server;
    GPR_ASSERT(args->add_initial_metadata_count == 0);
    call->send_extra_metadata_count = 0;
  }
  for (i = 0; i < 2; i++) {
    for (j = 0; j < 2; j++) {
      call->metadata_batch[i][j].deadline = GRPC_MILLIS_INF_FUTURE;
    }
  }
  grpc_millis send_deadline = args->send_deadline;

  bool immediately_cancel = false;

  if (args->parent != nullptr) {
    call->child =
        static_cast<child_call*>(gpr_arena_alloc(arena, sizeof(child_call)));
    call->child->parent = args->parent;

    GRPC_CALL_INTERNAL_REF(args->parent, "child");
    GPR_ASSERT(call->is_client);
    GPR_ASSERT(!args->parent->is_client);

    if (args->propagation_mask & GRPC_PROPAGATE_DEADLINE) {
      send_deadline = GPR_MIN(send_deadline, args->parent->send_deadline);
    }
    /* for now GRPC_PROPAGATE_TRACING_CONTEXT *MUST* be passed with
     * GRPC_PROPAGATE_STATS_CONTEXT */
    /* TODO(ctiller): This should change to use the appropriate census start_op
     * call. */
    if (args->propagation_mask & GRPC_PROPAGATE_CENSUS_TRACING_CONTEXT) {
      if (0 == (args->propagation_mask & GRPC_PROPAGATE_CENSUS_STATS_CONTEXT)) {
        add_init_error(&error, GRPC_ERROR_CREATE_FROM_STATIC_STRING(
                                   "Census tracing propagation requested "
                                   "without Census context propagation"));
      }
      grpc_call_context_set(call, GRPC_CONTEXT_TRACING,
                            args->parent->context[GRPC_CONTEXT_TRACING].value,
                            nullptr);
    } else if (args->propagation_mask & GRPC_PROPAGATE_CENSUS_STATS_CONTEXT) {
      add_init_error(&error, GRPC_ERROR_CREATE_FROM_STATIC_STRING(
                                 "Census context propagation requested "
                                 "without Census tracing propagation"));
    }
    if (args->propagation_mask & GRPC_PROPAGATE_CANCELLATION) {
      call->cancellation_is_inherited = 1;
      if (gpr_atm_acq_load(&args->parent->received_final_op_atm)) {
        immediately_cancel = true;
      }
    }
  }

  call->send_deadline = send_deadline;

  GRPC_CHANNEL_INTERNAL_REF(args->channel, "call");
  /* initial refcount dropped by grpc_call_unref */
  grpc_call_element_args call_args = {CALL_STACK_FROM_CALL(call),
                                      args->server_transport_data,
                                      call->context,
                                      path,
                                      call->start_time,
                                      send_deadline,
                                      call->arena,
                                      &call->call_combiner};
  add_init_error(&error, grpc_call_stack_init(channel_stack, 1, destroy_call,
                                              call, &call_args));
  // Publish this call to parent only after the call stack has been initialized.
  if (args->parent != nullptr) {
    child_call* cc = call->child;
    parent_call* pc = get_or_create_parent_call(args->parent);
    gpr_mu_lock(&pc->child_list_mu);
    if (pc->first_child == nullptr) {
      pc->first_child = call;
      cc->sibling_next = cc->sibling_prev = call;
    } else {
      cc->sibling_next = pc->first_child;
      cc->sibling_prev = pc->first_child->child->sibling_prev;
      cc->sibling_next->child->sibling_prev =
          cc->sibling_prev->child->sibling_next = call;
    }
    gpr_mu_unlock(&pc->child_list_mu);
  }
  if (error != GRPC_ERROR_NONE) {
    cancel_with_error(call, GRPC_ERROR_REF(error));
  }
  if (immediately_cancel) {
    cancel_with_error(call, GRPC_ERROR_CANCELLED);
  }
  if (args->cq != nullptr) {
    GPR_ASSERT(args->pollset_set_alternative == nullptr &&
               "Only one of 'cq' and 'pollset_set_alternative' should be "
               "non-nullptr.");
    GRPC_CQ_INTERNAL_REF(args->cq, "bind");
    call->pollent =
        grpc_polling_entity_create_from_pollset(grpc_cq_pollset(args->cq));
  }
  if (args->pollset_set_alternative != nullptr) {
    call->pollent = grpc_polling_entity_create_from_pollset_set(
        args->pollset_set_alternative);
  }
  if (!grpc_polling_entity_is_empty(&call->pollent)) {
    grpc_call_stack_set_pollset_or_pollset_set(CALL_STACK_FROM_CALL(call),
                                               &call->pollent);
  }

  if (call->is_client) {
    grpc_core::channelz::ChannelNode* channelz_channel =
        grpc_channel_get_channelz_node(call->channel);
    if (channelz_channel != nullptr) {
      channelz_channel->RecordCallStarted();
    }
  } else {
    grpc_core::channelz::ServerNode* channelz_server =
        grpc_server_get_channelz_node(call->final_op.server.server);
    if (channelz_server != nullptr) {
      channelz_server->RecordCallStarted();
    }
  }

  grpc_slice_unref_internal(path);

  return error;
}

void grpc_call_set_completion_queue(grpc_call* call,
                                    grpc_completion_queue* cq) {
  GPR_ASSERT(cq);

  if (grpc_polling_entity_pollset_set(&call->pollent) != nullptr) {
    gpr_log(GPR_ERROR, "A pollset_set is already registered for this call.");
    abort();
  }
  call->cq = cq;
  GRPC_CQ_INTERNAL_REF(cq, "bind");
  call->pollent = grpc_polling_entity_create_from_pollset(grpc_cq_pollset(cq));
  grpc_call_stack_set_pollset_or_pollset_set(CALL_STACK_FROM_CALL(call),
                                             &call->pollent);
}

#ifndef NDEBUG
#define REF_REASON reason
#define REF_ARG , const char* reason
#else
#define REF_REASON ""
#define REF_ARG
#endif
void grpc_call_internal_ref(grpc_call* c REF_ARG) {
  GRPC_CALL_STACK_REF(CALL_STACK_FROM_CALL(c), REF_REASON);
}
void grpc_call_internal_unref(grpc_call* c REF_ARG) {
  GRPC_CALL_STACK_UNREF(CALL_STACK_FROM_CALL(c), REF_REASON);
}

static void release_call(void* call, grpc_error* error) {
  grpc_call* c = static_cast<grpc_call*>(call);
  grpc_channel* channel = c->channel;
  gpr_free(static_cast<void*>(const_cast<char*>(c->final_info.error_string)));
  grpc_call_combiner_destroy(&c->call_combiner);
  grpc_channel_update_call_size_estimate(channel, gpr_arena_destroy(c->arena));
  GRPC_CHANNEL_INTERNAL_UNREF(channel, "call");
}

static void destroy_call(void* call, grpc_error* error) {
  GPR_TIMER_SCOPE("destroy_call", 0);
  size_t i;
  int ii;
  grpc_call* c = static_cast<grpc_call*>(call);
  for (i = 0; i < 2; i++) {
    grpc_metadata_batch_destroy(
        &c->metadata_batch[1 /* is_receiving */][i /* is_initial */]);
  }
  c->receiving_stream.reset();
  parent_call* pc = get_parent_call(c);
  if (pc != nullptr) {
    gpr_mu_destroy(&pc->child_list_mu);
  }
  for (ii = 0; ii < c->send_extra_metadata_count; ii++) {
    GRPC_MDELEM_UNREF(c->send_extra_metadata[ii].md);
  }
  for (i = 0; i < GRPC_CONTEXT_COUNT; i++) {
    if (c->context[i].destroy) {
      c->context[i].destroy(c->context[i].value);
    }
  }
  if (c->cq) {
    GRPC_CQ_INTERNAL_UNREF(c->cq, "bind");
  }

  grpc_error_get_status(c->status_error, c->send_deadline,
                        &c->final_info.final_status, nullptr, nullptr,
                        &(c->final_info.error_string));
  GRPC_ERROR_UNREF(c->status_error);
  c->final_info.stats.latency =
      gpr_time_sub(gpr_now(GPR_CLOCK_MONOTONIC), c->start_time);

  grpc_call_stack_destroy(CALL_STACK_FROM_CALL(c), &c->final_info,
                          GRPC_CLOSURE_INIT(&c->release_call, release_call, c,
                                            grpc_schedule_on_exec_ctx));
}

void grpc_call_ref(grpc_call* c) { gpr_ref(&c->ext_ref); }

void grpc_call_unref(grpc_call* c) {
  if (!gpr_unref(&c->ext_ref)) return;

  GPR_TIMER_SCOPE("grpc_call_unref", 0);

  child_call* cc = c->child;
  grpc_core::ExecCtx exec_ctx;

  GRPC_API_TRACE("grpc_call_unref(c=%p)", 1, (c));

  if (cc) {
    parent_call* pc = get_parent_call(cc->parent);
    gpr_mu_lock(&pc->child_list_mu);
    if (c == pc->first_child) {
      pc->first_child = cc->sibling_next;
      if (c == pc->first_child) {
        pc->first_child = nullptr;
      }
    }
    cc->sibling_prev->child->sibling_next = cc->sibling_next;
    cc->sibling_next->child->sibling_prev = cc->sibling_prev;
    gpr_mu_unlock(&pc->child_list_mu);
    GRPC_CALL_INTERNAL_UNREF(cc->parent, "child");
  }

  GPR_ASSERT(!c->destroy_called);
  c->destroy_called = 1;
  bool cancel = gpr_atm_acq_load(&c->any_ops_sent_atm) != 0 &&
                gpr_atm_acq_load(&c->received_final_op_atm) == 0;
  if (cancel) {
    cancel_with_error(c, GRPC_ERROR_CANCELLED);
  } else {
    // Unset the call combiner cancellation closure.  This has the
    // effect of scheduling the previously set cancellation closure, if
    // any, so that it can release any internal references it may be
    // holding to the call stack. Also flush the closures on exec_ctx so that
    // filters that schedule cancel notification closures on exec_ctx do not
    // need to take a ref of the call stack to guarantee closure liveness.
    grpc_call_combiner_set_notify_on_cancel(&c->call_combiner, nullptr);
    grpc_core::ExecCtx::Get()->Flush();
  }
  GRPC_CALL_INTERNAL_UNREF(c, "destroy");
}

grpc_call_error grpc_call_cancel(grpc_call* call, void* reserved) {
  GRPC_API_TRACE("grpc_call_cancel(call=%p, reserved=%p)", 2, (call, reserved));
  GPR_ASSERT(!reserved);
  grpc_core::ExecCtx exec_ctx;
  cancel_with_error(call, GRPC_ERROR_CANCELLED);
  return GRPC_CALL_OK;
}

// This is called via the call combiner to start sending a batch down
// the filter stack.
static void execute_batch_in_call_combiner(void* arg, grpc_error* ignored) {
  GPR_TIMER_SCOPE("execute_batch_in_call_combiner", 0);
  grpc_transport_stream_op_batch* batch =
      static_cast<grpc_transport_stream_op_batch*>(arg);
  grpc_call* call = static_cast<grpc_call*>(batch->handler_private.extra_arg);
  grpc_call_element* elem = CALL_ELEM_FROM_CALL(call, 0);
  GRPC_CALL_LOG_OP(GPR_INFO, elem, batch);
  elem->filter->start_transport_stream_op_batch(elem, batch);
}

// start_batch_closure points to a caller-allocated closure to be used
// for entering the call combiner.
static void execute_batch(grpc_call* call,
                          grpc_transport_stream_op_batch* batch,
                          grpc_closure* start_batch_closure) {
  batch->handler_private.extra_arg = call;
  GRPC_CLOSURE_INIT(start_batch_closure, execute_batch_in_call_combiner, batch,
                    grpc_schedule_on_exec_ctx);
  GRPC_CALL_COMBINER_START(&call->call_combiner, start_batch_closure,
                           GRPC_ERROR_NONE, "executing batch");
}

char* grpc_call_get_peer(grpc_call* call) {
  char* peer_string = (char*)gpr_atm_acq_load(&call->peer_string);
  if (peer_string != nullptr) return gpr_strdup(peer_string);
  peer_string = grpc_channel_get_target(call->channel);
  if (peer_string != nullptr) return peer_string;
  return gpr_strdup("unknown");
}

grpc_call* grpc_call_from_top_element(grpc_call_element* elem) {
  return CALL_FROM_TOP_ELEM(elem);
}

/*******************************************************************************
 * CANCELLATION
 */

grpc_call_error grpc_call_cancel_with_status(grpc_call* c,
                                             grpc_status_code status,
                                             const char* description,
                                             void* reserved) {
  grpc_core::ExecCtx exec_ctx;
  GRPC_API_TRACE(
      "grpc_call_cancel_with_status("
      "c=%p, status=%d, description=%s, reserved=%p)",
      4, (c, (int)status, description, reserved));
  GPR_ASSERT(reserved == nullptr);
  cancel_with_status(c, status, description);
  return GRPC_CALL_OK;
}

typedef struct {
  grpc_call* call;
  grpc_closure start_batch;
  grpc_closure finish_batch;
} cancel_state;

// The on_complete callback used when sending a cancel_stream batch down
// the filter stack.  Yields the call combiner when the batch is done.
static void done_termination(void* arg, grpc_error* error) {
  cancel_state* state = static_cast<cancel_state*>(arg);
  GRPC_CALL_COMBINER_STOP(&state->call->call_combiner,
                          "on_complete for cancel_stream op");
  GRPC_CALL_INTERNAL_UNREF(state->call, "termination");
  gpr_free(state);
}

static void cancel_with_error(grpc_call* c, grpc_error* error) {
  if (!gpr_atm_rel_cas(&c->cancelled, 0, 1)) {
    GRPC_ERROR_UNREF(error);
    return;
  }
  GRPC_CALL_INTERNAL_REF(c, "termination");
  // Inform the call combiner of the cancellation, so that it can cancel
  // any in-flight asynchronous actions that may be holding the call
  // combiner.  This ensures that the cancel_stream batch can be sent
  // down the filter stack in a timely manner.
  grpc_call_combiner_cancel(&c->call_combiner, GRPC_ERROR_REF(error));
  cancel_state* state = static_cast<cancel_state*>(gpr_malloc(sizeof(*state)));
  state->call = c;
  GRPC_CLOSURE_INIT(&state->finish_batch, done_termination, state,
                    grpc_schedule_on_exec_ctx);
  grpc_transport_stream_op_batch* op =
      grpc_make_transport_stream_op(&state->finish_batch);
  op->cancel_stream = true;
  op->payload->cancel_stream.cancel_error = error;
  execute_batch(c, op, &state->start_batch);
}

static grpc_error* error_from_status(grpc_status_code status,
                                     const char* description) {
  // copying 'description' is needed to ensure the grpc_call_cancel_with_status
  // guarantee that can be short-lived.
  return grpc_error_set_int(
      grpc_error_set_str(GRPC_ERROR_CREATE_FROM_COPIED_STRING(description),
                         GRPC_ERROR_STR_GRPC_MESSAGE,
                         grpc_slice_from_copied_string(description)),
      GRPC_ERROR_INT_GRPC_STATUS, status);
}

static void cancel_with_status(grpc_call* c, grpc_status_code status,
                               const char* description) {
  cancel_with_error(c, error_from_status(status, description));
}

static void set_final_status(grpc_call* call, grpc_error* error) {
  if (grpc_call_error_trace.enabled()) {
    gpr_log(GPR_DEBUG, "set_final_status %s", call->is_client ? "CLI" : "SVR");
    gpr_log(GPR_DEBUG, "%s", grpc_error_string(error));
  }
  if (call->is_client) {
    grpc_error_get_status(error, call->send_deadline,
                          call->final_op.client.status,
                          call->final_op.client.status_details, nullptr,
                          call->final_op.client.error_string);
    // explicitly take a ref
    grpc_slice_ref_internal(*call->final_op.client.status_details);
    call->status_error = error;
    grpc_core::channelz::ChannelNode* channelz_channel =
        grpc_channel_get_channelz_node(call->channel);
    if (channelz_channel != nullptr) {
      if (*call->final_op.client.status != GRPC_STATUS_OK) {
        channelz_channel->RecordCallFailed();
      } else {
        channelz_channel->RecordCallSucceeded();
      }
    }
  } else {
    *call->final_op.server.cancelled =
        error != GRPC_ERROR_NONE || call->status_error != GRPC_ERROR_NONE;
    /* TODO(ncteisen) : Update channelz handling for server
      if (channelz_channel != nullptr) {
      if (*call->final_op.server.cancelled) {
        channelz_channel->RecordCallFailed();
      } else {
        channelz_channel->RecordCallSucceeded();
      }
    } */
    GRPC_ERROR_UNREF(error);
  }
}

/*******************************************************************************
 * COMPRESSION
 */

static void set_incoming_message_compression_algorithm(
    grpc_call* call, grpc_message_compression_algorithm algo) {
  GPR_ASSERT(algo < GRPC_MESSAGE_COMPRESS_ALGORITHMS_COUNT);
  call->incoming_message_compression_algorithm = algo;
}

static void set_incoming_stream_compression_algorithm(
    grpc_call* call, grpc_stream_compression_algorithm algo) {
  GPR_ASSERT(algo < GRPC_STREAM_COMPRESS_ALGORITHMS_COUNT);
  call->incoming_stream_compression_algorithm = algo;
}

grpc_compression_algorithm grpc_call_test_only_get_compression_algorithm(
    grpc_call* call) {
  grpc_compression_algorithm algorithm = GRPC_COMPRESS_NONE;
  grpc_compression_algorithm_from_message_stream_compression_algorithm(
      &algorithm, call->incoming_message_compression_algorithm,
      call->incoming_stream_compression_algorithm);
  return algorithm;
}

static grpc_compression_algorithm compression_algorithm_for_level_locked(
    grpc_call* call, grpc_compression_level level) {
  return grpc_compression_algorithm_for_level(level,
                                              call->encodings_accepted_by_peer);
}

uint32_t grpc_call_test_only_get_message_flags(grpc_call* call) {
  uint32_t flags;
  flags = call->test_only_last_message_flags;
  return flags;
}

static void destroy_encodings_accepted_by_peer(void* p) { return; }

static void set_encodings_accepted_by_peer(grpc_call* call, grpc_mdelem mdel,
                                           uint32_t* encodings_accepted_by_peer,
                                           bool stream_encoding) {
  size_t i;
  uint32_t algorithm;
  grpc_slice_buffer accept_encoding_parts;
  grpc_slice accept_encoding_slice;
  void* accepted_user_data;

  accepted_user_data =
      grpc_mdelem_get_user_data(mdel, destroy_encodings_accepted_by_peer);
  if (accepted_user_data != nullptr) {
    *encodings_accepted_by_peer =
        static_cast<uint32_t>(((uintptr_t)accepted_user_data) - 1);
    return;
  }

  *encodings_accepted_by_peer = 0;

  accept_encoding_slice = GRPC_MDVALUE(mdel);
  grpc_slice_buffer_init(&accept_encoding_parts);
  grpc_slice_split_without_space(accept_encoding_slice, ",",
                                 &accept_encoding_parts);

  GPR_BITSET(encodings_accepted_by_peer, GRPC_COMPRESS_NONE);
  for (i = 0; i < accept_encoding_parts.count; i++) {
    int r;
    grpc_slice accept_encoding_entry_slice = accept_encoding_parts.slices[i];
    if (!stream_encoding) {
      r = grpc_message_compression_algorithm_parse(
          accept_encoding_entry_slice,
          reinterpret_cast<grpc_message_compression_algorithm*>(&algorithm));
    } else {
      r = grpc_stream_compression_algorithm_parse(
          accept_encoding_entry_slice,
          reinterpret_cast<grpc_stream_compression_algorithm*>(&algorithm));
    }
    if (r) {
      GPR_BITSET(encodings_accepted_by_peer, algorithm);
    } else {
      char* accept_encoding_entry_str =
          grpc_slice_to_c_string(accept_encoding_entry_slice);
      gpr_log(GPR_DEBUG,
              "Unknown entry in accept encoding metadata: '%s'. Ignoring.",
              accept_encoding_entry_str);
      gpr_free(accept_encoding_entry_str);
    }
  }

  grpc_slice_buffer_destroy_internal(&accept_encoding_parts);

  grpc_mdelem_set_user_data(
      mdel, destroy_encodings_accepted_by_peer,
      (void*)((static_cast<uintptr_t>(*encodings_accepted_by_peer)) + 1));
}

uint32_t grpc_call_test_only_get_encodings_accepted_by_peer(grpc_call* call) {
  uint32_t encodings_accepted_by_peer;
  encodings_accepted_by_peer = call->encodings_accepted_by_peer;
  return encodings_accepted_by_peer;
}

grpc_stream_compression_algorithm
grpc_call_test_only_get_incoming_stream_encodings(grpc_call* call) {
  return call->incoming_stream_compression_algorithm;
}

static grpc_linked_mdelem* linked_from_md(const grpc_metadata* md) {
  return (grpc_linked_mdelem*)&md->internal_data;
}

static grpc_metadata* get_md_elem(grpc_metadata* metadata,
                                  grpc_metadata* additional_metadata, int i,
                                  int count) {
  grpc_metadata* res =
      i < count ? &metadata[i] : &additional_metadata[i - count];
  GPR_ASSERT(res);
  return res;
}

static int prepare_application_metadata(grpc_call* call, int count,
                                        grpc_metadata* metadata,
                                        int is_trailing,
                                        int prepend_extra_metadata,
                                        grpc_metadata* additional_metadata,
                                        int additional_metadata_count) {
  int total_count = count + additional_metadata_count;
  int i;
  grpc_metadata_batch* batch =
      &call->metadata_batch[0 /* is_receiving */][is_trailing];
  for (i = 0; i < total_count; i++) {
    const grpc_metadata* md =
        get_md_elem(metadata, additional_metadata, i, count);
    grpc_linked_mdelem* l = linked_from_md(md);
    GPR_ASSERT(sizeof(grpc_linked_mdelem) == sizeof(md->internal_data));
    if (!GRPC_LOG_IF_ERROR("validate_metadata",
                           grpc_validate_header_key_is_legal(md->key))) {
      break;
    } else if (!grpc_is_binary_header(md->key) &&
               !GRPC_LOG_IF_ERROR(
                   "validate_metadata",
                   grpc_validate_header_nonbin_value_is_legal(md->value))) {
      break;
    }
    l->md = grpc_mdelem_from_grpc_metadata(const_cast<grpc_metadata*>(md));
  }
  if (i != total_count) {
    for (int j = 0; j < i; j++) {
      const grpc_metadata* md =
          get_md_elem(metadata, additional_metadata, j, count);
      grpc_linked_mdelem* l = linked_from_md(md);
      GRPC_MDELEM_UNREF(l->md);
    }
    return 0;
  }
  if (prepend_extra_metadata) {
    if (call->send_extra_metadata_count == 0) {
      prepend_extra_metadata = 0;
    } else {
      for (i = 0; i < call->send_extra_metadata_count; i++) {
        GRPC_LOG_IF_ERROR("prepare_application_metadata",
                          grpc_metadata_batch_link_tail(
                              batch, &call->send_extra_metadata[i]));
      }
    }
  }
  for (i = 0; i < total_count; i++) {
    grpc_metadata* md = get_md_elem(metadata, additional_metadata, i, count);
    grpc_linked_mdelem* l = linked_from_md(md);
    grpc_error* error = grpc_metadata_batch_link_tail(batch, l);
    if (error != GRPC_ERROR_NONE) {
      GRPC_MDELEM_UNREF(l->md);
    }
    GRPC_LOG_IF_ERROR("prepare_application_metadata", error);
  }
  call->send_extra_metadata_count = 0;

  return 1;
}

static grpc_message_compression_algorithm decode_message_compression(
    grpc_mdelem md) {
  grpc_message_compression_algorithm algorithm =
      grpc_message_compression_algorithm_from_slice(GRPC_MDVALUE(md));
  if (algorithm == GRPC_MESSAGE_COMPRESS_ALGORITHMS_COUNT) {
    char* md_c_str = grpc_slice_to_c_string(GRPC_MDVALUE(md));
    gpr_log(GPR_ERROR,
            "Invalid incoming message compression algorithm: '%s'. "
            "Interpreting incoming data as uncompressed.",
            md_c_str);
    gpr_free(md_c_str);
    return GRPC_MESSAGE_COMPRESS_NONE;
  }
  return algorithm;
}

static grpc_stream_compression_algorithm decode_stream_compression(
    grpc_mdelem md) {
  grpc_stream_compression_algorithm algorithm =
      grpc_stream_compression_algorithm_from_slice(GRPC_MDVALUE(md));
  if (algorithm == GRPC_STREAM_COMPRESS_ALGORITHMS_COUNT) {
    char* md_c_str = grpc_slice_to_c_string(GRPC_MDVALUE(md));
    gpr_log(GPR_ERROR,
            "Invalid incoming stream compression algorithm: '%s'. Interpreting "
            "incoming data as uncompressed.",
            md_c_str);
    gpr_free(md_c_str);
    return GRPC_STREAM_COMPRESS_NONE;
  }
  return algorithm;
}

static void publish_app_metadata(grpc_call* call, grpc_metadata_batch* b,
                                 int is_trailing) {
  if (b->list.count == 0) return;
  if (!call->is_client && is_trailing) return;
  if (is_trailing && call->buffered_metadata[1] == nullptr) return;
  GPR_TIMER_SCOPE("publish_app_metadata", 0);
  grpc_metadata_array* dest;
  grpc_metadata* mdusr;
  dest = call->buffered_metadata[is_trailing];
  if (dest->count + b->list.count > dest->capacity) {
    dest->capacity =
        GPR_MAX(dest->capacity + b->list.count, dest->capacity * 3 / 2);
    dest->metadata = static_cast<grpc_metadata*>(
        gpr_realloc(dest->metadata, sizeof(grpc_metadata) * dest->capacity));
  }
  for (grpc_linked_mdelem* l = b->list.head; l != nullptr; l = l->next) {
    mdusr = &dest->metadata[dest->count++];
    /* we pass back borrowed slices that are valid whilst the call is valid */
    mdusr->key = GRPC_MDKEY(l->md);
    mdusr->value = GRPC_MDVALUE(l->md);
  }
}

static void recv_initial_filter(grpc_call* call, grpc_metadata_batch* b) {
  if (b->idx.named.content_encoding != nullptr) {
    GPR_TIMER_SCOPE("incoming_stream_compression_algorithm", 0);
    set_incoming_stream_compression_algorithm(
        call, decode_stream_compression(b->idx.named.content_encoding->md));
    grpc_metadata_batch_remove(b, b->idx.named.content_encoding);
  }
  if (b->idx.named.grpc_encoding != nullptr) {
    GPR_TIMER_SCOPE("incoming_message_compression_algorithm", 0);
    set_incoming_message_compression_algorithm(
        call, decode_message_compression(b->idx.named.grpc_encoding->md));
    grpc_metadata_batch_remove(b, b->idx.named.grpc_encoding);
  }
  uint32_t message_encodings_accepted_by_peer = 1u;
  uint32_t stream_encodings_accepted_by_peer = 1u;
  if (b->idx.named.grpc_accept_encoding != nullptr) {
    GPR_TIMER_SCOPE("encodings_accepted_by_peer", 0);
    set_encodings_accepted_by_peer(call, b->idx.named.grpc_accept_encoding->md,
                                   &message_encodings_accepted_by_peer, false);
    grpc_metadata_batch_remove(b, b->idx.named.grpc_accept_encoding);
  }
  if (b->idx.named.accept_encoding != nullptr) {
    GPR_TIMER_SCOPE("stream_encodings_accepted_by_peer", 0);
    set_encodings_accepted_by_peer(call, b->idx.named.accept_encoding->md,
                                   &stream_encodings_accepted_by_peer, true);
    grpc_metadata_batch_remove(b, b->idx.named.accept_encoding);
  }
  call->encodings_accepted_by_peer =
      grpc_compression_bitset_from_message_stream_compression_bitset(
          message_encodings_accepted_by_peer,
          stream_encodings_accepted_by_peer);
  publish_app_metadata(call, b, false);
}

static void recv_trailing_filter(void* args, grpc_metadata_batch* b,
                                 grpc_error* batch_error) {
  grpc_call* call = static_cast<grpc_call*>(args);
  if (batch_error != GRPC_ERROR_NONE) {
    set_final_status(call, batch_error);
  } else if (b->idx.named.grpc_status != nullptr) {
    grpc_status_code status_code =
        grpc_get_status_code_from_metadata(b->idx.named.grpc_status->md);
    grpc_error* error = GRPC_ERROR_NONE;
    if (status_code != GRPC_STATUS_OK) {
      error = grpc_error_set_int(
          GRPC_ERROR_CREATE_FROM_STATIC_STRING("Error received from peer"),
          GRPC_ERROR_INT_GRPC_STATUS, static_cast<intptr_t>(status_code));
    }
    if (b->idx.named.grpc_message != nullptr) {
      error = grpc_error_set_str(
          error, GRPC_ERROR_STR_GRPC_MESSAGE,
          grpc_slice_ref_internal(GRPC_MDVALUE(b->idx.named.grpc_message->md)));
      grpc_metadata_batch_remove(b, b->idx.named.grpc_message);
    } else if (error != GRPC_ERROR_NONE) {
      error = grpc_error_set_str(error, GRPC_ERROR_STR_GRPC_MESSAGE,
                                 grpc_empty_slice());
    }
    set_final_status(call, GRPC_ERROR_REF(error));
    grpc_metadata_batch_remove(b, b->idx.named.grpc_status);
    GRPC_ERROR_UNREF(error);
  } else if (!call->is_client) {
    set_final_status(call, GRPC_ERROR_NONE);
  } else {
    gpr_log(GPR_DEBUG,
            "Received trailing metadata with no error and no status");
    set_final_status(
        call, grpc_error_set_int(
                  GRPC_ERROR_CREATE_FROM_STATIC_STRING("No status received"),
                  GRPC_ERROR_INT_GRPC_STATUS, GRPC_STATUS_UNKNOWN));
  }
  publish_app_metadata(call, b, true);
}

gpr_arena* grpc_call_get_arena(grpc_call* call) { return call->arena; }

grpc_call_stack* grpc_call_get_call_stack(grpc_call* call) {
  return CALL_STACK_FROM_CALL(call);
}

/*******************************************************************************
 * BATCH API IMPLEMENTATION
 */

static bool are_write_flags_valid(uint32_t flags) {
  /* check that only bits in GRPC_WRITE_(INTERNAL?)_USED_MASK are set */
  const uint32_t allowed_write_positions =
      (GRPC_WRITE_USED_MASK | GRPC_WRITE_INTERNAL_USED_MASK);
  const uint32_t invalid_positions = ~allowed_write_positions;
  return !(flags & invalid_positions);
}

static bool are_initial_metadata_flags_valid(uint32_t flags, bool is_client) {
  /* check that only bits in GRPC_WRITE_(INTERNAL?)_USED_MASK are set */
  uint32_t invalid_positions = ~GRPC_INITIAL_METADATA_USED_MASK;
  if (!is_client) {
    invalid_positions |= GRPC_INITIAL_METADATA_IDEMPOTENT_REQUEST;
  }
  return !(flags & invalid_positions);
}

static size_t batch_slot_for_op(grpc_op_type type) {
  switch (type) {
    case GRPC_OP_SEND_INITIAL_METADATA:
      return 0;
    case GRPC_OP_SEND_MESSAGE:
      return 1;
    case GRPC_OP_SEND_CLOSE_FROM_CLIENT:
    case GRPC_OP_SEND_STATUS_FROM_SERVER:
      return 2;
    case GRPC_OP_RECV_INITIAL_METADATA:
      return 3;
    case GRPC_OP_RECV_MESSAGE:
      return 4;
    case GRPC_OP_RECV_CLOSE_ON_SERVER:
    case GRPC_OP_RECV_STATUS_ON_CLIENT:
      return 5;
  }
  GPR_UNREACHABLE_CODE(return 123456789);
}

static batch_control* reuse_or_allocate_batch_control(grpc_call* call,
                                                      const grpc_op* ops,
                                                      size_t num_ops) {
  size_t slot_idx = batch_slot_for_op(ops[0].op);
  batch_control** pslot = &call->active_batches[slot_idx];
  batch_control* bctl;
  if (*pslot != nullptr) {
    bctl = *pslot;
    if (bctl->call != nullptr) {
      return nullptr;
    }
    memset(bctl, 0, sizeof(*bctl));
  } else {
    bctl = static_cast<batch_control*>(
        gpr_arena_alloc(call->arena, sizeof(batch_control)));
    *pslot = bctl;
  }
  bctl->call = call;
  bctl->op.payload = &call->stream_op_payload;
  return bctl;
}

static void finish_batch_completion(void* user_data,
                                    grpc_cq_completion* storage) {
  batch_control* bctl = static_cast<batch_control*>(user_data);
  grpc_call* call = bctl->call;
  bctl->call = nullptr;
  GRPC_CALL_INTERNAL_UNREF(call, "completion");
}

static void reset_batch_errors(batch_control* bctl) {
  GRPC_ERROR_UNREF(bctl->batch_error);
  bctl->batch_error = GRPC_ERROR_NONE;
}

static void post_batch_completion(batch_control* bctl) {
  grpc_call* next_child_call;
  grpc_call* call = bctl->call;
  grpc_error* error = GRPC_ERROR_REF(bctl->batch_error);

  if (bctl->op.send_initial_metadata) {
    grpc_metadata_batch_destroy(
        &call->metadata_batch[0 /* is_receiving */][0 /* is_trailing */]);
  }
  if (bctl->op.send_message) {
    call->sending_message = false;
  }
  if (bctl->op.send_trailing_metadata) {
    grpc_metadata_batch_destroy(
        &call->metadata_batch[0 /* is_receiving */][1 /* is_trailing */]);
  }
  if (bctl->op.recv_trailing_metadata) {
    /* propagate cancellation to any interested children */
    gpr_atm_rel_store(&call->received_final_op_atm, 1);
    parent_call* pc = get_parent_call(call);
    if (pc != nullptr) {
      grpc_call* child;
      gpr_mu_lock(&pc->child_list_mu);
      child = pc->first_child;
      if (child != nullptr) {
        do {
          next_child_call = child->child->sibling_next;
          if (child->cancellation_is_inherited) {
            GRPC_CALL_INTERNAL_REF(child, "propagate_cancel");
            cancel_with_error(child, GRPC_ERROR_CANCELLED);
            GRPC_CALL_INTERNAL_UNREF(child, "propagate_cancel");
          }
          child = next_child_call;
        } while (child != pc->first_child);
      }
      gpr_mu_unlock(&pc->child_list_mu);
    }
<<<<<<< HEAD
    if (call->is_client) {
      get_final_status(call, set_status_value_directly,
                       call->final_op.client.status,
                       call->final_op.client.status_details,
                       call->final_op.client.error_string);
      grpc_core::channelz::ChannelNode* channelz_channel =
          grpc_channel_get_channelz_node(call->channel);
      if (channelz_channel != nullptr) {
        if (*call->final_op.client.status != GRPC_STATUS_OK) {
          channelz_channel->RecordCallFailed();
        } else {
          channelz_channel->RecordCallSucceeded();
        }
      }
    } else {
      get_final_status(call, set_cancelled_value,
                       call->final_op.server.cancelled, nullptr, nullptr);
      grpc_core::channelz::ServerNode* channelz_server =
          grpc_server_get_channelz_node(call->final_op.server.server);
      if (channelz_server != nullptr) {
        if (*call->final_op.server.cancelled) {
          channelz_server->RecordCallFailed();
        } else {
          channelz_server->RecordCallSucceeded();
        }
      }
    }
=======
>>>>>>> 2f76fd45
    GRPC_ERROR_UNREF(error);
    error = GRPC_ERROR_NONE;
  }
  if (error != GRPC_ERROR_NONE && bctl->op.recv_message &&
      *call->receiving_buffer != nullptr) {
    grpc_byte_buffer_destroy(*call->receiving_buffer);
    *call->receiving_buffer = nullptr;
  }
  reset_batch_errors(bctl);

  if (bctl->completion_data.notify_tag.is_closure) {
    /* unrefs error */
    bctl->call = nullptr;
    /* This closure may be meant to be run within some combiner. Since we aren't
     * running in any combiner here, we need to use GRPC_CLOSURE_SCHED instead
     * of GRPC_CLOSURE_RUN.
     */
    GRPC_CLOSURE_SCHED((grpc_closure*)bctl->completion_data.notify_tag.tag,
                       error);
    GRPC_CALL_INTERNAL_UNREF(call, "completion");
  } else {
    /* unrefs error */
    grpc_cq_end_op(bctl->call->cq, bctl->completion_data.notify_tag.tag, error,
                   finish_batch_completion, bctl,
                   &bctl->completion_data.cq_completion);
  }
}

static void finish_batch_step(batch_control* bctl) {
  if (gpr_unref(&bctl->steps_to_complete)) {
    post_batch_completion(bctl);
  }
}

static void continue_receiving_slices(batch_control* bctl) {
  grpc_error* error;
  grpc_call* call = bctl->call;
  for (;;) {
    size_t remaining = call->receiving_stream->length() -
                       (*call->receiving_buffer)->data.raw.slice_buffer.length;
    if (remaining == 0) {
      call->receiving_message = 0;
      call->receiving_stream.reset();
      finish_batch_step(bctl);
      return;
    }
    if (call->receiving_stream->Next(remaining, &call->receiving_slice_ready)) {
      error = call->receiving_stream->Pull(&call->receiving_slice);
      if (error == GRPC_ERROR_NONE) {
        grpc_slice_buffer_add(&(*call->receiving_buffer)->data.raw.slice_buffer,
                              call->receiving_slice);
      } else {
        call->receiving_stream.reset();
        grpc_byte_buffer_destroy(*call->receiving_buffer);
        *call->receiving_buffer = nullptr;
        call->receiving_message = 0;
        finish_batch_step(bctl);
        return;
      }
    } else {
      return;
    }
  }
}

static void receiving_slice_ready(void* bctlp, grpc_error* error) {
  batch_control* bctl = static_cast<batch_control*>(bctlp);
  grpc_call* call = bctl->call;
  bool release_error = false;

  if (error == GRPC_ERROR_NONE) {
    grpc_slice slice;
    error = call->receiving_stream->Pull(&slice);
    if (error == GRPC_ERROR_NONE) {
      grpc_slice_buffer_add(&(*call->receiving_buffer)->data.raw.slice_buffer,
                            slice);
      continue_receiving_slices(bctl);
    } else {
      /* Error returned by ByteStream::Pull() needs to be released manually */
      release_error = true;
    }
  }

  if (error != GRPC_ERROR_NONE) {
    if (grpc_trace_operation_failures.enabled()) {
      GRPC_LOG_IF_ERROR("receiving_slice_ready", GRPC_ERROR_REF(error));
    }
    call->receiving_stream.reset();
    grpc_byte_buffer_destroy(*call->receiving_buffer);
    *call->receiving_buffer = nullptr;
    call->receiving_message = 0;
    finish_batch_step(bctl);
    if (release_error) {
      GRPC_ERROR_UNREF(error);
    }
  }
}

static void process_data_after_md(batch_control* bctl) {
  grpc_call* call = bctl->call;
  if (call->receiving_stream == nullptr) {
    *call->receiving_buffer = nullptr;
    call->receiving_message = 0;
    finish_batch_step(bctl);
  } else {
    call->test_only_last_message_flags = call->receiving_stream->flags();
    if ((call->receiving_stream->flags() & GRPC_WRITE_INTERNAL_COMPRESS) &&
        (call->incoming_message_compression_algorithm >
         GRPC_MESSAGE_COMPRESS_NONE)) {
      grpc_compression_algorithm algo;
      GPR_ASSERT(
          grpc_compression_algorithm_from_message_stream_compression_algorithm(
              &algo, call->incoming_message_compression_algorithm,
              (grpc_stream_compression_algorithm)0));
      *call->receiving_buffer =
          grpc_raw_compressed_byte_buffer_create(nullptr, 0, algo);
    } else {
      *call->receiving_buffer = grpc_raw_byte_buffer_create(nullptr, 0);
    }
    GRPC_CLOSURE_INIT(&call->receiving_slice_ready, receiving_slice_ready, bctl,
                      grpc_schedule_on_exec_ctx);
    continue_receiving_slices(bctl);
  }
}

static void receiving_stream_ready(void* bctlp, grpc_error* error) {
  batch_control* bctl = static_cast<batch_control*>(bctlp);
  grpc_call* call = bctl->call;
  if (error != GRPC_ERROR_NONE) {
    call->receiving_stream.reset();
    if (bctl->batch_error == GRPC_ERROR_NONE) {
      bctl->batch_error = GRPC_ERROR_REF(error);
    }
    cancel_with_error(call, GRPC_ERROR_REF(error));
  }
  /* If recv_state is RECV_NONE, we will save the batch_control
   * object with rel_cas, and will not use it after the cas. Its corresponding
   * acq_load is in receiving_initial_metadata_ready() */
  if (error != GRPC_ERROR_NONE || call->receiving_stream == nullptr ||
      !gpr_atm_rel_cas(&call->recv_state, RECV_NONE, (gpr_atm)bctlp)) {
    process_data_after_md(bctl);
  }
}

// The recv_message_ready callback used when sending a batch containing
// a recv_message op down the filter stack.  Yields the call combiner
// before processing the received message.
static void receiving_stream_ready_in_call_combiner(void* bctlp,
                                                    grpc_error* error) {
  batch_control* bctl = static_cast<batch_control*>(bctlp);
  grpc_call* call = bctl->call;
  GRPC_CALL_COMBINER_STOP(&call->call_combiner, "recv_message_ready");
  receiving_stream_ready(bctlp, error);
}

static void validate_filtered_metadata(batch_control* bctl) {
  grpc_compression_algorithm compression_algorithm;
  grpc_call* call = bctl->call;
  if (call->incoming_stream_compression_algorithm !=
          GRPC_STREAM_COMPRESS_NONE &&
      call->incoming_message_compression_algorithm !=
          GRPC_MESSAGE_COMPRESS_NONE) {
    char* error_msg = nullptr;
    gpr_asprintf(&error_msg,
                 "Incoming stream has both stream compression (%d) and message "
                 "compression (%d).",
                 call->incoming_stream_compression_algorithm,
                 call->incoming_message_compression_algorithm);
    gpr_log(GPR_ERROR, "%s", error_msg);
    cancel_with_status(call, GRPC_STATUS_INTERNAL, error_msg);
    gpr_free(error_msg);
  } else if (
      grpc_compression_algorithm_from_message_stream_compression_algorithm(
          &compression_algorithm, call->incoming_message_compression_algorithm,
          call->incoming_stream_compression_algorithm) == 0) {
    char* error_msg = nullptr;
    gpr_asprintf(&error_msg,
                 "Error in incoming message compression (%d) or stream "
                 "compression (%d).",
                 call->incoming_stream_compression_algorithm,
                 call->incoming_message_compression_algorithm);
    cancel_with_status(call, GRPC_STATUS_INTERNAL, error_msg);
    gpr_free(error_msg);
  } else {
    char* error_msg = nullptr;
    const grpc_compression_options compression_options =
        grpc_channel_compression_options(call->channel);
    if (compression_algorithm >= GRPC_COMPRESS_ALGORITHMS_COUNT) {
      gpr_asprintf(&error_msg, "Invalid compression algorithm value '%d'.",
                   compression_algorithm);
      gpr_log(GPR_ERROR, "%s", error_msg);
      cancel_with_status(call, GRPC_STATUS_UNIMPLEMENTED, error_msg);
    } else if (grpc_compression_options_is_algorithm_enabled(
                   &compression_options, compression_algorithm) == 0) {
      /* check if algorithm is supported by current channel config */
      const char* algo_name = nullptr;
      grpc_compression_algorithm_name(compression_algorithm, &algo_name);
      gpr_asprintf(&error_msg, "Compression algorithm '%s' is disabled.",
                   algo_name);
      gpr_log(GPR_ERROR, "%s", error_msg);
      cancel_with_status(call, GRPC_STATUS_UNIMPLEMENTED, error_msg);
    }
    gpr_free(error_msg);

    GPR_ASSERT(call->encodings_accepted_by_peer != 0);
    if (!GPR_BITGET(call->encodings_accepted_by_peer, compression_algorithm)) {
      if (grpc_compression_trace.enabled()) {
        const char* algo_name = nullptr;
        grpc_compression_algorithm_name(compression_algorithm, &algo_name);
        gpr_log(GPR_ERROR,
                "Compression algorithm ('%s') not present in the bitset of "
                "accepted encodings ('0x%x')",
                algo_name, call->encodings_accepted_by_peer);
      }
    }
  }
}

static void receiving_initial_metadata_ready(void* bctlp, grpc_error* error) {
  batch_control* bctl = static_cast<batch_control*>(bctlp);
  grpc_call* call = bctl->call;

  GRPC_CALL_COMBINER_STOP(&call->call_combiner, "recv_initial_metadata_ready");

  if (error == GRPC_ERROR_NONE) {
    grpc_metadata_batch* md =
        &call->metadata_batch[1 /* is_receiving */][0 /* is_trailing */];
    recv_initial_filter(call, md);

    /* TODO(ctiller): this could be moved into recv_initial_filter now */
    GPR_TIMER_SCOPE("validate_filtered_metadata", 0);
    validate_filtered_metadata(bctl);

    if (md->deadline != GRPC_MILLIS_INF_FUTURE && !call->is_client) {
      call->send_deadline = md->deadline;
    }
  } else {
    if (bctl->batch_error == GRPC_ERROR_NONE) {
      bctl->batch_error = GRPC_ERROR_REF(error);
    }
    cancel_with_error(call, GRPC_ERROR_REF(error));
  }

  grpc_closure* saved_rsr_closure = nullptr;
  while (true) {
    gpr_atm rsr_bctlp = gpr_atm_acq_load(&call->recv_state);
    /* Should only receive initial metadata once */
    GPR_ASSERT(rsr_bctlp != 1);
    if (rsr_bctlp == 0) {
      /* We haven't seen initial metadata and messages before, thus initial
       * metadata is received first.
       * no_barrier_cas is used, as this function won't access the batch_control
       * object saved by receiving_stream_ready() if the initial metadata is
       * received first. */
      if (gpr_atm_no_barrier_cas(&call->recv_state, RECV_NONE,
                                 RECV_INITIAL_METADATA_FIRST)) {
        break;
      }
    } else {
      /* Already received messages */
      saved_rsr_closure =
          GRPC_CLOSURE_CREATE(receiving_stream_ready, (batch_control*)rsr_bctlp,
                              grpc_schedule_on_exec_ctx);
      /* No need to modify recv_state */
      break;
    }
  }
  if (saved_rsr_closure != nullptr) {
    GRPC_CLOSURE_RUN(saved_rsr_closure, GRPC_ERROR_REF(error));
  }

  finish_batch_step(bctl);
}

static void receiving_trailing_metadata_ready(void* bctlp, grpc_error* error) {
  batch_control* bctl = static_cast<batch_control*>(bctlp);
  grpc_call* call = bctl->call;
  GRPC_CALL_COMBINER_STOP(&call->call_combiner, "recv_trailing_metadata_ready");
  grpc_metadata_batch* md =
      &call->metadata_batch[1 /* is_receiving */][1 /* is_trailing */];
  recv_trailing_filter(call, md, GRPC_ERROR_REF(error));
  finish_batch_step(bctl);
}

static void finish_batch(void* bctlp, grpc_error* error) {
  batch_control* bctl = static_cast<batch_control*>(bctlp);
  grpc_call* call = bctl->call;
  GRPC_CALL_COMBINER_STOP(&call->call_combiner, "on_complete");
  if (bctl->batch_error == GRPC_ERROR_NONE) {
    bctl->batch_error = GRPC_ERROR_REF(error);
  }
  if (error != GRPC_ERROR_NONE) {
    cancel_with_error(call, GRPC_ERROR_REF(error));
  }
  finish_batch_step(bctl);
}

static void free_no_op_completion(void* p, grpc_cq_completion* completion) {
  gpr_free(completion);
}

static grpc_call_error call_start_batch(grpc_call* call, const grpc_op* ops,
                                        size_t nops, void* notify_tag,
                                        int is_notify_tag_closure) {
  GPR_TIMER_SCOPE("call_start_batch", 0);

  size_t i;
  const grpc_op* op;
  batch_control* bctl;
  bool has_send_ops = false;
  int num_recv_ops = 0;
  grpc_call_error error = GRPC_CALL_OK;
  grpc_transport_stream_op_batch* stream_op;
  grpc_transport_stream_op_batch_payload* stream_op_payload;

  GRPC_CALL_LOG_BATCH(GPR_INFO, call, ops, nops, notify_tag);

  if (nops == 0) {
    if (!is_notify_tag_closure) {
      GPR_ASSERT(grpc_cq_begin_op(call->cq, notify_tag));
      grpc_cq_end_op(call->cq, notify_tag, GRPC_ERROR_NONE,
                     free_no_op_completion, nullptr,
                     static_cast<grpc_cq_completion*>(
                         gpr_malloc(sizeof(grpc_cq_completion))));
    } else {
      GRPC_CLOSURE_SCHED((grpc_closure*)notify_tag, GRPC_ERROR_NONE);
    }
    error = GRPC_CALL_OK;
    goto done;
  }

  bctl = reuse_or_allocate_batch_control(call, ops, nops);
  if (bctl == nullptr) {
    return GRPC_CALL_ERROR_TOO_MANY_OPERATIONS;
  }
  bctl->completion_data.notify_tag.tag = notify_tag;
  bctl->completion_data.notify_tag.is_closure =
      static_cast<uint8_t>(is_notify_tag_closure != 0);

  stream_op = &bctl->op;
  stream_op_payload = &call->stream_op_payload;

  /* rewrite batch ops into a transport op */
  for (i = 0; i < nops; i++) {
    op = &ops[i];
    if (op->reserved != nullptr) {
      error = GRPC_CALL_ERROR;
      goto done_with_error;
    }
    switch (op->op) {
      case GRPC_OP_SEND_INITIAL_METADATA: {
        /* Flag validation: currently allow no flags */
        if (!are_initial_metadata_flags_valid(op->flags, call->is_client)) {
          error = GRPC_CALL_ERROR_INVALID_FLAGS;
          goto done_with_error;
        }
        if (call->sent_initial_metadata) {
          error = GRPC_CALL_ERROR_TOO_MANY_OPERATIONS;
          goto done_with_error;
        }
        /* process compression level */
        memset(&call->compression_md, 0, sizeof(call->compression_md));
        size_t additional_metadata_count = 0;
        grpc_compression_level effective_compression_level =
            GRPC_COMPRESS_LEVEL_NONE;
        bool level_set = false;
        if (op->data.send_initial_metadata.maybe_compression_level.is_set) {
          effective_compression_level =
              op->data.send_initial_metadata.maybe_compression_level.level;
          level_set = true;
        } else {
          const grpc_compression_options copts =
              grpc_channel_compression_options(call->channel);
          if (copts.default_level.is_set) {
            level_set = true;
            effective_compression_level = copts.default_level.level;
          }
        }
        if (level_set && !call->is_client) {
          const grpc_compression_algorithm calgo =
              compression_algorithm_for_level_locked(
                  call, effective_compression_level);
          /* the following will be picked up by the compress filter and used
           * as the call's compression algorithm. */
          call->compression_md.key = GRPC_MDSTR_GRPC_INTERNAL_ENCODING_REQUEST;
          call->compression_md.value = grpc_compression_algorithm_slice(calgo);
          additional_metadata_count++;
        }

        if (op->data.send_initial_metadata.count + additional_metadata_count >
            INT_MAX) {
          error = GRPC_CALL_ERROR_INVALID_METADATA;
          goto done_with_error;
        }
        stream_op->send_initial_metadata = true;
        call->sent_initial_metadata = true;
        if (!prepare_application_metadata(
                call, static_cast<int>(op->data.send_initial_metadata.count),
                op->data.send_initial_metadata.metadata, 0, call->is_client,
                &call->compression_md,
                static_cast<int>(additional_metadata_count))) {
          error = GRPC_CALL_ERROR_INVALID_METADATA;
          goto done_with_error;
        }
        /* TODO(ctiller): just make these the same variable? */
        if (call->is_client) {
          call->metadata_batch[0][0].deadline = call->send_deadline;
        }
        stream_op_payload->send_initial_metadata.send_initial_metadata =
            &call->metadata_batch[0 /* is_receiving */][0 /* is_trailing */];
        stream_op_payload->send_initial_metadata.send_initial_metadata_flags =
            op->flags;
        if (call->is_client) {
          stream_op_payload->send_initial_metadata.peer_string =
              &call->peer_string;
        }
        has_send_ops = true;
        break;
      }
      case GRPC_OP_SEND_MESSAGE: {
        if (!are_write_flags_valid(op->flags)) {
          error = GRPC_CALL_ERROR_INVALID_FLAGS;
          goto done_with_error;
        }
        if (op->data.send_message.send_message == nullptr) {
          error = GRPC_CALL_ERROR_INVALID_MESSAGE;
          goto done_with_error;
        }
        if (call->sending_message) {
          error = GRPC_CALL_ERROR_TOO_MANY_OPERATIONS;
          goto done_with_error;
        }
        uint32_t flags = op->flags;
        /* If the outgoing buffer is already compressed, mark it as so in the
           flags. These will be picked up by the compression filter and further
           (wasteful) attempts at compression skipped. */
        if (op->data.send_message.send_message->data.raw.compression >
            GRPC_COMPRESS_NONE) {
          flags |= GRPC_WRITE_INTERNAL_COMPRESS;
        }
        stream_op->send_message = true;
        call->sending_message = true;
        call->sending_stream.Init(
            &op->data.send_message.send_message->data.raw.slice_buffer, flags);
        stream_op_payload->send_message.send_message.reset(
            call->sending_stream.get());
        has_send_ops = true;
        break;
      }
      case GRPC_OP_SEND_CLOSE_FROM_CLIENT: {
        /* Flag validation: currently allow no flags */
        if (op->flags != 0) {
          error = GRPC_CALL_ERROR_INVALID_FLAGS;
          goto done_with_error;
        }
        if (!call->is_client) {
          error = GRPC_CALL_ERROR_NOT_ON_SERVER;
          goto done_with_error;
        }
        if (call->sent_final_op) {
          error = GRPC_CALL_ERROR_TOO_MANY_OPERATIONS;
          goto done_with_error;
        }
        stream_op->send_trailing_metadata = true;
        call->sent_final_op = true;
        stream_op_payload->send_trailing_metadata.send_trailing_metadata =
            &call->metadata_batch[0 /* is_receiving */][1 /* is_trailing */];
        has_send_ops = true;
        break;
      }
      case GRPC_OP_SEND_STATUS_FROM_SERVER: {
        /* Flag validation: currently allow no flags */
        if (op->flags != 0) {
          error = GRPC_CALL_ERROR_INVALID_FLAGS;
          goto done_with_error;
        }
        if (call->is_client) {
          error = GRPC_CALL_ERROR_NOT_ON_CLIENT;
          goto done_with_error;
        }
        if (call->sent_final_op) {
          error = GRPC_CALL_ERROR_TOO_MANY_OPERATIONS;
          goto done_with_error;
        }
        if (op->data.send_status_from_server.trailing_metadata_count >
            INT_MAX) {
          error = GRPC_CALL_ERROR_INVALID_METADATA;
          goto done_with_error;
        }
        stream_op->send_trailing_metadata = true;
        call->sent_final_op = true;
        GPR_ASSERT(call->send_extra_metadata_count == 0);
        call->send_extra_metadata_count = 1;
        call->send_extra_metadata[0].md = grpc_channel_get_reffed_status_elem(
            call->channel, op->data.send_status_from_server.status);
        grpc_error* status_error =
            op->data.send_status_from_server.status == GRPC_STATUS_OK
                ? GRPC_ERROR_NONE
                : grpc_error_set_int(
                      GRPC_ERROR_CREATE_FROM_STATIC_STRING(
                          "Server returned error"),
                      GRPC_ERROR_INT_GRPC_STATUS,
                      static_cast<intptr_t>(
                          op->data.send_status_from_server.status));
        if (op->data.send_status_from_server.status_details != nullptr) {
          call->send_extra_metadata[1].md = grpc_mdelem_from_slices(
              GRPC_MDSTR_GRPC_MESSAGE,
              grpc_slice_ref_internal(
                  *op->data.send_status_from_server.status_details));
          call->send_extra_metadata_count++;
          if (status_error != GRPC_ERROR_NONE) {
            char* msg = grpc_slice_to_c_string(
                GRPC_MDVALUE(call->send_extra_metadata[1].md));
            status_error =
                grpc_error_set_str(status_error, GRPC_ERROR_STR_GRPC_MESSAGE,
                                   grpc_slice_from_copied_string(msg));
            gpr_free(msg);
          }
        }

        call->status_error = status_error;
        if (!prepare_application_metadata(
                call,
                static_cast<int>(
                    op->data.send_status_from_server.trailing_metadata_count),
                op->data.send_status_from_server.trailing_metadata, 1, 1,
                nullptr, 0)) {
          for (int n = 0; n < call->send_extra_metadata_count; n++) {
            GRPC_MDELEM_UNREF(call->send_extra_metadata[n].md);
          }
          call->send_extra_metadata_count = 0;
          error = GRPC_CALL_ERROR_INVALID_METADATA;
          goto done_with_error;
        }
        stream_op_payload->send_trailing_metadata.send_trailing_metadata =
            &call->metadata_batch[0 /* is_receiving */][1 /* is_trailing */];
        has_send_ops = true;
        break;
      }
      case GRPC_OP_RECV_INITIAL_METADATA: {
        /* Flag validation: currently allow no flags */
        if (op->flags != 0) {
          error = GRPC_CALL_ERROR_INVALID_FLAGS;
          goto done_with_error;
        }
        if (call->received_initial_metadata) {
          error = GRPC_CALL_ERROR_TOO_MANY_OPERATIONS;
          goto done_with_error;
        }
        call->received_initial_metadata = true;
        call->buffered_metadata[0] =
            op->data.recv_initial_metadata.recv_initial_metadata;
        GRPC_CLOSURE_INIT(&call->receiving_initial_metadata_ready,
                          receiving_initial_metadata_ready, bctl,
                          grpc_schedule_on_exec_ctx);
        stream_op->recv_initial_metadata = true;
        stream_op_payload->recv_initial_metadata.recv_initial_metadata =
            &call->metadata_batch[1 /* is_receiving */][0 /* is_trailing */];
        stream_op_payload->recv_initial_metadata.recv_initial_metadata_ready =
            &call->receiving_initial_metadata_ready;
        if (!call->is_client) {
          stream_op_payload->recv_initial_metadata.peer_string =
              &call->peer_string;
        }
        ++num_recv_ops;
        break;
      }
      case GRPC_OP_RECV_MESSAGE: {
        /* Flag validation: currently allow no flags */
        if (op->flags != 0) {
          error = GRPC_CALL_ERROR_INVALID_FLAGS;
          goto done_with_error;
        }
        if (call->receiving_message) {
          error = GRPC_CALL_ERROR_TOO_MANY_OPERATIONS;
          goto done_with_error;
        }
        call->receiving_message = true;
        stream_op->recv_message = true;
        call->receiving_buffer = op->data.recv_message.recv_message;
        stream_op_payload->recv_message.recv_message = &call->receiving_stream;
        GRPC_CLOSURE_INIT(&call->receiving_stream_ready,
                          receiving_stream_ready_in_call_combiner, bctl,
                          grpc_schedule_on_exec_ctx);
        stream_op_payload->recv_message.recv_message_ready =
            &call->receiving_stream_ready;
        ++num_recv_ops;
        break;
      }
      case GRPC_OP_RECV_STATUS_ON_CLIENT: {
        /* Flag validation: currently allow no flags */
        if (op->flags != 0) {
          error = GRPC_CALL_ERROR_INVALID_FLAGS;
          goto done_with_error;
        }
        if (!call->is_client) {
          error = GRPC_CALL_ERROR_NOT_ON_SERVER;
          goto done_with_error;
        }
        if (call->requested_final_op) {
          error = GRPC_CALL_ERROR_TOO_MANY_OPERATIONS;
          goto done_with_error;
        }
        call->requested_final_op = true;
        call->buffered_metadata[1] =
            op->data.recv_status_on_client.trailing_metadata;
        call->final_op.client.status = op->data.recv_status_on_client.status;
        call->final_op.client.status_details =
            op->data.recv_status_on_client.status_details;
        call->final_op.client.error_string =
            op->data.recv_status_on_client.error_string;
        stream_op->recv_trailing_metadata = true;
        stream_op_payload->recv_trailing_metadata.recv_trailing_metadata =
            &call->metadata_batch[1 /* is_receiving */][1 /* is_trailing */];
        stream_op_payload->recv_trailing_metadata.collect_stats =
            &call->final_info.stats.transport_stream_stats;
        GRPC_CLOSURE_INIT(&call->receiving_trailing_metadata_ready,
                          receiving_trailing_metadata_ready, bctl,
                          grpc_schedule_on_exec_ctx);
        stream_op_payload->recv_trailing_metadata.recv_trailing_metadata_ready =
            &call->receiving_trailing_metadata_ready;
        ++num_recv_ops;
        break;
      }
      case GRPC_OP_RECV_CLOSE_ON_SERVER: {
        /* Flag validation: currently allow no flags */
        if (op->flags != 0) {
          error = GRPC_CALL_ERROR_INVALID_FLAGS;
          goto done_with_error;
        }
        if (call->is_client) {
          error = GRPC_CALL_ERROR_NOT_ON_CLIENT;
          goto done_with_error;
        }
        if (call->requested_final_op) {
          error = GRPC_CALL_ERROR_TOO_MANY_OPERATIONS;
          goto done_with_error;
        }
        call->requested_final_op = true;
        call->final_op.server.cancelled =
            op->data.recv_close_on_server.cancelled;
        stream_op->recv_trailing_metadata = true;
        stream_op_payload->recv_trailing_metadata.recv_trailing_metadata =
            &call->metadata_batch[1 /* is_receiving */][1 /* is_trailing */];
        stream_op_payload->recv_trailing_metadata.collect_stats =
            &call->final_info.stats.transport_stream_stats;
        GRPC_CLOSURE_INIT(&call->receiving_trailing_metadata_ready,
                          receiving_trailing_metadata_ready, bctl,
                          grpc_schedule_on_exec_ctx);
        stream_op_payload->recv_trailing_metadata.recv_trailing_metadata_ready =
            &call->receiving_trailing_metadata_ready;
        ++num_recv_ops;
        break;
      }
    }
  }

  GRPC_CALL_INTERNAL_REF(call, "completion");
  if (!is_notify_tag_closure) {
    GPR_ASSERT(grpc_cq_begin_op(call->cq, notify_tag));
  }
  gpr_ref_init(&bctl->steps_to_complete, (has_send_ops ? 1 : 0) + num_recv_ops);

  if (has_send_ops) {
    GRPC_CLOSURE_INIT(&bctl->finish_batch, finish_batch, bctl,
                      grpc_schedule_on_exec_ctx);
    stream_op->on_complete = &bctl->finish_batch;
  }

  gpr_atm_rel_store(&call->any_ops_sent_atm, 1);
  execute_batch(call, stream_op, &bctl->start_batch);

done:
  return error;

done_with_error:
  /* reverse any mutations that occurred */
  if (stream_op->send_initial_metadata) {
    call->sent_initial_metadata = false;
    grpc_metadata_batch_clear(&call->metadata_batch[0][0]);
  }
  if (stream_op->send_message) {
    call->sending_message = false;
    call->sending_stream->Orphan();
  }
  if (stream_op->send_trailing_metadata) {
    call->sent_final_op = false;
    grpc_metadata_batch_clear(&call->metadata_batch[0][1]);
  }
  if (stream_op->recv_initial_metadata) {
    call->received_initial_metadata = false;
  }
  if (stream_op->recv_message) {
    call->receiving_message = false;
  }
  if (stream_op->recv_trailing_metadata) {
    call->requested_final_op = false;
  }
  goto done;
}

grpc_call_error grpc_call_start_batch(grpc_call* call, const grpc_op* ops,
                                      size_t nops, void* tag, void* reserved) {
  grpc_core::ExecCtx exec_ctx;
  grpc_call_error err;

  GRPC_API_TRACE(
      "grpc_call_start_batch(call=%p, ops=%p, nops=%lu, tag=%p, "
      "reserved=%p)",
      5, (call, ops, (unsigned long)nops, tag, reserved));

  if (reserved != nullptr) {
    err = GRPC_CALL_ERROR;
  } else {
    err = call_start_batch(call, ops, nops, tag, 0);
  }

  return err;
}

grpc_call_error grpc_call_start_batch_and_execute(grpc_call* call,
                                                  const grpc_op* ops,
                                                  size_t nops,
                                                  grpc_closure* closure) {
  return call_start_batch(call, ops, nops, closure, 1);
}

void grpc_call_context_set(grpc_call* call, grpc_context_index elem,
                           void* value, void (*destroy)(void* value)) {
  if (call->context[elem].destroy) {
    call->context[elem].destroy(call->context[elem].value);
  }
  call->context[elem].value = value;
  call->context[elem].destroy = destroy;
}

void* grpc_call_context_get(grpc_call* call, grpc_context_index elem) {
  return call->context[elem].value;
}

uint8_t grpc_call_is_client(grpc_call* call) { return call->is_client; }

grpc_compression_algorithm grpc_call_compression_for_level(
    grpc_call* call, grpc_compression_level level) {
  grpc_compression_algorithm algo =
      compression_algorithm_for_level_locked(call, level);
  return algo;
}

const char* grpc_call_error_to_string(grpc_call_error error) {
  switch (error) {
    case GRPC_CALL_ERROR:
      return "GRPC_CALL_ERROR";
    case GRPC_CALL_ERROR_ALREADY_ACCEPTED:
      return "GRPC_CALL_ERROR_ALREADY_ACCEPTED";
    case GRPC_CALL_ERROR_ALREADY_FINISHED:
      return "GRPC_CALL_ERROR_ALREADY_FINISHED";
    case GRPC_CALL_ERROR_ALREADY_INVOKED:
      return "GRPC_CALL_ERROR_ALREADY_INVOKED";
    case GRPC_CALL_ERROR_BATCH_TOO_BIG:
      return "GRPC_CALL_ERROR_BATCH_TOO_BIG";
    case GRPC_CALL_ERROR_INVALID_FLAGS:
      return "GRPC_CALL_ERROR_INVALID_FLAGS";
    case GRPC_CALL_ERROR_INVALID_MESSAGE:
      return "GRPC_CALL_ERROR_INVALID_MESSAGE";
    case GRPC_CALL_ERROR_INVALID_METADATA:
      return "GRPC_CALL_ERROR_INVALID_METADATA";
    case GRPC_CALL_ERROR_NOT_INVOKED:
      return "GRPC_CALL_ERROR_NOT_INVOKED";
    case GRPC_CALL_ERROR_NOT_ON_CLIENT:
      return "GRPC_CALL_ERROR_NOT_ON_CLIENT";
    case GRPC_CALL_ERROR_NOT_ON_SERVER:
      return "GRPC_CALL_ERROR_NOT_ON_SERVER";
    case GRPC_CALL_ERROR_NOT_SERVER_COMPLETION_QUEUE:
      return "GRPC_CALL_ERROR_NOT_SERVER_COMPLETION_QUEUE";
    case GRPC_CALL_ERROR_PAYLOAD_TYPE_MISMATCH:
      return "GRPC_CALL_ERROR_PAYLOAD_TYPE_MISMATCH";
    case GRPC_CALL_ERROR_TOO_MANY_OPERATIONS:
      return "GRPC_CALL_ERROR_TOO_MANY_OPERATIONS";
    case GRPC_CALL_ERROR_COMPLETION_QUEUE_SHUTDOWN:
      return "GRPC_CALL_ERROR_COMPLETION_QUEUE_SHUTDOWN";
    case GRPC_CALL_OK:
      return "GRPC_CALL_OK";
  }
  GPR_UNREACHABLE_CODE(return "GRPC_CALL_ERROR_UNKNOW");
}<|MERGE_RESOLUTION|>--- conflicted
+++ resolved
@@ -718,14 +718,15 @@
   } else {
     *call->final_op.server.cancelled =
         error != GRPC_ERROR_NONE || call->status_error != GRPC_ERROR_NONE;
-    /* TODO(ncteisen) : Update channelz handling for server
-      if (channelz_channel != nullptr) {
+    grpc_core::channelz::ServerNode* channelz_server =
+        grpc_server_get_channelz_node(call->final_op.server.server);
+    if (channelz_server != nullptr) {
       if (*call->final_op.server.cancelled) {
-        channelz_channel->RecordCallFailed();
+        channelz_server->RecordCallFailed();
       } else {
-        channelz_channel->RecordCallSucceeded();
+        channelz_server->RecordCallSucceeded();
       }
-    } */
+    }
     GRPC_ERROR_UNREF(error);
   }
 }
@@ -1156,36 +1157,6 @@
       }
       gpr_mu_unlock(&pc->child_list_mu);
     }
-<<<<<<< HEAD
-    if (call->is_client) {
-      get_final_status(call, set_status_value_directly,
-                       call->final_op.client.status,
-                       call->final_op.client.status_details,
-                       call->final_op.client.error_string);
-      grpc_core::channelz::ChannelNode* channelz_channel =
-          grpc_channel_get_channelz_node(call->channel);
-      if (channelz_channel != nullptr) {
-        if (*call->final_op.client.status != GRPC_STATUS_OK) {
-          channelz_channel->RecordCallFailed();
-        } else {
-          channelz_channel->RecordCallSucceeded();
-        }
-      }
-    } else {
-      get_final_status(call, set_cancelled_value,
-                       call->final_op.server.cancelled, nullptr, nullptr);
-      grpc_core::channelz::ServerNode* channelz_server =
-          grpc_server_get_channelz_node(call->final_op.server.server);
-      if (channelz_server != nullptr) {
-        if (*call->final_op.server.cancelled) {
-          channelz_server->RecordCallFailed();
-        } else {
-          channelz_server->RecordCallSucceeded();
-        }
-      }
-    }
-=======
->>>>>>> 2f76fd45
     GRPC_ERROR_UNREF(error);
     error = GRPC_ERROR_NONE;
   }

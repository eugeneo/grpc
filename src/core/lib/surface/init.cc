/*
 *
 * Copyright 2015 gRPC authors.
 *
 * Licensed under the Apache License, Version 2.0 (the "License");
 * you may not use this file except in compliance with the License.
 * You may obtain a copy of the License at
 *
 *     http://www.apache.org/licenses/LICENSE-2.0
 *
 * Unless required by applicable law or agreed to in writing, software
 * distributed under the License is distributed on an "AS IS" BASIS,
 * WITHOUT WARRANTIES OR CONDITIONS OF ANY KIND, either express or implied.
 * See the License for the specific language governing permissions and
 * limitations under the License.
 *
 */

#include <grpc/support/port_platform.h>

#include <limits.h>
#include <memory.h>

#include <grpc/fork.h>
#include <grpc/grpc.h>
#include <grpc/support/alloc.h>
#include <grpc/support/log.h>
#include <grpc/support/time.h>
#include "src/core/lib/channel/channel_stack.h"
#include "src/core/lib/channel/channelz_registry.h"
#include "src/core/lib/channel/connected_channel.h"
#include "src/core/lib/channel/handshaker_registry.h"
#include "src/core/lib/debug/stats.h"
#include "src/core/lib/debug/trace.h"
#include "src/core/lib/gprpp/fork.h"
#include "src/core/lib/http/parser.h"
#include "src/core/lib/iomgr/call_combiner.h"
#include "src/core/lib/iomgr/combiner.h"
#include "src/core/lib/iomgr/executor.h"
#include "src/core/lib/iomgr/iomgr.h"
#include "src/core/lib/iomgr/resource_quota.h"
#include "src/core/lib/iomgr/timer_manager.h"
#include "src/core/lib/profiling/timers.h"
#include "src/core/lib/slice/slice_internal.h"
#include "src/core/lib/surface/api_trace.h"
#include "src/core/lib/surface/call.h"
#include "src/core/lib/surface/channel_init.h"
#include "src/core/lib/surface/completion_queue.h"
#include "src/core/lib/surface/init.h"
#include "src/core/lib/surface/lame_client.h"
#include "src/core/lib/surface/server.h"
#include "src/core/lib/transport/bdp_estimator.h"
#include "src/core/lib/transport/connectivity_state.h"
#include "src/core/lib/transport/transport_impl.h"

/* (generated) built in registry of plugins */
extern void grpc_register_built_in_plugins(void);

#define MAX_PLUGINS 128

static gpr_once g_basic_init = GPR_ONCE_INIT;
static gpr_mu g_init_mu;
static int g_initializations;
static gpr_cv* g_shutting_down_cv;
static bool g_shutting_down;

static void do_basic_init(void) {
  gpr_log_verbosity_init();
  gpr_mu_init(&g_init_mu);
  g_shutting_down_cv = static_cast<gpr_cv*>(malloc(sizeof(gpr_cv)));
  gpr_cv_init(g_shutting_down_cv);
  g_shutting_down = false;
  grpc_register_built_in_plugins();
  grpc_cq_global_init();
  g_initializations = 0;
}

static bool append_filter(grpc_channel_stack_builder* builder, void* arg) {
  return grpc_channel_stack_builder_append_filter(
      builder, static_cast<const grpc_channel_filter*>(arg), nullptr, nullptr);
}

static bool prepend_filter(grpc_channel_stack_builder* builder, void* arg) {
  return grpc_channel_stack_builder_prepend_filter(
      builder, static_cast<const grpc_channel_filter*>(arg), nullptr, nullptr);
}

static void register_builtin_channel_init() {
  grpc_channel_init_register_stage(GRPC_CLIENT_SUBCHANNEL,
                                   GRPC_CHANNEL_INIT_BUILTIN_PRIORITY,
                                   grpc_add_connected_filter, nullptr);
  grpc_channel_init_register_stage(GRPC_CLIENT_DIRECT_CHANNEL,
                                   GRPC_CHANNEL_INIT_BUILTIN_PRIORITY,
                                   grpc_add_connected_filter, nullptr);
  grpc_channel_init_register_stage(GRPC_SERVER_CHANNEL,
                                   GRPC_CHANNEL_INIT_BUILTIN_PRIORITY,
                                   grpc_add_connected_filter, nullptr);
  grpc_channel_init_register_stage(GRPC_CLIENT_LAME_CHANNEL,
                                   GRPC_CHANNEL_INIT_BUILTIN_PRIORITY,
                                   append_filter, (void*)&grpc_lame_filter);
  grpc_channel_init_register_stage(GRPC_SERVER_CHANNEL, INT_MAX, prepend_filter,
                                   (void*)&grpc_server_top_filter);
}

typedef struct grpc_plugin {
  void (*init)();
  void (*destroy)();
} grpc_plugin;

static grpc_plugin g_all_of_the_plugins[MAX_PLUGINS];
static int g_number_of_plugins = 0;

void grpc_register_plugin(void (*init)(void), void (*destroy)(void)) {
  GRPC_API_TRACE("grpc_register_plugin(init=%p, destroy=%p)", 2,
                 ((void*)(intptr_t)init, (void*)(intptr_t)destroy));
  GPR_ASSERT(g_number_of_plugins != MAX_PLUGINS);
  g_all_of_the_plugins[g_number_of_plugins].init = init;
  g_all_of_the_plugins[g_number_of_plugins].destroy = destroy;
  g_number_of_plugins++;
}

void grpc_init(void) {
  int i;
  gpr_once_init(&g_basic_init, do_basic_init);

  gpr_mu_lock(&g_init_mu);
  if (++g_initializations == 1) {
    if (g_shutting_down) {
      g_shutting_down = false;
      gpr_cv_broadcast(g_shutting_down_cv);
    }
    grpc_core::Fork::GlobalInit();
    grpc_fork_handlers_auto_register();
    gpr_time_init();
    gpr_arena_init();
    grpc_stats_init();
    grpc_slice_intern_init();
    grpc_mdctx_global_init();
    grpc_channel_init_init();
    grpc_core::channelz::ChannelzRegistry::Init();
    grpc_security_pre_init();
    grpc_core::ExecCtx::GlobalInit();
    grpc_iomgr_init();
    gpr_timers_global_init();
    grpc_handshaker_factory_registry_init();
    grpc_security_init();
    for (i = 0; i < g_number_of_plugins; i++) {
      if (g_all_of_the_plugins[i].init != nullptr) {
        g_all_of_the_plugins[i].init();
      }
    }
    /* register channel finalization AFTER all plugins, to ensure that it's run
     * at the appropriate time */
    grpc_register_security_filters();
    register_builtin_channel_init();
    grpc_tracer_init("GRPC_TRACE");
    /* no more changes to channel init pipelines */
    grpc_channel_init_finalize();
    grpc_iomgr_start();
  }
  gpr_mu_unlock(&g_init_mu);

  GRPC_API_TRACE("grpc_init(void)", 0, ());
}

void grpc_shutdown_internal(void* ignored) {
  int i;
  GRPC_API_TRACE("grpc_shutdown_internal", 0, ());
  gpr_mu_lock(&g_init_mu);
  // We have released lock from the shutdown thread and it is possible that
  // another grpc_init has been called, and do nothing if that is the case.
  if (--g_initializations != 0) {
    gpr_mu_unlock(&g_init_mu);
    return;
  }
  {
    grpc_core::ExecCtx exec_ctx(0);
    grpc_iomgr_shutdown_background_closure();
    {
<<<<<<< HEAD
      grpc_timer_manager_set_threading(false);  // shutdown timer_manager thread
      grpc_executor_shutdown();
      for (i = g_number_of_plugins; i >= 0; i--) {
        if (g_all_of_the_plugins[i].destroy != nullptr) {
          g_all_of_the_plugins[i].destroy();
=======
      grpc_core::ExecCtx exec_ctx(0);
      grpc_iomgr_shutdown_background_closure();
      {
        grpc_timer_manager_set_threading(
            false);  // shutdown timer_manager thread
        grpc_core::Executor::ShutdownAll();
        for (i = g_number_of_plugins; i >= 0; i--) {
          if (g_all_of_the_plugins[i].destroy != nullptr) {
            g_all_of_the_plugins[i].destroy();
          }
>>>>>>> 3278bdce
        }
      }
    }
    grpc_iomgr_shutdown();
    gpr_timers_global_destroy();
    grpc_tracer_shutdown();
    grpc_mdctx_global_shutdown();
    grpc_handshaker_factory_registry_shutdown();
    grpc_slice_intern_shutdown();
    grpc_core::channelz::ChannelzRegistry::Shutdown();
    grpc_stats_shutdown();
    grpc_core::Fork::GlobalShutdown();
  }
  grpc_core::ExecCtx::GlobalShutdown();
  g_shutting_down = false;
  gpr_cv_broadcast(g_shutting_down_cv);
  gpr_mu_unlock(&g_init_mu);
}

void grpc_shutdown(void) {
  GRPC_API_TRACE("grpc_shutdown(void)", 0, ());
  gpr_mu_lock(&g_init_mu);
  if (--g_initializations == 0) {
    g_initializations++;
    g_shutting_down = true;
    // spawn a detached thread to do the actual clean up in case we are
    // currently in an executor thread.
    grpc_core::Thread cleanup_thread(
        "grpc_shutdown", grpc_shutdown_internal, nullptr, nullptr,
        grpc_core::Thread::Options().set_joinable(false).set_tracked(false));
    cleanup_thread.Start();
  }
  gpr_mu_unlock(&g_init_mu);
}

int grpc_is_initialized(void) {
  int r;
  gpr_once_init(&g_basic_init, do_basic_init);
  gpr_mu_lock(&g_init_mu);
  r = g_initializations > 0;
  gpr_mu_unlock(&g_init_mu);
  return r;
}

void grpc_maybe_wait_for_async_shutdown(void) {
  gpr_once_init(&g_basic_init, do_basic_init);
  gpr_mu_lock(&g_init_mu);
  while (g_shutting_down) {
    gpr_cv_wait(g_shutting_down_cv, &g_init_mu,
                gpr_inf_future(GPR_CLOCK_REALTIME));
  }
  gpr_mu_unlock(&g_init_mu);
}<|MERGE_RESOLUTION|>--- conflicted
+++ resolved
@@ -177,24 +177,12 @@
     grpc_core::ExecCtx exec_ctx(0);
     grpc_iomgr_shutdown_background_closure();
     {
-<<<<<<< HEAD
-      grpc_timer_manager_set_threading(false);  // shutdown timer_manager thread
-      grpc_executor_shutdown();
+      grpc_timer_manager_set_threading(
+          false);  // shutdown timer_manager thread
+      grpc_core::Executor::ShutdownAll();
       for (i = g_number_of_plugins; i >= 0; i--) {
         if (g_all_of_the_plugins[i].destroy != nullptr) {
           g_all_of_the_plugins[i].destroy();
-=======
-      grpc_core::ExecCtx exec_ctx(0);
-      grpc_iomgr_shutdown_background_closure();
-      {
-        grpc_timer_manager_set_threading(
-            false);  // shutdown timer_manager thread
-        grpc_core::Executor::ShutdownAll();
-        for (i = g_number_of_plugins; i >= 0; i--) {
-          if (g_all_of_the_plugins[i].destroy != nullptr) {
-            g_all_of_the_plugins[i].destroy();
-          }
->>>>>>> 3278bdce
         }
       }
     }

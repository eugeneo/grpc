--- conflicted
+++ resolved
@@ -486,70 +486,6 @@
 // TODO(vigneshbabu): implement
 void Epoll1Poller::PostforkChild() {}
 
-<<<<<<< HEAD
-Epoll1EventHandlePool::Epoll1EventHandlePool(Epoll1Poller* poller) {
-  for (Epoll1EventHandle& handle : events_) {
-    handle.SetPoller(poller);
-  }
-}
-
-Epoll1EventHandle* Epoll1EventHandlePool::GetFreeEvent() {
-  grpc_core::MutexLock lock(&mu_);
-  Epoll1EventHandle* handle = GetFreeEventFromBlock();
-  if (handle != nullptr) {
-    return handle;
-  }
-  if (next_block_ == nullptr) {  // Check next block
-    next_block_ =
-        std::make_unique<Epoll1EventHandlePool>(events_[0].epoll_poller());
-  }
-  return next_block_->GetFreeEvent();
-}
-
-void Epoll1EventHandlePool::ReturnEventHandle(Epoll1EventHandle* handle) {
-  grpc_core::MutexLock lock(&mu_);
-  if (handle >= &events_.front() && handle <= &events_.back()) {
-    int ind = handle - events_.data();
-    GPR_ASSERT(events_in_use_[ind]);
-    events_in_use_[ind] = false;
-    gpr_log(GPR_INFO, "[%p] Returning event %d", this, ind);
-  } else if (next_block_ != nullptr) {
-    next_block_->ReturnEventHandle(handle);
-  } else {
-    gpr_log(GPR_ERROR, "No block containing event %p", handle);
-  }
-}
-
-void Epoll1EventHandlePool::CloseAllOnFork() {
-  grpc_core::MutexLock lock(&mu_);
-  for (size_t i = 0; i < events_in_use_.size(); ++i) {
-    if (events_in_use_[i]) {
-      close(events_[0].WrappedFd());
-    }
-  }
-  if (next_block_ != nullptr) {
-    next_block_->CloseAllOnFork();
-  }
-}
-
-Epoll1EventHandle* Epoll1EventHandlePool::GetFreeEventFromBlock()
-    ABSL_EXCLUSIVE_LOCKS_REQUIRED(&mu_) {
-  // Short circuit
-  if (events_in_use_.all()) {
-    return nullptr;
-  }
-  for (size_t i = 0; i < events_in_use_.size(); ++i) {
-    if (!events_in_use_[i]) {
-      gpr_log(GPR_INFO, "[%p] Getting event %zu", this, i);
-      events_in_use_[i] = true;
-      return &events_[i];
-    }
-  }
-  return nullptr;
-}
-
-=======
->>>>>>> 1f15c993
 }  // namespace experimental
 }  // namespace grpc_event_engine
 

//
//
// Copyright 2015 gRPC authors.
//
// Licensed under the Apache License, Version 2.0 (the "License");
// you may not use this file except in compliance with the License.
// You may obtain a copy of the License at
//
//     http://www.apache.org/licenses/LICENSE-2.0
//
// Unless required by applicable law or agreed to in writing, software
// distributed under the License is distributed on an "AS IS" BASIS,
// WITHOUT WARRANTIES OR CONDITIONS OF ANY KIND, either express or implied.
// See the License for the specific language governing permissions and
// limitations under the License.
//
//

#include <grpc/support/port_platform.h>

#include "src/core/lib/event_engine/thread_pool/work_stealing_thread_pool.h"

#include <inttypes.h>

#include <atomic>
#include <cmath>
#include <memory>
#include <utility>

#include "absl/time/clock.h"
#include "absl/time/time.h"

#include <grpc/support/log.h>

#include "src/core/lib/backoff/backoff.h"
#include "src/core/lib/debug/trace.h"
#include "src/core/lib/event_engine/common_closures.h"
#include "src/core/lib/event_engine/thread_local.h"
#include "src/core/lib/event_engine/trace.h"
#include "src/core/lib/event_engine/work_queue/basic_work_queue.h"
#include "src/core/lib/event_engine/work_queue/work_queue.h"
#include "src/core/lib/gpr/time_precise.h"
#include "src/core/lib/gprpp/thd.h"
#include "src/core/lib/gprpp/time.h"

namespace grpc_event_engine {
namespace experimental {

namespace {
// Maximum amount of time an extra thread is allowed to idle before being
// reclaimed.
constexpr grpc_core::Duration kIdleThreadLimit =
    grpc_core::Duration::Seconds(20);
// Rate at which "Waiting for ..." logs should be printed while quiescing.
constexpr size_t kBlockingQuiesceLogRateSeconds = 3;
// Minumum time between thread creations.
constexpr grpc_core::Duration kTimeBetweenThrottledThreadStarts =
    grpc_core::Duration::Seconds(1);
// Minimum time a worker thread should sleep between checking for new work. Used
// in backoff calculations to reduce vigilance when the pool is calm.
constexpr grpc_core::Duration kWorkerThreadMinSleepBetweenChecks{
    grpc_core::Duration::Milliseconds(15)};
<<<<<<< HEAD
=======
// Maximum time a worker thread should sleep between checking for new work.
>>>>>>> 87afec26
constexpr grpc_core::Duration kWorkerThreadMaxSleepBetweenChecks{
    grpc_core::Duration::Seconds(3)};
// Minimum time the lifeguard thread should sleep between checks. Used in
// backoff calculations to reduce vigilance when the pool is calm.
constexpr grpc_core::Duration kLifeguardMinSleepBetweenChecks{
    grpc_core::Duration::Milliseconds(15)};
<<<<<<< HEAD
=======
// Maximum time the lifeguard thread should sleep between checking for new work.
>>>>>>> 87afec26
constexpr grpc_core::Duration kLifeguardMaxSleepBetweenChecks{
    grpc_core::Duration::Seconds(1)};
}  // namespace

thread_local WorkQueue* g_local_queue = nullptr;

// -------- WorkStealingThreadPool --------

WorkStealingThreadPool::WorkStealingThreadPool(size_t reserve_threads)
    : pool_{std::make_shared<WorkStealingThreadPoolImpl>(reserve_threads)} {
  pool_->Start();
}

void WorkStealingThreadPool::Quiesce() { pool_->Quiesce(); }

WorkStealingThreadPool::~WorkStealingThreadPool() {
  GPR_ASSERT(pool_->IsQuiesced());
}

void WorkStealingThreadPool::Run(absl::AnyInvocable<void()> callback) {
  Run(SelfDeletingClosure::Create(std::move(callback)));
}

void WorkStealingThreadPool::Run(EventEngine::Closure* closure) {
  pool_->Run(closure);
}

// -------- WorkStealingThreadPool::TheftRegistry --------

void WorkStealingThreadPool::TheftRegistry::Enroll(WorkQueue* queue) {
  grpc_core::MutexLock lock(&mu_);
  queues_.emplace(queue);
}

void WorkStealingThreadPool::TheftRegistry::Unenroll(WorkQueue* queue) {
  grpc_core::MutexLock lock(&mu_);
  queues_.erase(queue);
}

EventEngine::Closure* WorkStealingThreadPool::TheftRegistry::StealOne() {
  grpc_core::MutexLock lock(&mu_);
  EventEngine::Closure* closure;
  for (auto* queue : queues_) {
    closure = queue->PopMostRecent();
    if (closure != nullptr) return closure;
  }
  return nullptr;
}

void WorkStealingThreadPool::PrepareFork() { pool_->PrepareFork(); }

void WorkStealingThreadPool::PostforkParent() { pool_->Postfork(); }

void WorkStealingThreadPool::PostforkChild() { pool_->Postfork(); }

// -------- WorkStealingThreadPool::WorkStealingThreadPoolImpl --------

WorkStealingThreadPool::WorkStealingThreadPoolImpl::WorkStealingThreadPoolImpl(
    size_t reserve_threads)
    : reserve_threads_(reserve_threads), lifeguard_(this) {}

void WorkStealingThreadPool::WorkStealingThreadPoolImpl::Start() {
  for (size_t i = 0; i < reserve_threads_; i++) {
    StartThread();
  }
  lifeguard_.Start();
}

void WorkStealingThreadPool::WorkStealingThreadPoolImpl::Run(
    EventEngine::Closure* closure) {
  GPR_DEBUG_ASSERT(quiesced_.load(std::memory_order_relaxed) == false);
  if (g_local_queue != nullptr) {
    g_local_queue->Add(closure);
    return;
  }
  queue_.Add(closure);
  work_signal_.Signal();
}

void WorkStealingThreadPool::WorkStealingThreadPoolImpl::StartThread() {
  last_started_thread_.store(
      grpc_core::Timestamp::Now().milliseconds_after_process_epoch(),
      std::memory_order_relaxed);
  grpc_core::Thread(
      "event_engine",
      [](void* arg) {
        ThreadState* worker = static_cast<ThreadState*>(arg);
        worker->ThreadBody();
        delete worker;
      },
      new ThreadState(shared_from_this()), nullptr,
      grpc_core::Thread::Options().set_tracked(false).set_joinable(false))
      .Start();
}

void WorkStealingThreadPool::WorkStealingThreadPoolImpl::Quiesce() {
  SetShutdown(true);
  // Wait until all threads have exited.
  // Note that if this is a threadpool thread then we won't exit this thread
  // until all other threads have exited, so we need to wait for just one thread
  // running instead of zero.
  gpr_cycle_counter start_time = gpr_get_cycle_counter();
  bool is_threadpool_thread = g_local_queue != nullptr;
  thread_count()->BlockUntilThreadCount(CounterType::kLivingThreadCount,
                                        is_threadpool_thread ? 1 : 0,
                                        "shutting down", work_signal());
  GPR_ASSERT(queue_.Empty());
  quiesced_.store(true, std::memory_order_relaxed);
  lifeguard_.BlockUntilShutdown();
  GRPC_EVENT_ENGINE_TRACE("%ld cycles spent quiescing the pool",
                          std::lround(gpr_get_cycle_counter() - start_time));
}

bool WorkStealingThreadPool::WorkStealingThreadPoolImpl::SetThrottled(
    bool throttled) {
  return throttled_.exchange(throttled, std::memory_order_relaxed);
}

void WorkStealingThreadPool::WorkStealingThreadPoolImpl::SetShutdown(
    bool is_shutdown) {
  auto was_shutdown = shutdown_.exchange(is_shutdown);
  GPR_ASSERT(is_shutdown != was_shutdown);
  work_signal_.SignalAll();
}

void WorkStealingThreadPool::WorkStealingThreadPoolImpl::SetForking(
    bool is_forking) {
  auto was_forking = forking_.exchange(is_forking);
  GPR_ASSERT(is_forking != was_forking);
}

bool WorkStealingThreadPool::WorkStealingThreadPoolImpl::IsForking() {
  return forking_.load(std::memory_order_relaxed);
}

bool WorkStealingThreadPool::WorkStealingThreadPoolImpl::IsShutdown() {
  return shutdown_.load(std::memory_order_relaxed);
}

bool WorkStealingThreadPool::WorkStealingThreadPoolImpl::IsQuiesced() {
  return quiesced_.load(std::memory_order_relaxed);
}

void WorkStealingThreadPool::WorkStealingThreadPoolImpl::PrepareFork() {
  SetForking(true);
  thread_count()->BlockUntilThreadCount(CounterType::kLivingThreadCount, 0,
                                        "forking", &work_signal_);
  lifeguard_.BlockUntilShutdown();
}

void WorkStealingThreadPool::WorkStealingThreadPoolImpl::Postfork() {
  SetForking(false);
  Start();
}

// -------- WorkStealingThreadPool::WorkStealingThreadPoolImpl::Lifeguard -----

WorkStealingThreadPool::WorkStealingThreadPoolImpl::Lifeguard::Lifeguard(
    WorkStealingThreadPoolImpl* pool)
    : pool_(pool),
      backoff_(grpc_core::BackOff::Options()
                   .set_initial_backoff(kLifeguardMinSleepBetweenChecks)
                   .set_max_backoff(kLifeguardMaxSleepBetweenChecks)
                   .set_multiplier(1.3)) {}

<<<<<<< HEAD
void WorkStealingThreadPool::WorkStealingThreadPoolImpl::Lifeguard::Start(
    std::shared_ptr<WorkStealingThreadPoolImpl> pool) {
  // thread_running_ is set early to avoid a quiesce race while the lifeguard is
  // still starting up.
  thread_running_.store(true);
  pool_ = std::move(pool);
=======
void WorkStealingThreadPool::WorkStealingThreadPoolImpl::Lifeguard::Start() {
  // lifeguard_running_ is set early to avoid a quiesce race while the
  // lifeguard is still starting up.
  grpc_core::MutexLock lock(&lifeguard_shutdown_mu_);
  lifeguard_running_ = true;
>>>>>>> 87afec26
  grpc_core::Thread(
      "lifeguard",
      [](void* arg) {
        auto* lifeguard = static_cast<Lifeguard*>(arg);
        lifeguard->LifeguardMain();
      },
      this, nullptr,
      grpc_core::Thread::Options().set_tracked(false).set_joinable(false))
      .Start();
}

void WorkStealingThreadPool::WorkStealingThreadPoolImpl::Lifeguard::
    LifeguardMain() {
<<<<<<< HEAD
=======
  grpc_core::MutexLock lock(&lifeguard_shutdown_mu_);
>>>>>>> 87afec26
  while (true) {
    if (pool_->IsForking()) break;
    // If the pool is shut down, loop quickly until quiesced. Otherwise,
    // reduce the check rate if the pool is idle.
    if (pool_->IsShutdown()) {
      if (pool_->IsQuiesced()) break;
    } else {
      lifeguard_shutdown_cv_.WaitWithTimeout(
          &lifeguard_shutdown_mu_,
          absl::Milliseconds(
              (backoff_.NextAttemptTime() - grpc_core::Timestamp::Now())
                  .millis()));
    }
    MaybeStartNewThread();
  }
<<<<<<< HEAD
  pool_.reset();
  thread_running_.store(false);
=======
  lifeguard_running_ = false;
  lifeguard_shutdown_cv_.Signal();
>>>>>>> 87afec26
}

void WorkStealingThreadPool::WorkStealingThreadPoolImpl::Lifeguard::
    BlockUntilShutdown() {
  grpc_core::MutexLock lock(&lifeguard_shutdown_mu_);
  while (lifeguard_running_) {
    lifeguard_shutdown_cv_.Signal();
    lifeguard_shutdown_cv_.WaitWithTimeout(
        &lifeguard_shutdown_mu_, absl::Seconds(kBlockingQuiesceLogRateSeconds));
    GRPC_LOG_EVERY_N_SEC_DELAYED(kBlockingQuiesceLogRateSeconds, GPR_DEBUG,
                                 "%s",
                                 "Waiting for lifeguard thread to shut down");
  }
}

void WorkStealingThreadPool::WorkStealingThreadPoolImpl::Lifeguard::
    MaybeStartNewThread() {
  // No new threads are started when forking.
  // No new work is done when forking needs to begin.
  if (pool_->forking_.load()) return;
  int busy_thread_count =
      pool_->thread_count_.GetCount(CounterType::kBusyCount);
  int living_thread_count =
      pool_->thread_count_.GetCount(CounterType::kLivingThreadCount);
  // Wake an idle worker thread if there's global work to be had.
  if (busy_thread_count < living_thread_count) {
    if (!pool_->queue_.Empty()) {
      pool_->work_signal()->Signal();
      backoff_.Reset();
    }
    // Idle threads will eventually wake up for an attempt at work stealing.
    return;
  }
  // No new threads if in the throttled state.
  // However, all workers are busy, so the Lifeguard should be more
  // vigilant about checking whether a new thread must be started.
  if (grpc_core::Timestamp::Now() -
          grpc_core::Timestamp::FromMillisecondsAfterProcessEpoch(
              pool_->last_started_thread_) <
      kTimeBetweenThrottledThreadStarts) {
    backoff_.Reset();
    return;
  }
  // All workers are busy and the pool is not throttled. Start a new thread.
  // TODO(hork): new threads may spawn when there is no work in the global
  // queue, nor any work to steal. Add more sophisticated logic about when to
  // start a thread.
  GRPC_EVENT_ENGINE_TRACE(
      "Starting new ThreadPool thread due to backlog (total threads: %d)",
      living_thread_count + 1);
  pool_->StartThread();
  // Tell the lifeguard to monitor the pool more closely.
  backoff_.Reset();
}

// -------- WorkStealingThreadPool::ThreadState --------

WorkStealingThreadPool::ThreadState::ThreadState(
    std::shared_ptr<WorkStealingThreadPoolImpl> pool)
    : pool_(std::move(pool)),
      auto_thread_count_(pool_->thread_count(),
                         CounterType::kLivingThreadCount),
      backoff_(grpc_core::BackOff::Options()
                   .set_initial_backoff(kWorkerThreadMinSleepBetweenChecks)
                   .set_max_backoff(kWorkerThreadMaxSleepBetweenChecks)
                   .set_multiplier(1.3)) {}

void WorkStealingThreadPool::ThreadState::ThreadBody() {
  g_local_queue = new BasicWorkQueue();
  pool_->theft_registry()->Enroll(g_local_queue);
  ThreadLocal::SetIsEventEngineThread(true);
  while (Step()) {
    // loop until the thread should no longer run
  }
  // cleanup
  if (pool_->IsForking()) {
    // TODO(hork): consider WorkQueue::AddAll(WorkQueue*)
    EventEngine::Closure* closure;
    while (!g_local_queue->Empty()) {
      closure = g_local_queue->PopMostRecent();
      if (closure != nullptr) {
        pool_->queue()->Add(closure);
      }
    }
  } else if (pool_->IsShutdown()) {
    FinishDraining();
  }
  GPR_ASSERT(g_local_queue->Empty());
  pool_->theft_registry()->Unenroll(g_local_queue);
  delete g_local_queue;
}

void WorkStealingThreadPool::ThreadState::SleepIfRunning() {
  if (pool_->IsForking()) return;
  absl::SleepFor(
      absl::Milliseconds(kTimeBetweenThrottledThreadStarts.millis()));
}

bool WorkStealingThreadPool::ThreadState::Step() {
  if (pool_->IsForking()) return false;
  auto* closure = g_local_queue->PopMostRecent();
  // If local work is available, run it.
  if (closure != nullptr) {
    ThreadCount::AutoThreadCount auto_busy{pool_->thread_count(),
                                           CounterType::kBusyCount};
    closure->Run();
    return true;
  }
  // Thread shutdown exit condition (ignoring fork). All must be true:
  // * shutdown was called
  // * the local queue is empty
  // * the global queue is empty
  // * the steal pool returns nullptr
  bool should_run_again = false;
  grpc_core::Timestamp start_time{grpc_core::Timestamp::Now()};
  // Wait until work is available or until shut down.
  while (!pool_->IsForking()) {
    // Pull from the global queue next
    // TODO(hork): consider an empty check for performance wins. Depends on the
    // queue implementation, the BasicWorkQueue takes two locks when you do an
    // empty check then pop.
    closure = pool_->queue()->PopMostRecent();
    if (closure != nullptr) {
      should_run_again = true;
      break;
    };
    // Try stealing if the queue is empty
    closure = pool_->theft_registry()->StealOne();
    if (closure != nullptr) {
      should_run_again = true;
      break;
    }
    // No closures were retrieved from anywhere.
    // Quit the thread if the pool has been shut down.
    if (pool_->IsShutdown()) break;
    bool timed_out = pool_->work_signal()->WaitWithTimeout(
        backoff_.NextAttemptTime() - grpc_core::Timestamp::Now());
    // Quit a thread if the pool has more than it requires, and this thread
    // has been idle long enough.
    if (timed_out &&
        pool_->thread_count()->GetCount(CounterType::kLivingThreadCount) >
            pool_->reserve_threads() &&
        grpc_core::Timestamp::Now() - start_time > kIdleThreadLimit) {
      return false;
    }
  }
  if (pool_->IsForking()) {
    // save the closure since we aren't going to execute it.
    if (closure != nullptr) g_local_queue->Add(closure);
    return false;
  }
  if (closure != nullptr) {
    ThreadCount::AutoThreadCount auto_busy{pool_->thread_count(),
                                           CounterType::kBusyCount};
    closure->Run();
  }
  backoff_.Reset();
  return should_run_again;
}

void WorkStealingThreadPool::ThreadState::FinishDraining() {
  // The thread is definitionally busy while draining
  ThreadCount::AutoThreadCount auto_busy{pool_->thread_count(),
                                         CounterType::kBusyCount};
  // If a fork occurs at any point during shutdown, quit draining. The post-fork
  // threads will finish draining the global queue.
  while (!pool_->IsForking()) {
    if (!g_local_queue->Empty()) {
      auto* closure = g_local_queue->PopMostRecent();
      if (closure != nullptr) {
        closure->Run();
      }
      continue;
    }
    if (!pool_->queue()->Empty()) {
      auto* closure = pool_->queue()->PopMostRecent();
      if (closure != nullptr) {
        closure->Run();
      }
      continue;
    }
    break;
  }
}

// -------- WorkStealingThreadPool::ThreadCount --------

void WorkStealingThreadPool::ThreadCount::Add(CounterType counter_type) {
  grpc_core::MutexLock lock(&wait_mu_[counter_type]);
  ++thread_counts_[counter_type];
  wait_cv_[counter_type].SignalAll();
}

void WorkStealingThreadPool::ThreadCount::Remove(CounterType counter_type) {
  grpc_core::MutexLock lock(&wait_mu_[counter_type]);
  --thread_counts_[counter_type];
  wait_cv_[counter_type].SignalAll();
}

void WorkStealingThreadPool::ThreadCount::BlockUntilThreadCount(
    CounterType counter_type, size_t desired_threads, const char* why,
    WorkSignal* work_signal) {
  // Wait for all threads to exit.
  while (true) {
    auto curr_threads = WaitForCountChange(
        counter_type, desired_threads,
        grpc_core::Duration::Seconds(kBlockingQuiesceLogRateSeconds));
    if (curr_threads == desired_threads) break;
    GRPC_LOG_EVERY_N_SEC_DELAYED(
        kBlockingQuiesceLogRateSeconds, GPR_DEBUG,
        "Waiting for thread pool to idle before %s. (%" PRIdPTR " to %" PRIdPTR
        ")",
        why, curr_threads, desired_threads);
    work_signal->SignalAll();
  }
}

size_t WorkStealingThreadPool::ThreadCount::WaitForCountChange(
    CounterType counter_type, size_t desired_threads,
    grpc_core::Duration timeout) {
  size_t count;
  auto deadline = absl::Now() + absl::Milliseconds(timeout.millis());
  do {
    grpc_core::MutexLock lock(&wait_mu_[counter_type]);
    count = GetCountLocked(counter_type);
    if (count == desired_threads) break;
    wait_cv_[counter_type].WaitWithDeadline(&wait_mu_[counter_type], deadline);
  } while (absl::Now() < deadline);
  return count;
}

size_t WorkStealingThreadPool::ThreadCount::GetCount(CounterType counter_type) {
  grpc_core::MutexLock lock(&wait_mu_[counter_type]);
  return GetCountLocked(counter_type);
}

size_t WorkStealingThreadPool::ThreadCount::GetCountLocked(
    CounterType counter_type) {
  return thread_counts_[counter_type];
}

WorkStealingThreadPool::ThreadCount::AutoThreadCount::AutoThreadCount(
    ThreadCount* counter, CounterType counter_type)
    : counter_(counter), counter_type_(counter_type) {
  counter_->Add(counter_type_);
}

WorkStealingThreadPool::ThreadCount::AutoThreadCount::~AutoThreadCount() {
  counter_->Remove(counter_type_);
}

// -------- WorkStealingThreadPool::WorkSignal --------

void WorkStealingThreadPool::WorkSignal::Signal() {
  grpc_core::MutexLock lock(&mu_);
  cv_.Signal();
}

void WorkStealingThreadPool::WorkSignal::SignalAll() {
  grpc_core::MutexLock lock(&mu_);
  cv_.SignalAll();
}

bool WorkStealingThreadPool::WorkSignal::WaitWithTimeout(
    grpc_core::Duration time) {
  grpc_core::MutexLock lock(&mu_);
  return cv_.WaitWithTimeout(&mu_, absl::Milliseconds(time.millis()));
}

}  // namespace experimental
}  // namespace grpc_event_engine<|MERGE_RESOLUTION|>--- conflicted
+++ resolved
@@ -60,20 +60,14 @@
 // in backoff calculations to reduce vigilance when the pool is calm.
 constexpr grpc_core::Duration kWorkerThreadMinSleepBetweenChecks{
     grpc_core::Duration::Milliseconds(15)};
-<<<<<<< HEAD
-=======
 // Maximum time a worker thread should sleep between checking for new work.
->>>>>>> 87afec26
 constexpr grpc_core::Duration kWorkerThreadMaxSleepBetweenChecks{
     grpc_core::Duration::Seconds(3)};
 // Minimum time the lifeguard thread should sleep between checks. Used in
 // backoff calculations to reduce vigilance when the pool is calm.
 constexpr grpc_core::Duration kLifeguardMinSleepBetweenChecks{
     grpc_core::Duration::Milliseconds(15)};
-<<<<<<< HEAD
-=======
 // Maximum time the lifeguard thread should sleep between checking for new work.
->>>>>>> 87afec26
 constexpr grpc_core::Duration kLifeguardMaxSleepBetweenChecks{
     grpc_core::Duration::Seconds(1)};
 }  // namespace
@@ -239,20 +233,11 @@
                    .set_max_backoff(kLifeguardMaxSleepBetweenChecks)
                    .set_multiplier(1.3)) {}
 
-<<<<<<< HEAD
-void WorkStealingThreadPool::WorkStealingThreadPoolImpl::Lifeguard::Start(
-    std::shared_ptr<WorkStealingThreadPoolImpl> pool) {
-  // thread_running_ is set early to avoid a quiesce race while the lifeguard is
-  // still starting up.
-  thread_running_.store(true);
-  pool_ = std::move(pool);
-=======
 void WorkStealingThreadPool::WorkStealingThreadPoolImpl::Lifeguard::Start() {
   // lifeguard_running_ is set early to avoid a quiesce race while the
   // lifeguard is still starting up.
   grpc_core::MutexLock lock(&lifeguard_shutdown_mu_);
   lifeguard_running_ = true;
->>>>>>> 87afec26
   grpc_core::Thread(
       "lifeguard",
       [](void* arg) {
@@ -266,10 +251,7 @@
 
 void WorkStealingThreadPool::WorkStealingThreadPoolImpl::Lifeguard::
     LifeguardMain() {
-<<<<<<< HEAD
-=======
   grpc_core::MutexLock lock(&lifeguard_shutdown_mu_);
->>>>>>> 87afec26
   while (true) {
     if (pool_->IsForking()) break;
     // If the pool is shut down, loop quickly until quiesced. Otherwise,
@@ -285,13 +267,8 @@
     }
     MaybeStartNewThread();
   }
-<<<<<<< HEAD
-  pool_.reset();
-  thread_running_.store(false);
-=======
   lifeguard_running_ = false;
   lifeguard_shutdown_cv_.Signal();
->>>>>>> 87afec26
 }
 
 void WorkStealingThreadPool::WorkStealingThreadPoolImpl::Lifeguard::

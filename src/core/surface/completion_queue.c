/*
 *
 * Copyright 2015, Google Inc.
 * All rights reserved.
 *
 * Redistribution and use in source and binary forms, with or without
 * modification, are permitted provided that the following conditions are
 * met:
 *
 *     * Redistributions of source code must retain the above copyright
 * notice, this list of conditions and the following disclaimer.
 *     * Redistributions in binary form must reproduce the above
 * copyright notice, this list of conditions and the following disclaimer
 * in the documentation and/or other materials provided with the
 * distribution.
 *     * Neither the name of Google Inc. nor the names of its
 * contributors may be used to endorse or promote products derived from
 * this software without specific prior written permission.
 *
 * THIS SOFTWARE IS PROVIDED BY THE COPYRIGHT HOLDERS AND CONTRIBUTORS
 * "AS IS" AND ANY EXPRESS OR IMPLIED WARRANTIES, INCLUDING, BUT NOT
 * LIMITED TO, THE IMPLIED WARRANTIES OF MERCHANTABILITY AND FITNESS FOR
 * A PARTICULAR PURPOSE ARE DISCLAIMED. IN NO EVENT SHALL THE COPYRIGHT
 * OWNER OR CONTRIBUTORS BE LIABLE FOR ANY DIRECT, INDIRECT, INCIDENTAL,
 * SPECIAL, EXEMPLARY, OR CONSEQUENTIAL DAMAGES (INCLUDING, BUT NOT
 * LIMITED TO, PROCUREMENT OF SUBSTITUTE GOODS OR SERVICES; LOSS OF USE,
 * DATA, OR PROFITS; OR BUSINESS INTERRUPTION) HOWEVER CAUSED AND ON ANY
 * THEORY OF LIABILITY, WHETHER IN CONTRACT, STRICT LIABILITY, OR TORT
 * (INCLUDING NEGLIGENCE OR OTHERWISE) ARISING IN ANY WAY OUT OF THE USE
 * OF THIS SOFTWARE, EVEN IF ADVISED OF THE POSSIBILITY OF SUCH DAMAGE.
 *
 */

#include "src/core/surface/completion_queue.h"

#include <stdio.h>
#include <string.h>

#include "src/core/iomgr/pollset.h"
#include "src/core/support/string.h"
#include "src/core/surface/call.h"
#include "src/core/surface/event_string.h"
#include "src/core/surface/surface_trace.h"
#include <grpc/support/alloc.h>
#include <grpc/support/atm.h>
#include <grpc/support/log.h>

#define NUM_TAG_BUCKETS 31

/* A single event: extends grpc_event to form a linked list with a destruction
   function (on_finish) that is hidden from outside this module */
typedef struct event {
  grpc_event base;
  grpc_event_finish_func on_finish;
  void *on_finish_user_data;
  struct event *queue_next;
  struct event *queue_prev;
  struct event *bucket_next;
  struct event *bucket_prev;
} event;

/* Completion queue structure */
struct grpc_completion_queue {
  /* TODO(ctiller): see if this can be removed */
  int allow_polling;

  /* When refs drops to zero, we are in shutdown mode, and will be destroyable
     once all queued events are drained */
  gpr_refcount refs;
  /* the set of low level i/o things that concern this cq */
  grpc_pollset pollset;
  /* 0 initially, 1 once we've begun shutting down */
  int shutdown;
  int shutdown_called;
  /* Head of a linked list of queued events (prev points to the last element) */
  event *queue;
  /* Fixed size chained hash table of events for pluck() */
  event *buckets[NUM_TAG_BUCKETS];

#ifndef NDEBUG
  /* Debug support: track which operations are in flight at any given time */
  gpr_atm pending_op_count[GRPC_COMPLETION_DO_NOT_USE];
#endif
};

/* Default do-nothing on_finish function */
static void null_on_finish(void *user_data, grpc_op_error error) {}

grpc_completion_queue *grpc_completion_queue_create(void) {
  grpc_completion_queue *cc = gpr_malloc(sizeof(grpc_completion_queue));
  memset(cc, 0, sizeof(*cc));
  /* Initial ref is dropped by grpc_completion_queue_shutdown */
  gpr_ref_init(&cc->refs, 1);
  grpc_pollset_init(&cc->pollset);
  cc->allow_polling = 1;
  return cc;
}

void grpc_completion_queue_dont_poll_test_only(grpc_completion_queue *cc) {
  cc->allow_polling = 0;
}

/* Create and append an event to the queue. Returns the event so that its data
   members can be filled in.
   Requires GRPC_POLLSET_MU(&cc->pollset) locked. */
static event *add_locked(grpc_completion_queue *cc, grpc_completion_type type,
                         void *tag, grpc_call *call,
                         grpc_event_finish_func on_finish, void *user_data) {
  event *ev = gpr_malloc(sizeof(event));
  gpr_uintptr bucket = ((gpr_uintptr)tag) % NUM_TAG_BUCKETS;
  ev->base.type = type;
  ev->base.tag = tag;
  ev->base.call = call;
  ev->on_finish = on_finish ? on_finish : null_on_finish;
  ev->on_finish_user_data = user_data;
  if (cc->queue == NULL) {
    cc->queue = ev->queue_next = ev->queue_prev = ev;
  } else {
    ev->queue_next = cc->queue;
    ev->queue_prev = cc->queue->queue_prev;
    ev->queue_next->queue_prev = ev->queue_prev->queue_next = ev;
  }
  if (cc->buckets[bucket] == NULL) {
    cc->buckets[bucket] = ev->bucket_next = ev->bucket_prev = ev;
  } else {
    ev->bucket_next = cc->buckets[bucket];
    ev->bucket_prev = cc->buckets[bucket]->bucket_prev;
    ev->bucket_next->bucket_prev = ev->bucket_prev->bucket_next = ev;
  }
  gpr_cv_broadcast(GRPC_POLLSET_CV(&cc->pollset));
  grpc_pollset_kick(&cc->pollset);
  return ev;
}

void grpc_cq_begin_op(grpc_completion_queue *cc, grpc_call *call,
                      grpc_completion_type type) {
  gpr_ref(&cc->refs);
  if (call) grpc_call_internal_ref(call);
#ifndef NDEBUG
  gpr_atm_no_barrier_fetch_add(&cc->pending_op_count[type], 1);
#endif
}

/* Signal the end of an operation - if this is the last waiting-to-be-queued
   event, then enter shutdown mode */
static void end_op_locked(grpc_completion_queue *cc,
                          grpc_completion_type type) {
#ifndef NDEBUG
  GPR_ASSERT(gpr_atm_full_fetch_add(&cc->pending_op_count[type], -1) > 0);
#endif
  if (gpr_unref(&cc->refs)) {
    GPR_ASSERT(!cc->shutdown);
    GPR_ASSERT(cc->shutdown_called);
    cc->shutdown = 1;
    gpr_cv_broadcast(GRPC_POLLSET_CV(&cc->pollset));
  }
}

void grpc_cq_end_server_shutdown(grpc_completion_queue *cc, void *tag) {
  gpr_mu_lock(GRPC_POLLSET_MU(&cc->pollset));
  add_locked(cc, GRPC_SERVER_SHUTDOWN, tag, NULL, NULL, NULL);
  end_op_locked(cc, GRPC_SERVER_SHUTDOWN);
  gpr_mu_unlock(GRPC_POLLSET_MU(&cc->pollset));
}

void grpc_cq_end_read(grpc_completion_queue *cc, void *tag, grpc_call *call,
                      grpc_event_finish_func on_finish, void *user_data,
                      grpc_byte_buffer *read) {
  event *ev;
  gpr_mu_lock(GRPC_POLLSET_MU(&cc->pollset));
  ev = add_locked(cc, GRPC_READ, tag, call, on_finish, user_data);
  ev->base.data.read = read;
  end_op_locked(cc, GRPC_READ);
  gpr_mu_unlock(GRPC_POLLSET_MU(&cc->pollset));
}

void grpc_cq_end_write_accepted(grpc_completion_queue *cc, void *tag,
                                grpc_call *call,
                                grpc_event_finish_func on_finish,
                                void *user_data, grpc_op_error error) {
  event *ev;
  gpr_mu_lock(GRPC_POLLSET_MU(&cc->pollset));
  ev = add_locked(cc, GRPC_WRITE_ACCEPTED, tag, call, on_finish, user_data);
  ev->base.data.write_accepted = error;
  end_op_locked(cc, GRPC_WRITE_ACCEPTED);
  gpr_mu_unlock(GRPC_POLLSET_MU(&cc->pollset));
}

void grpc_cq_end_op_complete(grpc_completion_queue *cc, void *tag,
                             grpc_call *call, grpc_event_finish_func on_finish,
                             void *user_data, grpc_op_error error) {
  event *ev;
  gpr_mu_lock(GRPC_POLLSET_MU(&cc->pollset));
  ev = add_locked(cc, GRPC_OP_COMPLETE, tag, call, on_finish, user_data);
  ev->base.data.write_accepted = error;
  end_op_locked(cc, GRPC_OP_COMPLETE);
  gpr_mu_unlock(GRPC_POLLSET_MU(&cc->pollset));
}

void grpc_cq_end_op(grpc_completion_queue *cc, void *tag, grpc_call *call,
                    grpc_event_finish_func on_finish, void *user_data,
                    grpc_op_error error) {
  event *ev;
  gpr_mu_lock(GRPC_POLLSET_MU(&cc->pollset));
  ev = add_locked(cc, GRPC_OP_COMPLETE, tag, call, on_finish, user_data);
  ev->base.data.write_accepted = error;
  end_op_locked(cc, GRPC_OP_COMPLETE);
  gpr_mu_unlock(GRPC_POLLSET_MU(&cc->pollset));
}

void grpc_cq_end_finish_accepted(grpc_completion_queue *cc, void *tag,
                                 grpc_call *call,
                                 grpc_event_finish_func on_finish,
                                 void *user_data, grpc_op_error error) {
  event *ev;
  gpr_mu_lock(GRPC_POLLSET_MU(&cc->pollset));
  ev = add_locked(cc, GRPC_FINISH_ACCEPTED, tag, call, on_finish, user_data);
  ev->base.data.finish_accepted = error;
  end_op_locked(cc, GRPC_FINISH_ACCEPTED);
  gpr_mu_unlock(GRPC_POLLSET_MU(&cc->pollset));
}

void grpc_cq_end_client_metadata_read(grpc_completion_queue *cc, void *tag,
                                      grpc_call *call,
                                      grpc_event_finish_func on_finish,
                                      void *user_data, size_t count,
                                      grpc_metadata *elements) {
  event *ev;
  gpr_mu_lock(GRPC_POLLSET_MU(&cc->pollset));
  ev = add_locked(cc, GRPC_CLIENT_METADATA_READ, tag, call, on_finish,
                  user_data);
  ev->base.data.client_metadata_read.count = count;
  ev->base.data.client_metadata_read.elements = elements;
  end_op_locked(cc, GRPC_CLIENT_METADATA_READ);
  gpr_mu_unlock(GRPC_POLLSET_MU(&cc->pollset));
}

void grpc_cq_end_finished(grpc_completion_queue *cc, void *tag, grpc_call *call,
                          grpc_event_finish_func on_finish, void *user_data,
                          grpc_status_code status, const char *details,
                          grpc_metadata *metadata_elements,
                          size_t metadata_count) {
  event *ev;
  gpr_mu_lock(GRPC_POLLSET_MU(&cc->pollset));
  ev = add_locked(cc, GRPC_FINISHED, tag, call, on_finish, user_data);
  ev->base.data.finished.status = status;
  ev->base.data.finished.details = details;
  ev->base.data.finished.metadata_count = metadata_count;
  ev->base.data.finished.metadata_elements = metadata_elements;
  end_op_locked(cc, GRPC_FINISHED);
  gpr_mu_unlock(GRPC_POLLSET_MU(&cc->pollset));
}

void grpc_cq_end_new_rpc(grpc_completion_queue *cc, void *tag, grpc_call *call,
                         grpc_event_finish_func on_finish, void *user_data,
                         const char *method, const char *host,
                         gpr_timespec deadline, size_t metadata_count,
                         grpc_metadata *metadata_elements) {
  event *ev;
  gpr_mu_lock(GRPC_POLLSET_MU(&cc->pollset));
  ev = add_locked(cc, GRPC_SERVER_RPC_NEW, tag, call, on_finish, user_data);
  ev->base.data.server_rpc_new.method = method;
  ev->base.data.server_rpc_new.host = host;
  ev->base.data.server_rpc_new.deadline = deadline;
  ev->base.data.server_rpc_new.metadata_count = metadata_count;
  ev->base.data.server_rpc_new.metadata_elements = metadata_elements;
  end_op_locked(cc, GRPC_SERVER_RPC_NEW);
  gpr_mu_unlock(GRPC_POLLSET_MU(&cc->pollset));
}

/* Create a GRPC_QUEUE_SHUTDOWN event without queuing it anywhere */
static event *create_shutdown_event(void) {
  event *ev = gpr_malloc(sizeof(event));
  ev->base.type = GRPC_QUEUE_SHUTDOWN;
  ev->base.call = NULL;
  ev->base.tag = NULL;
  ev->on_finish = null_on_finish;
  return ev;
}

grpc_event *grpc_completion_queue_next(grpc_completion_queue *cc,
                                       gpr_timespec deadline) {
  event *ev = NULL;

  gpr_mu_lock(GRPC_POLLSET_MU(&cc->pollset));
  for (;;) {
    if (cc->queue != NULL) {
      gpr_uintptr bucket;
      ev = cc->queue;
      bucket = ((gpr_uintptr)ev->base.tag) % NUM_TAG_BUCKETS;
      cc->queue = ev->queue_next;
      ev->queue_next->queue_prev = ev->queue_prev;
      ev->queue_prev->queue_next = ev->queue_next;
      ev->bucket_next->bucket_prev = ev->bucket_prev;
      ev->bucket_prev->bucket_next = ev->bucket_next;
      if (ev == cc->buckets[bucket]) {
        cc->buckets[bucket] = ev->bucket_next;
        if (ev == cc->buckets[bucket]) {
          cc->buckets[bucket] = NULL;
        }
      }
      if (cc->queue == ev) {
        cc->queue = NULL;
      }
      break;
    }
    if (cc->shutdown) {
      ev = create_shutdown_event();
      break;
    }
    if (cc->allow_polling && grpc_pollset_work(&cc->pollset, deadline)) {
      continue;
    }
    if (gpr_cv_wait(GRPC_POLLSET_CV(&cc->pollset),
                    GRPC_POLLSET_MU(&cc->pollset), deadline)) {
      gpr_mu_unlock(GRPC_POLLSET_MU(&cc->pollset));
      return NULL;
    }
  }
  gpr_mu_unlock(GRPC_POLLSET_MU(&cc->pollset));
  GRPC_SURFACE_TRACE_RETURNED_EVENT(cc, &ev->base);
  return &ev->base;
}

static event *pluck_event(grpc_completion_queue *cc, void *tag) {
  gpr_uintptr bucket = ((gpr_uintptr)tag) % NUM_TAG_BUCKETS;
  event *ev = cc->buckets[bucket];
  if (ev == NULL) return NULL;
  do {
    if (ev->base.tag == tag) {
      ev->queue_next->queue_prev = ev->queue_prev;
      ev->queue_prev->queue_next = ev->queue_next;
      ev->bucket_next->bucket_prev = ev->bucket_prev;
      ev->bucket_prev->bucket_next = ev->bucket_next;
      if (ev == cc->buckets[bucket]) {
        cc->buckets[bucket] = ev->bucket_next;
        if (ev == cc->buckets[bucket]) {
          cc->buckets[bucket] = NULL;
        }
      }
      if (cc->queue == ev) {
        cc->queue = ev->queue_next;
        if (cc->queue == ev) {
          cc->queue = NULL;
        }
      }
      return ev;
    }
    ev = ev->bucket_next;
  } while (ev != cc->buckets[bucket]);
  return NULL;
}

grpc_event *grpc_completion_queue_pluck(grpc_completion_queue *cc, void *tag,
                                        gpr_timespec deadline) {
  event *ev = NULL;

  gpr_mu_lock(GRPC_POLLSET_MU(&cc->pollset));
  for (;;) {
    if ((ev = pluck_event(cc, tag))) {
      break;
    }
    if (cc->shutdown) {
      ev = create_shutdown_event();
      break;
    }
    if (cc->allow_polling && grpc_pollset_work(&cc->pollset, deadline)) {
      continue;
    }
    if (gpr_cv_wait(GRPC_POLLSET_CV(&cc->pollset),
                    GRPC_POLLSET_MU(&cc->pollset), deadline)) {
      gpr_mu_unlock(GRPC_POLLSET_MU(&cc->pollset));
      return NULL;
    }
  }
  gpr_mu_unlock(GRPC_POLLSET_MU(&cc->pollset));
  GRPC_SURFACE_TRACE_RETURNED_EVENT(cc, &ev->base);
  return &ev->base;
}

/* Shutdown simply drops a ref that we reserved at creation time; if we drop
   to zero here, then enter shutdown mode and wake up any waiters */
void grpc_completion_queue_shutdown(grpc_completion_queue *cc) {
  gpr_mu_lock(GRPC_POLLSET_MU(&cc->pollset));
  cc->shutdown_called = 1;
  gpr_mu_unlock(GRPC_POLLSET_MU(&cc->pollset));

  if (gpr_unref(&cc->refs)) {
    gpr_mu_lock(GRPC_POLLSET_MU(&cc->pollset));
    GPR_ASSERT(!cc->shutdown);
    cc->shutdown = 1;
    gpr_cv_broadcast(GRPC_POLLSET_CV(&cc->pollset));
    gpr_mu_unlock(GRPC_POLLSET_MU(&cc->pollset));
  }
}

static void on_pollset_destroy_done(void *arg) {
  grpc_completion_queue *cc = arg;
  grpc_pollset_destroy(&cc->pollset);
  gpr_free(cc);
}

void grpc_completion_queue_destroy(grpc_completion_queue *cc) {
  GPR_ASSERT(cc->queue == NULL);
  grpc_pollset_shutdown(&cc->pollset, on_pollset_destroy_done, cc);
}

void grpc_event_finish(grpc_event *base) {
  event *ev = (event *)base;
  ev->on_finish(ev->on_finish_user_data, GRPC_OP_OK);
  if (ev->base.call) {
    grpc_call_internal_unref(ev->base.call, 1);
  }
  gpr_free(ev);
}

void grpc_cq_dump_pending_ops(grpc_completion_queue *cc) {
#ifndef NDEBUG
  char tmp[GRPC_COMPLETION_DO_NOT_USE * (1 + GPR_LTOA_MIN_BUFSIZE)];
  char *p = tmp;
  int i;

  for (i = 0; i < GRPC_COMPLETION_DO_NOT_USE; i++) {
    *p++ = ' ';
    p += gpr_ltoa(cc->pending_op_count[i], p);
  }

  gpr_log(GPR_INFO, "pending ops:%s", tmp);
#endif
}

grpc_pollset *grpc_cq_pollset(grpc_completion_queue *cc) {
  return &cc->pollset;
}

void grpc_cq_hack_spin_pollset(grpc_completion_queue *cc) {
  gpr_mu_lock(GRPC_POLLSET_MU(&cc->pollset));
  grpc_pollset_kick(&cc->pollset);
<<<<<<< HEAD
  grpc_pollset_work(&cc->pollset, gpr_time_add(gpr_now(), gpr_time_from_millis(100)));
=======
  grpc_pollset_work(&cc->pollset,
                    gpr_time_add(gpr_now(), gpr_time_from_millis(100)));
>>>>>>> fba54764
  gpr_mu_unlock(GRPC_POLLSET_MU(&cc->pollset));
}<|MERGE_RESOLUTION|>--- conflicted
+++ resolved
@@ -436,11 +436,7 @@
 void grpc_cq_hack_spin_pollset(grpc_completion_queue *cc) {
   gpr_mu_lock(GRPC_POLLSET_MU(&cc->pollset));
   grpc_pollset_kick(&cc->pollset);
-<<<<<<< HEAD
-  grpc_pollset_work(&cc->pollset, gpr_time_add(gpr_now(), gpr_time_from_millis(100)));
-=======
   grpc_pollset_work(&cc->pollset,
                     gpr_time_add(gpr_now(), gpr_time_from_millis(100)));
->>>>>>> fba54764
   gpr_mu_unlock(GRPC_POLLSET_MU(&cc->pollset));
 }
--- conflicted
+++ resolved
@@ -1140,11 +1140,7 @@
   gpr_free(args);
 }
 
-<<<<<<< HEAD
 static void execute_op(grpc_call *call, grpc_transport_stream_op *op) {
-=======
-static void execute_op(grpc_call *call, grpc_transport_op *op) {
->>>>>>> 8bcba9a0
   grpc_call_element *elem;
 
   GPR_ASSERT(op->on_consumed == NULL);

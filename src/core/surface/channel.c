/*
 *
 * Copyright 2015, Google Inc.
 * All rights reserved.
 *
 * Redistribution and use in source and binary forms, with or without
 * modification, are permitted provided that the following conditions are
 * met:
 *
 *     * Redistributions of source code must retain the above copyright
 * notice, this list of conditions and the following disclaimer.
 *     * Redistributions in binary form must reproduce the above
 * copyright notice, this list of conditions and the following disclaimer
 * in the documentation and/or other materials provided with the
 * distribution.
 *     * Neither the name of Google Inc. nor the names of its
 * contributors may be used to endorse or promote products derived from
 * this software without specific prior written permission.
 *
 * THIS SOFTWARE IS PROVIDED BY THE COPYRIGHT HOLDERS AND CONTRIBUTORS
 * "AS IS" AND ANY EXPRESS OR IMPLIED WARRANTIES, INCLUDING, BUT NOT
 * LIMITED TO, THE IMPLIED WARRANTIES OF MERCHANTABILITY AND FITNESS FOR
 * A PARTICULAR PURPOSE ARE DISCLAIMED. IN NO EVENT SHALL THE COPYRIGHT
 * OWNER OR CONTRIBUTORS BE LIABLE FOR ANY DIRECT, INDIRECT, INCIDENTAL,
 * SPECIAL, EXEMPLARY, OR CONSEQUENTIAL DAMAGES (INCLUDING, BUT NOT
 * LIMITED TO, PROCUREMENT OF SUBSTITUTE GOODS OR SERVICES; LOSS OF USE,
 * DATA, OR PROFITS; OR BUSINESS INTERRUPTION) HOWEVER CAUSED AND ON ANY
 * THEORY OF LIABILITY, WHETHER IN CONTRACT, STRICT LIABILITY, OR TORT
 * (INCLUDING NEGLIGENCE OR OTHERWISE) ARISING IN ANY WAY OUT OF THE USE
 * OF THIS SOFTWARE, EVEN IF ADVISED OF THE POSSIBILITY OF SUCH DAMAGE.
 *
 */

#include "src/core/surface/channel.h"

#include <stdlib.h>
#include <string.h>

#include "src/core/iomgr/iomgr.h"
#include "src/core/support/string.h"
#include "src/core/surface/call.h"
#include "src/core/surface/client.h"
#include "src/core/surface/init.h"
#include <grpc/support/alloc.h>
#include <grpc/support/log.h>

/** Cache grpc-status: X mdelems for X = 0..NUM_CACHED_STATUS_ELEMS.
 *  Avoids needing to take a metadata context lock for sending status
 *  if the status code is <= NUM_CACHED_STATUS_ELEMS.
 *  Sized to allow the most commonly used codes to fit in
 *  (OK, Cancelled, Unknown). */
#define NUM_CACHED_STATUS_ELEMS 3

typedef struct registered_call {
  grpc_mdelem *path;
  grpc_mdelem *authority;
  struct registered_call *next;
} registered_call;

struct grpc_channel {
  int is_client;
  gpr_refcount refs;
  gpr_uint32 max_message_length;
  grpc_mdctx *metadata_context;
  /** mdstr for the grpc-status key */
  grpc_mdstr *grpc_status_string;
<<<<<<< HEAD
  grpc_mdstr *grpc_compression_algorithm_string;
=======
  grpc_mdstr *grpc_compression_level_string;
>>>>>>> 253aaa6b
  grpc_mdstr *grpc_message_string;
  grpc_mdstr *path_string;
  grpc_mdstr *authority_string;
  /** mdelem for grpc-status: 0 thru grpc-status: 2 */
  grpc_mdelem *grpc_status_elem[NUM_CACHED_STATUS_ELEMS];

  gpr_mu registered_call_mu;
  registered_call *registered_calls;
  grpc_iomgr_closure destroy_closure;
};

#define CHANNEL_STACK_FROM_CHANNEL(c) ((grpc_channel_stack *)((c) + 1))
#define CHANNEL_FROM_CHANNEL_STACK(channel_stack) \
  (((grpc_channel *)(channel_stack)) - 1)
#define CHANNEL_FROM_TOP_ELEM(top_elem) \
  CHANNEL_FROM_CHANNEL_STACK(grpc_channel_stack_from_top_element(top_elem))

/* the protobuf library will (by default) start warning at 100megs */
#define DEFAULT_MAX_MESSAGE_LENGTH (100 * 1024 * 1024)

grpc_channel *grpc_channel_create_from_filters(
    const grpc_channel_filter **filters, size_t num_filters,
    const grpc_channel_args *args, grpc_mdctx *mdctx, int is_client) {
  size_t i;
  size_t size =
      sizeof(grpc_channel) + grpc_channel_stack_size(filters, num_filters);
  grpc_channel *channel = gpr_malloc(size);
  GPR_ASSERT(grpc_is_initialized() && "call grpc_init()");
  channel->is_client = is_client;
  /* decremented by grpc_channel_destroy, and grpc_client_channel_closed if
   * is_client */
  gpr_ref_init(&channel->refs, 1 + is_client);
  channel->metadata_context = mdctx;
  channel->grpc_status_string = grpc_mdstr_from_string(mdctx, "grpc-status");
<<<<<<< HEAD
  channel->grpc_compression_algorithm_string =
      grpc_mdstr_from_string(mdctx, "grpc-compression-algorithm");
=======
  channel->grpc_compression_level_string =
      grpc_mdstr_from_string(mdctx, "grpc-compression-level");
>>>>>>> 253aaa6b
  channel->grpc_message_string = grpc_mdstr_from_string(mdctx, "grpc-message");
  for (i = 0; i < NUM_CACHED_STATUS_ELEMS; i++) {
    char buf[GPR_LTOA_MIN_BUFSIZE];
    gpr_ltoa(i, buf);
    channel->grpc_status_elem[i] = grpc_mdelem_from_metadata_strings(
        mdctx, grpc_mdstr_ref(channel->grpc_status_string),
        grpc_mdstr_from_string(mdctx, buf));
  }
  channel->path_string = grpc_mdstr_from_string(mdctx, ":path");
  channel->authority_string = grpc_mdstr_from_string(mdctx, ":authority");
  grpc_channel_stack_init(filters, num_filters, args, channel->metadata_context,
                          CHANNEL_STACK_FROM_CHANNEL(channel));
  gpr_mu_init(&channel->registered_call_mu);
  channel->registered_calls = NULL;

  channel->max_message_length = DEFAULT_MAX_MESSAGE_LENGTH;
  if (args) {
    for (i = 0; i < args->num_args; i++) {
      if (0 == strcmp(args->args[i].key, GRPC_ARG_MAX_MESSAGE_LENGTH)) {
        if (args->args[i].type != GRPC_ARG_INTEGER) {
          gpr_log(GPR_ERROR, "%s ignored: it must be an integer",
                  GRPC_ARG_MAX_MESSAGE_LENGTH);
        } else if (args->args[i].value.integer < 0) {
          gpr_log(GPR_ERROR, "%s ignored: it must be >= 0",
                  GRPC_ARG_MAX_MESSAGE_LENGTH);
        } else {
          channel->max_message_length = args->args[i].value.integer;
        }
      }
    }
  }

  return channel;
}

static grpc_call *grpc_channel_create_call_internal(
    grpc_channel *channel, grpc_completion_queue *cq, grpc_mdelem *path_mdelem,
    grpc_mdelem *authority_mdelem, gpr_timespec deadline) {
  grpc_mdelem *send_metadata[2];

  GPR_ASSERT(channel->is_client);

  send_metadata[0] = path_mdelem;
  send_metadata[1] = authority_mdelem;

  return grpc_call_create(channel, cq, NULL, send_metadata,
                          GPR_ARRAY_SIZE(send_metadata), deadline);
}

grpc_call *grpc_channel_create_call(grpc_channel *channel,
                                    grpc_completion_queue *cq,
                                    const char *method, const char *host,
                                    gpr_timespec deadline) {
  return grpc_channel_create_call_internal(
      channel, cq,
      grpc_mdelem_from_metadata_strings(
          channel->metadata_context, grpc_mdstr_ref(channel->path_string),
          grpc_mdstr_from_string(channel->metadata_context, method)),
      grpc_mdelem_from_metadata_strings(
          channel->metadata_context, grpc_mdstr_ref(channel->authority_string),
          grpc_mdstr_from_string(channel->metadata_context, host)),
      deadline);
}

void *grpc_channel_register_call(grpc_channel *channel, const char *method,
                                 const char *host) {
  registered_call *rc = gpr_malloc(sizeof(registered_call));
  rc->path = grpc_mdelem_from_metadata_strings(
      channel->metadata_context, grpc_mdstr_ref(channel->path_string),
      grpc_mdstr_from_string(channel->metadata_context, method));
  rc->authority = grpc_mdelem_from_metadata_strings(
      channel->metadata_context, grpc_mdstr_ref(channel->authority_string),
      grpc_mdstr_from_string(channel->metadata_context, host));
  gpr_mu_lock(&channel->registered_call_mu);
  rc->next = channel->registered_calls;
  channel->registered_calls = rc;
  gpr_mu_unlock(&channel->registered_call_mu);
  return rc;
}

grpc_call *grpc_channel_create_registered_call(
    grpc_channel *channel, grpc_completion_queue *completion_queue,
    void *registered_call_handle, gpr_timespec deadline) {
  registered_call *rc = registered_call_handle;
  return grpc_channel_create_call_internal(
      channel, completion_queue, grpc_mdelem_ref(rc->path),
      grpc_mdelem_ref(rc->authority), deadline);
}

#ifdef GRPC_CHANNEL_REF_COUNT_DEBUG
void grpc_channel_internal_ref(grpc_channel *c, const char *reason) {
  gpr_log(GPR_DEBUG, "CHANNEL:   ref %p %d -> %d [%s]", c, c->refs.count,
          c->refs.count + 1, reason);
#else
void grpc_channel_internal_ref(grpc_channel *c) {
#endif
  gpr_ref(&c->refs);
}

static void destroy_channel(void *p, int ok) {
  grpc_channel *channel = p;
  size_t i;
  grpc_channel_stack_destroy(CHANNEL_STACK_FROM_CHANNEL(channel));
  for (i = 0; i < NUM_CACHED_STATUS_ELEMS; i++) {
    grpc_mdelem_unref(channel->grpc_status_elem[i]);
  }
  grpc_mdstr_unref(channel->grpc_status_string);
<<<<<<< HEAD
  grpc_mdstr_unref(channel->grpc_compression_algorithm_string);
=======
  grpc_mdstr_unref(channel->grpc_compression_level_string);
>>>>>>> 253aaa6b
  grpc_mdstr_unref(channel->grpc_message_string);
  grpc_mdstr_unref(channel->path_string);
  grpc_mdstr_unref(channel->authority_string);
  while (channel->registered_calls) {
    registered_call *rc = channel->registered_calls;
    channel->registered_calls = rc->next;
    grpc_mdelem_unref(rc->path);
    grpc_mdelem_unref(rc->authority);
    gpr_free(rc);
  }
  grpc_mdctx_unref(channel->metadata_context);
  gpr_mu_destroy(&channel->registered_call_mu);
  gpr_free(channel);
}

#ifdef GRPC_CHANNEL_REF_COUNT_DEBUG
void grpc_channel_internal_unref(grpc_channel *channel, const char *reason) {
  gpr_log(GPR_DEBUG, "CHANNEL: unref %p %d -> %d [%s]", channel,
          channel->refs.count, channel->refs.count - 1, reason);
#else
void grpc_channel_internal_unref(grpc_channel *channel) {
#endif
  if (gpr_unref(&channel->refs)) {
    channel->destroy_closure.cb = destroy_channel;
    channel->destroy_closure.cb_arg = channel;
    grpc_iomgr_add_callback(&channel->destroy_closure);
  }
}

void grpc_channel_destroy(grpc_channel *channel) {
  grpc_channel_op op;
  grpc_channel_element *elem;

  elem = grpc_channel_stack_element(CHANNEL_STACK_FROM_CHANNEL(channel), 0);

  op.type = GRPC_CHANNEL_GOAWAY;
  op.dir = GRPC_CALL_DOWN;
  op.data.goaway.status = GRPC_STATUS_OK;
  op.data.goaway.message = gpr_slice_from_copied_string("Client disconnect");
  elem->filter->channel_op(elem, NULL, &op);

  op.type = GRPC_CHANNEL_DISCONNECT;
  op.dir = GRPC_CALL_DOWN;
  elem->filter->channel_op(elem, NULL, &op);

  GRPC_CHANNEL_INTERNAL_UNREF(channel, "channel");
}

void grpc_client_channel_closed(grpc_channel_element *elem) {
  GRPC_CHANNEL_INTERNAL_UNREF(CHANNEL_FROM_TOP_ELEM(elem), "closed");
}

grpc_channel_stack *grpc_channel_get_channel_stack(grpc_channel *channel) {
  return CHANNEL_STACK_FROM_CHANNEL(channel);
}

grpc_mdctx *grpc_channel_get_metadata_context(grpc_channel *channel) {
  return channel->metadata_context;
}

grpc_mdstr *grpc_channel_get_status_string(grpc_channel *channel) {
  return channel->grpc_status_string;
}

<<<<<<< HEAD
grpc_mdstr *grpc_channel_get_compresssion_algorithm_string(grpc_channel *channel) {
  return channel->grpc_compression_algorithm_string;
}

=======
grpc_mdstr *grpc_channel_get_compresssion_level_string(grpc_channel *channel) {
  return channel->grpc_compression_level_string;
}


>>>>>>> 253aaa6b
grpc_mdelem *grpc_channel_get_reffed_status_elem(grpc_channel *channel, int i) {
  if (i >= 0 && i < NUM_CACHED_STATUS_ELEMS) {
    return grpc_mdelem_ref(channel->grpc_status_elem[i]);
  } else {
    char tmp[GPR_LTOA_MIN_BUFSIZE];
    gpr_ltoa(i, tmp);
    return grpc_mdelem_from_metadata_strings(
        channel->metadata_context, grpc_mdstr_ref(channel->grpc_status_string),
        grpc_mdstr_from_string(channel->metadata_context, tmp));
  }
}

grpc_mdstr *grpc_channel_get_message_string(grpc_channel *channel) {
  return channel->grpc_message_string;
}

gpr_uint32 grpc_channel_get_max_message_length(grpc_channel *channel) {
  return channel->max_message_length;
}<|MERGE_RESOLUTION|>--- conflicted
+++ resolved
@@ -64,11 +64,7 @@
   grpc_mdctx *metadata_context;
   /** mdstr for the grpc-status key */
   grpc_mdstr *grpc_status_string;
-<<<<<<< HEAD
   grpc_mdstr *grpc_compression_algorithm_string;
-=======
-  grpc_mdstr *grpc_compression_level_string;
->>>>>>> 253aaa6b
   grpc_mdstr *grpc_message_string;
   grpc_mdstr *path_string;
   grpc_mdstr *authority_string;
@@ -103,13 +99,8 @@
   gpr_ref_init(&channel->refs, 1 + is_client);
   channel->metadata_context = mdctx;
   channel->grpc_status_string = grpc_mdstr_from_string(mdctx, "grpc-status");
-<<<<<<< HEAD
   channel->grpc_compression_algorithm_string =
       grpc_mdstr_from_string(mdctx, "grpc-compression-algorithm");
-=======
-  channel->grpc_compression_level_string =
-      grpc_mdstr_from_string(mdctx, "grpc-compression-level");
->>>>>>> 253aaa6b
   channel->grpc_message_string = grpc_mdstr_from_string(mdctx, "grpc-message");
   for (i = 0; i < NUM_CACHED_STATUS_ELEMS; i++) {
     char buf[GPR_LTOA_MIN_BUFSIZE];
@@ -217,11 +208,7 @@
     grpc_mdelem_unref(channel->grpc_status_elem[i]);
   }
   grpc_mdstr_unref(channel->grpc_status_string);
-<<<<<<< HEAD
   grpc_mdstr_unref(channel->grpc_compression_algorithm_string);
-=======
-  grpc_mdstr_unref(channel->grpc_compression_level_string);
->>>>>>> 253aaa6b
   grpc_mdstr_unref(channel->grpc_message_string);
   grpc_mdstr_unref(channel->path_string);
   grpc_mdstr_unref(channel->authority_string);
@@ -286,18 +273,10 @@
   return channel->grpc_status_string;
 }
 
-<<<<<<< HEAD
 grpc_mdstr *grpc_channel_get_compresssion_algorithm_string(grpc_channel *channel) {
   return channel->grpc_compression_algorithm_string;
 }
 
-=======
-grpc_mdstr *grpc_channel_get_compresssion_level_string(grpc_channel *channel) {
-  return channel->grpc_compression_level_string;
-}
-
-
->>>>>>> 253aaa6b
 grpc_mdelem *grpc_channel_get_reffed_status_elem(grpc_channel *channel, int i) {
   if (i >= 0 && i < NUM_CACHED_STATUS_ELEMS) {
     return grpc_mdelem_ref(channel->grpc_status_elem[i]);

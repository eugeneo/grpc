--- conflicted
+++ resolved
@@ -4402,11 +4402,8 @@
     language = "c++",
     deps = [
         "channel_args",
-<<<<<<< HEAD
         "grpc_lb_subchannel_list",
         "grpc_stateful_session_filter",
-=======
->>>>>>> a5f1ac8d
         "json",
         "json_args",
         "json_object_loader",

--- conflicted
+++ resolved
@@ -38,34 +38,18 @@
                                               void* reserved, int fd) {
   GPR_ASSERT(reserved == NULL);
 
-<<<<<<< HEAD
   ExecCtx _local_exec_ctx;
-  char *name;
-  gpr_asprintf(&name, "fd:%d", fd);
-
-  grpc_endpoint *server_endpoint = grpc_tcp_create(
-      grpc_fd_create(fd, name), grpc_server_get_channel_args(server), name);
-
-  gpr_free(name);
-
-  const grpc_channel_args *server_args = grpc_server_get_channel_args(server);
-  grpc_transport *transport = grpc_create_chttp2_transport(
-      server_args, server_endpoint, 0 /* is_client */);
-=======
-  grpc_exec_ctx exec_ctx = GRPC_EXEC_CTX_INIT;
   char* name;
   gpr_asprintf(&name, "fd:%d", fd);
 
-  grpc_endpoint* server_endpoint =
-      grpc_tcp_create(&exec_ctx, grpc_fd_create(fd, name),
-                      grpc_server_get_channel_args(server), name);
+  grpc_endpoint* server_endpoint = grpc_tcp_create(
+      grpc_fd_create(fd, name), grpc_server_get_channel_args(server), name);
 
   gpr_free(name);
 
   const grpc_channel_args* server_args = grpc_server_get_channel_args(server);
   grpc_transport* transport = grpc_create_chttp2_transport(
-      &exec_ctx, server_args, server_endpoint, 0 /* is_client */);
->>>>>>> d9da7387
+      server_args, server_endpoint, 0 /* is_client */);
 
   grpc_pollset** pollsets;
   size_t num_pollsets = 0;

--- conflicted
+++ resolved
@@ -36,14 +36,8 @@
   return GRPC_ERROR_NONE;
 }
 
-<<<<<<< HEAD
 void grpc_chttp2_data_parser_destroy(grpc_chttp2_data_parser* parser) {
-  if (parser->parsing_frame != NULL) {
-=======
-void grpc_chttp2_data_parser_destroy(grpc_exec_ctx* exec_ctx,
-                                     grpc_chttp2_data_parser* parser) {
   if (parser->parsing_frame != nullptr) {
->>>>>>> 82c8f945
     GRPC_ERROR_UNREF(grpc_chttp2_incoming_byte_stream_finished(
         parser->parsing_frame,
         GRPC_ERROR_CREATE_FROM_STATIC_STRING("Parser destroyed"), false));
@@ -207,13 +201,8 @@
         *stream_out = &p->parsing_frame->base;
         if (p->parsing_frame->remaining_bytes == 0) {
           GRPC_ERROR_UNREF(grpc_chttp2_incoming_byte_stream_finished(
-<<<<<<< HEAD
               p->parsing_frame, GRPC_ERROR_NONE, true));
-          p->parsing_frame = NULL;
-=======
-              exec_ctx, p->parsing_frame, GRPC_ERROR_NONE, true));
           p->parsing_frame = nullptr;
->>>>>>> 82c8f945
           p->state = GRPC_CHTTP2_DATA_FH_0;
         }
         s->pending_byte_stream = true;
@@ -311,13 +300,8 @@
     GPR_ASSERT(s->frame_storage.length == 0);
     grpc_slice_ref_internal(slice);
     grpc_slice_buffer_add(&s->unprocessed_incoming_frames_buffer, slice);
-<<<<<<< HEAD
     GRPC_CLOSURE_SCHED(s->on_next, GRPC_ERROR_NONE);
-    s->on_next = NULL;
-=======
-    GRPC_CLOSURE_SCHED(exec_ctx, s->on_next, GRPC_ERROR_NONE);
     s->on_next = nullptr;
->>>>>>> 82c8f945
     s->unprocessed_incoming_frames_decompressed = false;
   } else {
     grpc_slice_ref_internal(slice);

/*
 *
 * Copyright 2015 gRPC authors.
 *
 * Licensed under the Apache License, Version 2.0 (the "License");
 * you may not use this file except in compliance with the License.
 * You may obtain a copy of the License at
 *
 *     http://www.apache.org/licenses/LICENSE-2.0
 *
 * Unless required by applicable law or agreed to in writing, software
 * distributed under the License is distributed on an "AS IS" BASIS,
 * WITHOUT WARRANTIES OR CONDITIONS OF ANY KIND, either express or implied.
 * See the License for the specific language governing permissions and
 * limitations under the License.
 *
 */

#include "src/core/ext/transport/chttp2/transport/chttp2_transport.h"

#include <grpc/support/port_platform.h>

#include <inttypes.h>
#include <limits.h>
#include <math.h>
#include <stdio.h>
#include <string.h>

#include <grpc/slice_buffer.h>
#include <grpc/support/alloc.h>
#include <grpc/support/log.h>
#include <grpc/support/string_util.h>
#include <grpc/support/useful.h>

#include "src/core/ext/transport/chttp2/transport/frame_data.h"
#include "src/core/ext/transport/chttp2/transport/internal.h"
#include "src/core/ext/transport/chttp2/transport/varint.h"
#include "src/core/lib/channel/channel_args.h"
#include "src/core/lib/compression/stream_compression.h"
#include "src/core/lib/debug/stats.h"
#include "src/core/lib/http/parser.h"
#include "src/core/lib/iomgr/executor.h"
#include "src/core/lib/iomgr/timer.h"
#include "src/core/lib/profiling/timers.h"
#include "src/core/lib/slice/slice_internal.h"
#include "src/core/lib/slice/slice_string_helpers.h"
#include "src/core/lib/support/env.h"
#include "src/core/lib/support/string.h"
#include "src/core/lib/transport/error_utils.h"
#include "src/core/lib/transport/http2_errors.h"
#include "src/core/lib/transport/static_metadata.h"
#include "src/core/lib/transport/status_conversion.h"
#include "src/core/lib/transport/timeout_encoding.h"
#include "src/core/lib/transport/transport.h"
#include "src/core/lib/transport/transport_impl.h"

#define DEFAULT_CONNECTION_WINDOW_TARGET (1024 * 1024)
#define MAX_WINDOW 0x7fffffffu
#define MAX_WRITE_BUFFER_SIZE (64 * 1024 * 1024)
#define DEFAULT_MAX_HEADER_LIST_SIZE (8 * 1024)

#define DEFAULT_CLIENT_KEEPALIVE_TIME_MS INT_MAX
#define DEFAULT_CLIENT_KEEPALIVE_TIMEOUT_MS 20000 /* 20 seconds */
#define DEFAULT_SERVER_KEEPALIVE_TIME_MS 7200000  /* 2 hours */
#define DEFAULT_SERVER_KEEPALIVE_TIMEOUT_MS 20000 /* 20 seconds */
#define DEFAULT_KEEPALIVE_PERMIT_WITHOUT_CALLS false
#define KEEPALIVE_TIME_BACKOFF_MULTIPLIER 2

#define DEFAULT_MIN_SENT_PING_INTERVAL_WITHOUT_DATA_MS 300000 /* 5 minutes */
#define DEFAULT_MIN_RECV_PING_INTERVAL_WITHOUT_DATA_MS 300000 /* 5 minutes */
#define DEFAULT_MAX_PINGS_BETWEEN_DATA 0                      /* unlimited */
#define DEFAULT_MAX_PING_STRIKES 2

static int g_default_client_keepalive_time_ms =
    DEFAULT_CLIENT_KEEPALIVE_TIME_MS;
static int g_default_client_keepalive_timeout_ms =
    DEFAULT_CLIENT_KEEPALIVE_TIMEOUT_MS;
static int g_default_server_keepalive_time_ms =
    DEFAULT_SERVER_KEEPALIVE_TIME_MS;
static int g_default_server_keepalive_timeout_ms =
    DEFAULT_SERVER_KEEPALIVE_TIMEOUT_MS;
static bool g_default_keepalive_permit_without_calls =
    DEFAULT_KEEPALIVE_PERMIT_WITHOUT_CALLS;

static int g_default_min_sent_ping_interval_without_data_ms =
    DEFAULT_MIN_SENT_PING_INTERVAL_WITHOUT_DATA_MS;
static int g_default_min_recv_ping_interval_without_data_ms =
    DEFAULT_MIN_RECV_PING_INTERVAL_WITHOUT_DATA_MS;
static int g_default_max_pings_without_data = DEFAULT_MAX_PINGS_BETWEEN_DATA;
static int g_default_max_ping_strikes = DEFAULT_MAX_PING_STRIKES;

#define MAX_CLIENT_STREAM_ID 0x7fffffffu
grpc_tracer_flag grpc_http_trace = GRPC_TRACER_INITIALIZER(false, "http");
grpc_tracer_flag grpc_flowctl_trace = GRPC_TRACER_INITIALIZER(false, "flowctl");

#ifndef NDEBUG
grpc_tracer_flag grpc_trace_chttp2_refcount =
    GRPC_TRACER_INITIALIZER(false, "chttp2_refcount");
#endif

/* forward declarations of various callbacks that we'll build closures around */
static void write_action_begin_locked(grpc_exec_ctx* exec_ctx, void* t,
                                      grpc_error* error);
static void write_action(grpc_exec_ctx* exec_ctx, void* t, grpc_error* error);
static void write_action_end_locked(grpc_exec_ctx* exec_ctx, void* t,
                                    grpc_error* error);

static void read_action_locked(grpc_exec_ctx* exec_ctx, void* t,
                               grpc_error* error);

static void complete_fetch_locked(grpc_exec_ctx* exec_ctx, void* gs,
                                  grpc_error* error);
/** Set a transport level setting, and push it to our peer */
static void queue_setting_update(grpc_exec_ctx* exec_ctx,
                                 grpc_chttp2_transport* t,
                                 grpc_chttp2_setting_id id, uint32_t value);

static void close_from_api(grpc_exec_ctx* exec_ctx, grpc_chttp2_transport* t,
                           grpc_chttp2_stream* s, grpc_error* error);

/** Start new streams that have been created if we can */
static void maybe_start_some_streams(grpc_exec_ctx* exec_ctx,
                                     grpc_chttp2_transport* t);

static void connectivity_state_set(grpc_exec_ctx* exec_ctx,
                                   grpc_chttp2_transport* t,
                                   grpc_connectivity_state state,
                                   grpc_error* error, const char* reason);

static void incoming_byte_stream_destroy_locked(grpc_exec_ctx* exec_ctx,
                                                void* byte_stream,
                                                grpc_error* error_ignored);
static void incoming_byte_stream_publish_error(
    grpc_exec_ctx* exec_ctx, grpc_chttp2_incoming_byte_stream* bs,
    grpc_error* error);
static void incoming_byte_stream_unref(grpc_exec_ctx* exec_ctx,
                                       grpc_chttp2_incoming_byte_stream* bs);

static void benign_reclaimer_locked(grpc_exec_ctx* exec_ctx, void* t,
                                    grpc_error* error);
static void destructive_reclaimer_locked(grpc_exec_ctx* exec_ctx, void* t,
                                         grpc_error* error);

static void post_benign_reclaimer(grpc_exec_ctx* exec_ctx,
                                  grpc_chttp2_transport* t);
static void post_destructive_reclaimer(grpc_exec_ctx* exec_ctx,
                                       grpc_chttp2_transport* t);

static void close_transport_locked(grpc_exec_ctx* exec_ctx,
                                   grpc_chttp2_transport* t, grpc_error* error);
static void end_all_the_calls(grpc_exec_ctx* exec_ctx, grpc_chttp2_transport* t,
                              grpc_error* error);

static void schedule_bdp_ping_locked(grpc_exec_ctx* exec_ctx,
                                     grpc_chttp2_transport* t);
static void start_bdp_ping_locked(grpc_exec_ctx* exec_ctx, void* tp,
                                  grpc_error* error);
static void finish_bdp_ping_locked(grpc_exec_ctx* exec_ctx, void* tp,
                                   grpc_error* error);
static void next_bdp_ping_timer_expired_locked(grpc_exec_ctx* exec_ctx,
                                               void* tp, grpc_error* error);

static void cancel_pings(grpc_exec_ctx* exec_ctx, grpc_chttp2_transport* t,
                         grpc_error* error);
static void send_ping_locked(grpc_exec_ctx* exec_ctx, grpc_chttp2_transport* t,
                             grpc_closure* on_initiate,
                             grpc_closure* on_complete);
static void retry_initiate_ping_locked(grpc_exec_ctx* exec_ctx, void* tp,
                                       grpc_error* error);

/** keepalive-relevant functions */
static void init_keepalive_ping_locked(grpc_exec_ctx* exec_ctx, void* arg,
                                       grpc_error* error);
static void start_keepalive_ping_locked(grpc_exec_ctx* exec_ctx, void* arg,
                                        grpc_error* error);
static void finish_keepalive_ping_locked(grpc_exec_ctx* exec_ctx, void* arg,
                                         grpc_error* error);
static void keepalive_watchdog_fired_locked(grpc_exec_ctx* exec_ctx, void* arg,
                                            grpc_error* error);

static void reset_byte_stream(grpc_exec_ctx* exec_ctx, void* arg,
                              grpc_error* error);

/*******************************************************************************
 * CONSTRUCTION/DESTRUCTION/REFCOUNTING
 */

static void destruct_transport(grpc_exec_ctx* exec_ctx,
                               grpc_chttp2_transport* t) {
  size_t i;

  grpc_endpoint_destroy(exec_ctx, t->ep);

  grpc_slice_buffer_destroy_internal(exec_ctx, &t->qbuf);

  grpc_slice_buffer_destroy_internal(exec_ctx, &t->outbuf);
  grpc_chttp2_hpack_compressor_destroy(exec_ctx, &t->hpack_compressor);

  grpc_slice_buffer_destroy_internal(exec_ctx, &t->read_buffer);
  grpc_chttp2_hpack_parser_destroy(exec_ctx, &t->hpack_parser);
  grpc_chttp2_goaway_parser_destroy(&t->goaway_parser);

  for (i = 0; i < STREAM_LIST_COUNT; i++) {
    GPR_ASSERT(t->lists[i].head == NULL);
    GPR_ASSERT(t->lists[i].tail == NULL);
  }

  GRPC_ERROR_UNREF(t->goaway_error);

  GPR_ASSERT(grpc_chttp2_stream_map_size(&t->stream_map) == 0);

  grpc_chttp2_stream_map_destroy(&t->stream_map);
  grpc_connectivity_state_destroy(exec_ctx, &t->channel_callback.state_tracker);

  GRPC_COMBINER_UNREF(exec_ctx, t->combiner, "chttp2_transport");

  cancel_pings(exec_ctx, t,
               GRPC_ERROR_CREATE_FROM_STATIC_STRING("Transport destroyed"));

  while (t->write_cb_pool) {
    grpc_chttp2_write_cb* next = t->write_cb_pool->next;
    gpr_free(t->write_cb_pool);
    t->write_cb_pool = next;
  }

  t->flow_control.Destroy();

  GRPC_ERROR_UNREF(t->closed_with_error);
  gpr_free(t->ping_acks);
  gpr_free(t->peer_string);
  gpr_free(t);
}

#ifndef NDEBUG
void grpc_chttp2_unref_transport(grpc_exec_ctx* exec_ctx,
                                 grpc_chttp2_transport* t, const char* reason,
                                 const char* file, int line) {
  if (GRPC_TRACER_ON(grpc_trace_chttp2_refcount)) {
    gpr_atm val = gpr_atm_no_barrier_load(&t->refs.count);
    gpr_log(GPR_DEBUG, "chttp2:unref:%p %" PRIdPTR "->%" PRIdPTR " %s [%s:%d]",
            t, val, val - 1, reason, file, line);
  }
  if (!gpr_unref(&t->refs)) return;
  destruct_transport(exec_ctx, t);
}

void grpc_chttp2_ref_transport(grpc_chttp2_transport* t, const char* reason,
                               const char* file, int line) {
  if (GRPC_TRACER_ON(grpc_trace_chttp2_refcount)) {
    gpr_atm val = gpr_atm_no_barrier_load(&t->refs.count);
    gpr_log(GPR_DEBUG, "chttp2:  ref:%p %" PRIdPTR "->%" PRIdPTR " %s [%s:%d]",
            t, val, val + 1, reason, file, line);
  }
  gpr_ref(&t->refs);
}
#else
void grpc_chttp2_unref_transport(grpc_exec_ctx* exec_ctx,
                                 grpc_chttp2_transport* t) {
  if (!gpr_unref(&t->refs)) return;
  destruct_transport(exec_ctx, t);
}

void grpc_chttp2_ref_transport(grpc_chttp2_transport* t) { gpr_ref(&t->refs); }
#endif

static const grpc_transport_vtable* get_vtable(void);

static void init_transport(grpc_exec_ctx* exec_ctx, grpc_chttp2_transport* t,
                           const grpc_channel_args* channel_args,
                           grpc_endpoint* ep, bool is_client) {
  size_t i;
  int j;

  GPR_ASSERT(strlen(GRPC_CHTTP2_CLIENT_CONNECT_STRING) ==
             GRPC_CHTTP2_CLIENT_CONNECT_STRLEN);

  t->base.vtable = get_vtable();
  t->ep = ep;
  /* one ref is for destroy */
  gpr_ref_init(&t->refs, 1);
  t->combiner = grpc_combiner_create();
  t->peer_string = grpc_endpoint_get_peer(ep);
  t->endpoint_reading = 1;
  t->next_stream_id = is_client ? 1 : 2;
  t->is_client = is_client;
  t->deframe_state = is_client ? GRPC_DTS_FH_0 : GRPC_DTS_CLIENT_PREFIX_0;
  t->is_first_frame = true;
  grpc_connectivity_state_init(
      &t->channel_callback.state_tracker, GRPC_CHANNEL_READY,
      is_client ? "client_transport" : "server_transport");

  grpc_slice_buffer_init(&t->qbuf);

  grpc_slice_buffer_init(&t->outbuf);
  grpc_chttp2_hpack_compressor_init(&t->hpack_compressor);

  GRPC_CLOSURE_INIT(&t->read_action_locked, read_action_locked, t,
                    grpc_combiner_scheduler(t->combiner));
  GRPC_CLOSURE_INIT(&t->benign_reclaimer_locked, benign_reclaimer_locked, t,
                    grpc_combiner_scheduler(t->combiner));
  GRPC_CLOSURE_INIT(&t->destructive_reclaimer_locked,
                    destructive_reclaimer_locked, t,
                    grpc_combiner_scheduler(t->combiner));
  GRPC_CLOSURE_INIT(&t->retry_initiate_ping_locked, retry_initiate_ping_locked,
                    t, grpc_combiner_scheduler(t->combiner));
  GRPC_CLOSURE_INIT(&t->start_bdp_ping_locked, start_bdp_ping_locked, t,
                    grpc_combiner_scheduler(t->combiner));
  GRPC_CLOSURE_INIT(&t->finish_bdp_ping_locked, finish_bdp_ping_locked, t,
                    grpc_combiner_scheduler(t->combiner));
  GRPC_CLOSURE_INIT(&t->next_bdp_ping_timer_expired_locked,
                    next_bdp_ping_timer_expired_locked, t,
                    grpc_combiner_scheduler(t->combiner));
  GRPC_CLOSURE_INIT(&t->init_keepalive_ping_locked, init_keepalive_ping_locked,
                    t, grpc_combiner_scheduler(t->combiner));
  GRPC_CLOSURE_INIT(&t->start_keepalive_ping_locked,
                    start_keepalive_ping_locked, t,
                    grpc_combiner_scheduler(t->combiner));
  GRPC_CLOSURE_INIT(&t->finish_keepalive_ping_locked,
                    finish_keepalive_ping_locked, t,
                    grpc_combiner_scheduler(t->combiner));
  GRPC_CLOSURE_INIT(&t->keepalive_watchdog_fired_locked,
                    keepalive_watchdog_fired_locked, t,
                    grpc_combiner_scheduler(t->combiner));

  t->goaway_error = GRPC_ERROR_NONE;
  grpc_chttp2_goaway_parser_init(&t->goaway_parser);
  grpc_chttp2_hpack_parser_init(exec_ctx, &t->hpack_parser);

  grpc_slice_buffer_init(&t->read_buffer);

  /* 8 is a random stab in the dark as to a good initial size: it's small enough
     that it shouldn't waste memory for infrequently used connections, yet
     large enough that the exponential growth should happen nicely when it's
     needed.
     TODO(ctiller): tune this */
  grpc_chttp2_stream_map_init(&t->stream_map, 8);

  /* copy in initial settings to all setting sets */
  for (i = 0; i < GRPC_CHTTP2_NUM_SETTINGS; i++) {
    for (j = 0; j < GRPC_NUM_SETTING_SETS; j++) {
      t->settings[j][i] = grpc_chttp2_settings_parameters[i].default_value;
    }
  }
  t->dirtied_local_settings = 1;
  /* Hack: it's common for implementations to assume 65536 bytes initial send
     window -- this should by rights be 0 */
  t->force_send_settings = 1 << GRPC_CHTTP2_SETTINGS_INITIAL_WINDOW_SIZE;
  t->sent_local_settings = 0;
  t->write_buffer_size = grpc_core::chttp2::kDefaultWindow;

  if (is_client) {
    grpc_slice_buffer_add(&t->outbuf, grpc_slice_from_copied_string(
                                          GRPC_CHTTP2_CLIENT_CONNECT_STRING));
  }

  /* configure http2 the way we like it */
  if (is_client) {
    queue_setting_update(exec_ctx, t, GRPC_CHTTP2_SETTINGS_ENABLE_PUSH, 0);
    queue_setting_update(exec_ctx, t,
                         GRPC_CHTTP2_SETTINGS_MAX_CONCURRENT_STREAMS, 0);
  }
  queue_setting_update(exec_ctx, t, GRPC_CHTTP2_SETTINGS_MAX_HEADER_LIST_SIZE,
                       DEFAULT_MAX_HEADER_LIST_SIZE);
  queue_setting_update(exec_ctx, t,
                       GRPC_CHTTP2_SETTINGS_GRPC_ALLOW_TRUE_BINARY_METADATA, 1);

  t->ping_policy.max_pings_without_data = g_default_max_pings_without_data;
  t->ping_policy.min_sent_ping_interval_without_data =
      g_default_min_sent_ping_interval_without_data_ms;
  t->ping_policy.max_ping_strikes = g_default_max_ping_strikes;
  t->ping_policy.min_recv_ping_interval_without_data =
      g_default_min_recv_ping_interval_without_data_ms;

  /* Keepalive setting */
  if (t->is_client) {
    t->keepalive_time = g_default_client_keepalive_time_ms == INT_MAX
                            ? GRPC_MILLIS_INF_FUTURE
                            : g_default_client_keepalive_time_ms;
    t->keepalive_timeout = g_default_client_keepalive_timeout_ms == INT_MAX
                               ? GRPC_MILLIS_INF_FUTURE
                               : g_default_client_keepalive_timeout_ms;
  } else {
    t->keepalive_time = g_default_server_keepalive_time_ms == INT_MAX
                            ? GRPC_MILLIS_INF_FUTURE
                            : g_default_server_keepalive_time_ms;
    t->keepalive_timeout = g_default_server_keepalive_timeout_ms == INT_MAX
                               ? GRPC_MILLIS_INF_FUTURE
                               : g_default_server_keepalive_timeout_ms;
  }
  t->keepalive_permit_without_calls = g_default_keepalive_permit_without_calls;

  t->opt_target = GRPC_CHTTP2_OPTIMIZE_FOR_LATENCY;

  bool enable_bdp = true;

  if (channel_args) {
    for (i = 0; i < channel_args->num_args; i++) {
      if (0 == strcmp(channel_args->args[i].key,
                      GRPC_ARG_HTTP2_INITIAL_SEQUENCE_NUMBER)) {
        const grpc_integer_options options = {-1, 0, INT_MAX};
        const int value =
            grpc_channel_arg_get_integer(&channel_args->args[i], options);
        if (value >= 0) {
          if ((t->next_stream_id & 1) != (value & 1)) {
            gpr_log(GPR_ERROR, "%s: low bit must be %d on %s",
                    GRPC_ARG_HTTP2_INITIAL_SEQUENCE_NUMBER,
                    t->next_stream_id & 1, is_client ? "client" : "server");
          } else {
            t->next_stream_id = (uint32_t)value;
          }
        }
      } else if (0 == strcmp(channel_args->args[i].key,
                             GRPC_ARG_HTTP2_HPACK_TABLE_SIZE_ENCODER)) {
        const grpc_integer_options options = {-1, 0, INT_MAX};
        const int value =
            grpc_channel_arg_get_integer(&channel_args->args[i], options);
        if (value >= 0) {
          grpc_chttp2_hpack_compressor_set_max_usable_size(&t->hpack_compressor,
                                                           (uint32_t)value);
        }
      } else if (0 == strcmp(channel_args->args[i].key,
                             GRPC_ARG_HTTP2_MAX_PINGS_WITHOUT_DATA)) {
        t->ping_policy.max_pings_without_data = grpc_channel_arg_get_integer(
            &channel_args->args[i],
            {g_default_max_pings_without_data, 0, INT_MAX});
      } else if (0 == strcmp(channel_args->args[i].key,
                             GRPC_ARG_HTTP2_MAX_PING_STRIKES)) {
        t->ping_policy.max_ping_strikes = grpc_channel_arg_get_integer(
            &channel_args->args[i], {g_default_max_ping_strikes, 0, INT_MAX});
      } else if (0 ==
                 strcmp(
                     channel_args->args[i].key,
                     GRPC_ARG_HTTP2_MIN_SENT_PING_INTERVAL_WITHOUT_DATA_MS)) {
        t->ping_policy.min_sent_ping_interval_without_data =
            grpc_channel_arg_get_integer(
                &channel_args->args[i],
                grpc_integer_options{
                    g_default_min_sent_ping_interval_without_data_ms, 0,
                    INT_MAX});
      } else if (0 ==
                 strcmp(
                     channel_args->args[i].key,
                     GRPC_ARG_HTTP2_MIN_RECV_PING_INTERVAL_WITHOUT_DATA_MS)) {
        t->ping_policy.min_recv_ping_interval_without_data =
            grpc_channel_arg_get_integer(
                &channel_args->args[i],
                grpc_integer_options{
                    g_default_min_recv_ping_interval_without_data_ms, 0,
                    INT_MAX});
      } else if (0 == strcmp(channel_args->args[i].key,
                             GRPC_ARG_HTTP2_WRITE_BUFFER_SIZE)) {
        t->write_buffer_size = (uint32_t)grpc_channel_arg_get_integer(
            &channel_args->args[i], {0, 0, MAX_WRITE_BUFFER_SIZE});
      } else if (0 ==
                 strcmp(channel_args->args[i].key, GRPC_ARG_HTTP2_BDP_PROBE)) {
        enable_bdp = grpc_channel_arg_get_bool(&channel_args->args[i], true);
      } else if (0 == strcmp(channel_args->args[i].key,
                             GRPC_ARG_KEEPALIVE_TIME_MS)) {
        const int value = grpc_channel_arg_get_integer(
            &channel_args->args[i],
            grpc_integer_options{t->is_client
                                     ? g_default_client_keepalive_time_ms
                                     : g_default_server_keepalive_time_ms,
                                 1, INT_MAX});
        t->keepalive_time = value == INT_MAX ? GRPC_MILLIS_INF_FUTURE : value;
      } else if (0 == strcmp(channel_args->args[i].key,
                             GRPC_ARG_KEEPALIVE_TIMEOUT_MS)) {
        const int value = grpc_channel_arg_get_integer(
            &channel_args->args[i],
            grpc_integer_options{t->is_client
                                     ? g_default_client_keepalive_timeout_ms
                                     : g_default_server_keepalive_timeout_ms,
                                 0, INT_MAX});
        t->keepalive_timeout =
            value == INT_MAX ? GRPC_MILLIS_INF_FUTURE : value;
      } else if (0 == strcmp(channel_args->args[i].key,
                             GRPC_ARG_KEEPALIVE_PERMIT_WITHOUT_CALLS)) {
        t->keepalive_permit_without_calls =
            (uint32_t)grpc_channel_arg_get_integer(&channel_args->args[i],
                                                   {0, 0, 1});
      } else if (0 == strcmp(channel_args->args[i].key,
                             GRPC_ARG_OPTIMIZATION_TARGET)) {
        if (channel_args->args[i].type != GRPC_ARG_STRING) {
          gpr_log(GPR_ERROR, "%s should be a string",
                  GRPC_ARG_OPTIMIZATION_TARGET);
        } else if (0 == strcmp(channel_args->args[i].value.string, "blend")) {
          t->opt_target = GRPC_CHTTP2_OPTIMIZE_FOR_LATENCY;
        } else if (0 == strcmp(channel_args->args[i].value.string, "latency")) {
          t->opt_target = GRPC_CHTTP2_OPTIMIZE_FOR_LATENCY;
        } else if (0 ==
                   strcmp(channel_args->args[i].value.string, "throughput")) {
          t->opt_target = GRPC_CHTTP2_OPTIMIZE_FOR_THROUGHPUT;
        } else {
          gpr_log(GPR_ERROR, "%s value '%s' unknown, assuming 'blend'",
                  GRPC_ARG_OPTIMIZATION_TARGET,
                  channel_args->args[i].value.string);
        }
      } else {
        static const struct {
          const char* channel_arg_name;
          grpc_chttp2_setting_id setting_id;
          grpc_integer_options integer_options;
          bool availability[2] /* server, client */;
        } settings_map[] = {
            {GRPC_ARG_MAX_CONCURRENT_STREAMS,
             GRPC_CHTTP2_SETTINGS_MAX_CONCURRENT_STREAMS,
             {-1, 0, INT32_MAX},
             {true, false}},
            {GRPC_ARG_HTTP2_HPACK_TABLE_SIZE_DECODER,
             GRPC_CHTTP2_SETTINGS_HEADER_TABLE_SIZE,
             {-1, 0, INT32_MAX},
             {true, true}},
            {GRPC_ARG_MAX_METADATA_SIZE,
             GRPC_CHTTP2_SETTINGS_MAX_HEADER_LIST_SIZE,
             {-1, 0, INT32_MAX},
             {true, true}},
            {GRPC_ARG_HTTP2_MAX_FRAME_SIZE,
             GRPC_CHTTP2_SETTINGS_MAX_FRAME_SIZE,
             {-1, 16384, 16777215},
             {true, true}},
            {GRPC_ARG_HTTP2_ENABLE_TRUE_BINARY,
             GRPC_CHTTP2_SETTINGS_GRPC_ALLOW_TRUE_BINARY_METADATA,
             {1, 0, 1},
             {true, true}},
            {GRPC_ARG_HTTP2_STREAM_LOOKAHEAD_BYTES,
             GRPC_CHTTP2_SETTINGS_INITIAL_WINDOW_SIZE,
             {-1, 5, INT32_MAX},
             {true, true}}};
        for (j = 0; j < (int)GPR_ARRAY_SIZE(settings_map); j++) {
          if (0 == strcmp(channel_args->args[i].key,
                          settings_map[j].channel_arg_name)) {
            if (!settings_map[j].availability[is_client]) {
              gpr_log(GPR_DEBUG, "%s is not available on %s",
                      settings_map[j].channel_arg_name,
                      is_client ? "clients" : "servers");
            } else {
              int value = grpc_channel_arg_get_integer(
                  &channel_args->args[i], settings_map[j].integer_options);
              if (value >= 0) {
                queue_setting_update(exec_ctx, t, settings_map[j].setting_id,
                                     (uint32_t)value);
              }
            }
            break;
          }
        }
      }
    }
  }

  t->flow_control.Init(exec_ctx, t, enable_bdp);

  /* No pings allowed before receiving a header or data frame. */
  t->ping_state.pings_before_data_required = 0;
  t->ping_state.is_delayed_ping_timer_set = false;

  t->ping_recv_state.last_ping_recv_time = GRPC_MILLIS_INF_PAST;
  t->ping_recv_state.ping_strikes = 0;

  /* Start keepalive pings */
  if (t->keepalive_time != GRPC_MILLIS_INF_FUTURE) {
    t->keepalive_state = GRPC_CHTTP2_KEEPALIVE_STATE_WAITING;
    GRPC_CHTTP2_REF_TRANSPORT(t, "init keepalive ping");
    grpc_timer_init(exec_ctx, &t->keepalive_ping_timer,
                    grpc_exec_ctx_now(exec_ctx) + t->keepalive_time,
                    &t->init_keepalive_ping_locked);
  } else {
    /* Use GRPC_CHTTP2_KEEPALIVE_STATE_DISABLED to indicate there are no
       inflight keeaplive timers */
    t->keepalive_state = GRPC_CHTTP2_KEEPALIVE_STATE_DISABLED;
  }

  if (enable_bdp) {
    GRPC_CHTTP2_REF_TRANSPORT(t, "bdp_ping");
    schedule_bdp_ping_locked(exec_ctx, t);

    grpc_chttp2_act_on_flowctl_action(
        exec_ctx, t->flow_control->PeriodicUpdate(exec_ctx), t, NULL);
  }

  grpc_chttp2_initiate_write(exec_ctx, t,
                             GRPC_CHTTP2_INITIATE_WRITE_INITIAL_WRITE);
  post_benign_reclaimer(exec_ctx, t);
}

static void destroy_transport_locked(grpc_exec_ctx* exec_ctx, void* tp,
                                     grpc_error* error) {
  grpc_chttp2_transport* t = (grpc_chttp2_transport*)tp;
  t->destroying = 1;
  close_transport_locked(
      exec_ctx, t,
      grpc_error_set_int(
          GRPC_ERROR_CREATE_FROM_STATIC_STRING("Transport destroyed"),
          GRPC_ERROR_INT_OCCURRED_DURING_WRITE, t->write_state));
  GRPC_CHTTP2_UNREF_TRANSPORT(exec_ctx, t, "destroy");
}

static void destroy_transport(grpc_exec_ctx* exec_ctx, grpc_transport* gt) {
  grpc_chttp2_transport* t = (grpc_chttp2_transport*)gt;
  GRPC_CLOSURE_SCHED(exec_ctx,
                     GRPC_CLOSURE_CREATE(destroy_transport_locked, t,
                                         grpc_combiner_scheduler(t->combiner)),
                     GRPC_ERROR_NONE);
}

static void close_transport_locked(grpc_exec_ctx* exec_ctx,
                                   grpc_chttp2_transport* t,
                                   grpc_error* error) {
  end_all_the_calls(exec_ctx, t, GRPC_ERROR_REF(error));
  cancel_pings(exec_ctx, t, GRPC_ERROR_REF(error));
  if (t->closed_with_error == GRPC_ERROR_NONE) {
    if (!grpc_error_has_clear_grpc_status(error)) {
      error = grpc_error_set_int(error, GRPC_ERROR_INT_GRPC_STATUS,
                                 GRPC_STATUS_UNAVAILABLE);
    }
    if (t->write_state != GRPC_CHTTP2_WRITE_STATE_IDLE) {
      if (t->close_transport_on_writes_finished == NULL) {
        t->close_transport_on_writes_finished =
            GRPC_ERROR_CREATE_FROM_STATIC_STRING(
                "Delayed close due to in-progress write");
      }
      t->close_transport_on_writes_finished =
          grpc_error_add_child(t->close_transport_on_writes_finished, error);
      return;
    }
    GPR_ASSERT(error != GRPC_ERROR_NONE);
    t->closed_with_error = GRPC_ERROR_REF(error);
    connectivity_state_set(exec_ctx, t, GRPC_CHANNEL_SHUTDOWN,
                           GRPC_ERROR_REF(error), "close_transport");
    if (t->ping_state.is_delayed_ping_timer_set) {
      grpc_timer_cancel(exec_ctx, &t->ping_state.delayed_ping_timer);
    }
    if (t->have_next_bdp_ping_timer) {
      grpc_timer_cancel(exec_ctx, &t->next_bdp_ping_timer);
    }
    switch (t->keepalive_state) {
      case GRPC_CHTTP2_KEEPALIVE_STATE_WAITING:
        grpc_timer_cancel(exec_ctx, &t->keepalive_ping_timer);
        break;
      case GRPC_CHTTP2_KEEPALIVE_STATE_PINGING:
        grpc_timer_cancel(exec_ctx, &t->keepalive_ping_timer);
        grpc_timer_cancel(exec_ctx, &t->keepalive_watchdog_timer);
        break;
      case GRPC_CHTTP2_KEEPALIVE_STATE_DYING:
      case GRPC_CHTTP2_KEEPALIVE_STATE_DISABLED:
        /* keepalive timers are not set in these two states */
        break;
    }

    /* flush writable stream list to avoid dangling references */
    grpc_chttp2_stream* s;
    while (grpc_chttp2_list_pop_writable_stream(t, &s)) {
      GRPC_CHTTP2_STREAM_UNREF(exec_ctx, s, "chttp2_writing:close");
    }
    GPR_ASSERT(t->write_state == GRPC_CHTTP2_WRITE_STATE_IDLE);
    grpc_endpoint_shutdown(exec_ctx, t->ep, GRPC_ERROR_REF(error));
  }
  GRPC_ERROR_UNREF(error);
}

#ifndef NDEBUG
void grpc_chttp2_stream_ref(grpc_chttp2_stream* s, const char* reason) {
  grpc_stream_ref(s->refcount, reason);
}
void grpc_chttp2_stream_unref(grpc_exec_ctx* exec_ctx, grpc_chttp2_stream* s,
                              const char* reason) {
  grpc_stream_unref(exec_ctx, s->refcount, reason);
}
#else
void grpc_chttp2_stream_ref(grpc_chttp2_stream* s) {
  grpc_stream_ref(s->refcount);
}
void grpc_chttp2_stream_unref(grpc_exec_ctx* exec_ctx, grpc_chttp2_stream* s) {
  grpc_stream_unref(exec_ctx, s->refcount);
}
#endif

static int init_stream(grpc_exec_ctx* exec_ctx, grpc_transport* gt,
                       grpc_stream* gs, grpc_stream_refcount* refcount,
                       const void* server_data, gpr_arena* arena) {
  GPR_TIMER_BEGIN("init_stream", 0);
  grpc_chttp2_transport* t = (grpc_chttp2_transport*)gt;
  grpc_chttp2_stream* s = (grpc_chttp2_stream*)gs;

  s->t = t;
  s->refcount = refcount;
  /* We reserve one 'active stream' that's dropped when the stream is
     read-closed. The others are for incoming_byte_streams that are actively
     reading */
  GRPC_CHTTP2_STREAM_REF(s, "chttp2");

  grpc_chttp2_incoming_metadata_buffer_init(&s->metadata_buffer[0], arena);
  grpc_chttp2_incoming_metadata_buffer_init(&s->metadata_buffer[1], arena);
  grpc_chttp2_data_parser_init(&s->data_parser);
  grpc_slice_buffer_init(&s->flow_controlled_buffer);
  s->deadline = GRPC_MILLIS_INF_FUTURE;
  GRPC_CLOSURE_INIT(&s->complete_fetch_locked, complete_fetch_locked, s,
                    grpc_schedule_on_exec_ctx);
  grpc_slice_buffer_init(&s->unprocessed_incoming_frames_buffer);
  grpc_slice_buffer_init(&s->frame_storage);
  grpc_slice_buffer_init(&s->compressed_data_buffer);
  grpc_slice_buffer_init(&s->decompressed_data_buffer);
  s->pending_byte_stream = false;
  s->decompressed_header_bytes = 0;
  GRPC_CLOSURE_INIT(&s->reset_byte_stream, reset_byte_stream, s,
                    grpc_combiner_scheduler(t->combiner));

  GRPC_CHTTP2_REF_TRANSPORT(t, "stream");

  if (server_data) {
    s->id = (uint32_t)(uintptr_t)server_data;
    *t->accepting_stream = s;
    grpc_chttp2_stream_map_add(&t->stream_map, s->id, s);
    post_destructive_reclaimer(exec_ctx, t);
  }

  s->flow_control.Init(t->flow_control.get(), s);
  GPR_TIMER_END("init_stream", 0);

  return 0;
}

static void destroy_stream_locked(grpc_exec_ctx* exec_ctx, void* sp,
                                  grpc_error* error) {
  grpc_chttp2_stream* s = (grpc_chttp2_stream*)sp;
  grpc_chttp2_transport* t = s->t;

  GPR_TIMER_BEGIN("destroy_stream", 0);

  GPR_ASSERT((s->write_closed && s->read_closed) || s->id == 0);
  if (s->id != 0) {
    GPR_ASSERT(grpc_chttp2_stream_map_find(&t->stream_map, s->id) == NULL);
  }

  grpc_slice_buffer_destroy_internal(exec_ctx,
                                     &s->unprocessed_incoming_frames_buffer);
  grpc_slice_buffer_destroy_internal(exec_ctx, &s->frame_storage);
  grpc_slice_buffer_destroy_internal(exec_ctx, &s->compressed_data_buffer);
  grpc_slice_buffer_destroy_internal(exec_ctx, &s->decompressed_data_buffer);

  grpc_chttp2_list_remove_stalled_by_transport(t, s);
  grpc_chttp2_list_remove_stalled_by_stream(t, s);

  for (int i = 0; i < STREAM_LIST_COUNT; i++) {
    if (s->included[i]) {
      gpr_log(GPR_ERROR, "%s stream %d still included in list %d",
              t->is_client ? "client" : "server", s->id, i);
      abort();
    }
  }

  GPR_ASSERT(s->send_initial_metadata_finished == NULL);
  GPR_ASSERT(s->fetching_send_message == NULL);
  GPR_ASSERT(s->send_trailing_metadata_finished == NULL);
  GPR_ASSERT(s->recv_initial_metadata_ready == NULL);
  GPR_ASSERT(s->recv_message_ready == NULL);
  GPR_ASSERT(s->recv_trailing_metadata_finished == NULL);
  grpc_chttp2_data_parser_destroy(exec_ctx, &s->data_parser);
  grpc_chttp2_incoming_metadata_buffer_destroy(exec_ctx,
                                               &s->metadata_buffer[0]);
  grpc_chttp2_incoming_metadata_buffer_destroy(exec_ctx,
                                               &s->metadata_buffer[1]);
  grpc_slice_buffer_destroy_internal(exec_ctx, &s->flow_controlled_buffer);
  GRPC_ERROR_UNREF(s->read_closed_error);
  GRPC_ERROR_UNREF(s->write_closed_error);
  GRPC_ERROR_UNREF(s->byte_stream_error);

  s->flow_control.Destroy();

  GRPC_CHTTP2_UNREF_TRANSPORT(exec_ctx, t, "stream");

  GPR_TIMER_END("destroy_stream", 0);

  GRPC_CLOSURE_SCHED(exec_ctx, s->destroy_stream_arg, GRPC_ERROR_NONE);
}

static void destroy_stream(grpc_exec_ctx* exec_ctx, grpc_transport* gt,
                           grpc_stream* gs,
                           grpc_closure* then_schedule_closure) {
  GPR_TIMER_BEGIN("destroy_stream", 0);
  grpc_chttp2_transport* t = (grpc_chttp2_transport*)gt;
  grpc_chttp2_stream* s = (grpc_chttp2_stream*)gs;

  if (s->stream_compression_ctx != NULL) {
    grpc_stream_compression_context_destroy(s->stream_compression_ctx);
    s->stream_compression_ctx = NULL;
  }
  if (s->stream_decompression_ctx != NULL) {
    grpc_stream_compression_context_destroy(s->stream_decompression_ctx);
    s->stream_decompression_ctx = NULL;
  }

  s->destroy_stream_arg = then_schedule_closure;
  GRPC_CLOSURE_SCHED(
      exec_ctx,
      GRPC_CLOSURE_INIT(&s->destroy_stream, destroy_stream_locked, s,
                        grpc_combiner_scheduler(t->combiner)),
      GRPC_ERROR_NONE);
  GPR_TIMER_END("destroy_stream", 0);
}

grpc_chttp2_stream* grpc_chttp2_parsing_lookup_stream(grpc_chttp2_transport* t,
                                                      uint32_t id) {
  return (grpc_chttp2_stream*)grpc_chttp2_stream_map_find(&t->stream_map, id);
}

grpc_chttp2_stream* grpc_chttp2_parsing_accept_stream(grpc_exec_ctx* exec_ctx,
                                                      grpc_chttp2_transport* t,
                                                      uint32_t id) {
  if (t->channel_callback.accept_stream == NULL) {
    return NULL;
  }
  grpc_chttp2_stream* accepting;
  GPR_ASSERT(t->accepting_stream == NULL);
  t->accepting_stream = &accepting;
  t->channel_callback.accept_stream(exec_ctx,
                                    t->channel_callback.accept_stream_user_data,
                                    &t->base, (void*)(uintptr_t)id);
  t->accepting_stream = NULL;
  return accepting;
}

/*******************************************************************************
 * OUTPUT PROCESSING
 */

static const char* write_state_name(grpc_chttp2_write_state st) {
  switch (st) {
    case GRPC_CHTTP2_WRITE_STATE_IDLE:
      return "IDLE";
    case GRPC_CHTTP2_WRITE_STATE_WRITING:
      return "WRITING";
    case GRPC_CHTTP2_WRITE_STATE_WRITING_WITH_MORE:
      return "WRITING+MORE";
  }
  GPR_UNREACHABLE_CODE(return "UNKNOWN");
}

static void set_write_state(grpc_exec_ctx* exec_ctx, grpc_chttp2_transport* t,
                            grpc_chttp2_write_state st, const char* reason) {
  GRPC_CHTTP2_IF_TRACING(gpr_log(GPR_DEBUG, "W:%p %s state %s -> %s [%s]", t,
                                 t->is_client ? "CLIENT" : "SERVER",
                                 write_state_name(t->write_state),
                                 write_state_name(st), reason));
  t->write_state = st;
  if (st == GRPC_CHTTP2_WRITE_STATE_IDLE) {
    GRPC_CLOSURE_LIST_SCHED(exec_ctx, &t->run_after_write);
    if (t->close_transport_on_writes_finished != NULL) {
      grpc_error* err = t->close_transport_on_writes_finished;
      t->close_transport_on_writes_finished = NULL;
      close_transport_locked(exec_ctx, t, err);
    }
  }
}

static void inc_initiate_write_reason(
    grpc_exec_ctx* exec_ctx, grpc_chttp2_initiate_write_reason reason) {
  switch (reason) {
    case GRPC_CHTTP2_INITIATE_WRITE_INITIAL_WRITE:
      GRPC_STATS_INC_HTTP2_INITIATE_WRITE_DUE_TO_INITIAL_WRITE(exec_ctx);
      break;
    case GRPC_CHTTP2_INITIATE_WRITE_START_NEW_STREAM:
      GRPC_STATS_INC_HTTP2_INITIATE_WRITE_DUE_TO_START_NEW_STREAM(exec_ctx);
      break;
    case GRPC_CHTTP2_INITIATE_WRITE_SEND_MESSAGE:
      GRPC_STATS_INC_HTTP2_INITIATE_WRITE_DUE_TO_SEND_MESSAGE(exec_ctx);
      break;
    case GRPC_CHTTP2_INITIATE_WRITE_SEND_INITIAL_METADATA:
      GRPC_STATS_INC_HTTP2_INITIATE_WRITE_DUE_TO_SEND_INITIAL_METADATA(
          exec_ctx);
      break;
    case GRPC_CHTTP2_INITIATE_WRITE_SEND_TRAILING_METADATA:
      GRPC_STATS_INC_HTTP2_INITIATE_WRITE_DUE_TO_SEND_TRAILING_METADATA(
          exec_ctx);
      break;
    case GRPC_CHTTP2_INITIATE_WRITE_RETRY_SEND_PING:
      GRPC_STATS_INC_HTTP2_INITIATE_WRITE_DUE_TO_RETRY_SEND_PING(exec_ctx);
      break;
    case GRPC_CHTTP2_INITIATE_WRITE_CONTINUE_PINGS:
      GRPC_STATS_INC_HTTP2_INITIATE_WRITE_DUE_TO_CONTINUE_PINGS(exec_ctx);
      break;
    case GRPC_CHTTP2_INITIATE_WRITE_GOAWAY_SENT:
      GRPC_STATS_INC_HTTP2_INITIATE_WRITE_DUE_TO_GOAWAY_SENT(exec_ctx);
      break;
    case GRPC_CHTTP2_INITIATE_WRITE_RST_STREAM:
      GRPC_STATS_INC_HTTP2_INITIATE_WRITE_DUE_TO_RST_STREAM(exec_ctx);
      break;
    case GRPC_CHTTP2_INITIATE_WRITE_CLOSE_FROM_API:
      GRPC_STATS_INC_HTTP2_INITIATE_WRITE_DUE_TO_CLOSE_FROM_API(exec_ctx);
      break;
    case GRPC_CHTTP2_INITIATE_WRITE_STREAM_FLOW_CONTROL:
      GRPC_STATS_INC_HTTP2_INITIATE_WRITE_DUE_TO_STREAM_FLOW_CONTROL(exec_ctx);
      break;
    case GRPC_CHTTP2_INITIATE_WRITE_TRANSPORT_FLOW_CONTROL:
      GRPC_STATS_INC_HTTP2_INITIATE_WRITE_DUE_TO_TRANSPORT_FLOW_CONTROL(
          exec_ctx);
      break;
    case GRPC_CHTTP2_INITIATE_WRITE_SEND_SETTINGS:
      GRPC_STATS_INC_HTTP2_INITIATE_WRITE_DUE_TO_SEND_SETTINGS(exec_ctx);
      break;
    case GRPC_CHTTP2_INITIATE_WRITE_FLOW_CONTROL_UNSTALLED_BY_SETTING:
      GRPC_STATS_INC_HTTP2_INITIATE_WRITE_DUE_TO_FLOW_CONTROL_UNSTALLED_BY_SETTING(
          exec_ctx);
      break;
    case GRPC_CHTTP2_INITIATE_WRITE_FLOW_CONTROL_UNSTALLED_BY_UPDATE:
      GRPC_STATS_INC_HTTP2_INITIATE_WRITE_DUE_TO_FLOW_CONTROL_UNSTALLED_BY_UPDATE(
          exec_ctx);
      break;
    case GRPC_CHTTP2_INITIATE_WRITE_APPLICATION_PING:
      GRPC_STATS_INC_HTTP2_INITIATE_WRITE_DUE_TO_APPLICATION_PING(exec_ctx);
      break;
    case GRPC_CHTTP2_INITIATE_WRITE_KEEPALIVE_PING:
      GRPC_STATS_INC_HTTP2_INITIATE_WRITE_DUE_TO_KEEPALIVE_PING(exec_ctx);
      break;
    case GRPC_CHTTP2_INITIATE_WRITE_TRANSPORT_FLOW_CONTROL_UNSTALLED:
      GRPC_STATS_INC_HTTP2_INITIATE_WRITE_DUE_TO_TRANSPORT_FLOW_CONTROL_UNSTALLED(
          exec_ctx);
      break;
    case GRPC_CHTTP2_INITIATE_WRITE_PING_RESPONSE:
      GRPC_STATS_INC_HTTP2_INITIATE_WRITE_DUE_TO_PING_RESPONSE(exec_ctx);
      break;
    case GRPC_CHTTP2_INITIATE_WRITE_FORCE_RST_STREAM:
      GRPC_STATS_INC_HTTP2_INITIATE_WRITE_DUE_TO_FORCE_RST_STREAM(exec_ctx);
      break;
  }
}

void grpc_chttp2_initiate_write(grpc_exec_ctx* exec_ctx,
                                grpc_chttp2_transport* t,
                                grpc_chttp2_initiate_write_reason reason) {
  GPR_TIMER_BEGIN("grpc_chttp2_initiate_write", 0);

  switch (t->write_state) {
    case GRPC_CHTTP2_WRITE_STATE_IDLE:
      inc_initiate_write_reason(exec_ctx, reason);
      set_write_state(exec_ctx, t, GRPC_CHTTP2_WRITE_STATE_WRITING,
                      grpc_chttp2_initiate_write_reason_string(reason));
      t->is_first_write_in_batch = true;
      GRPC_CHTTP2_REF_TRANSPORT(t, "writing");
      GRPC_CLOSURE_SCHED(
          exec_ctx,
          GRPC_CLOSURE_INIT(&t->write_action_begin_locked,
                            write_action_begin_locked, t,
                            grpc_combiner_finally_scheduler(t->combiner)),
          GRPC_ERROR_NONE);
      break;
    case GRPC_CHTTP2_WRITE_STATE_WRITING:
      set_write_state(exec_ctx, t, GRPC_CHTTP2_WRITE_STATE_WRITING_WITH_MORE,
                      grpc_chttp2_initiate_write_reason_string(reason));
      break;
    case GRPC_CHTTP2_WRITE_STATE_WRITING_WITH_MORE:
      break;
  }
  GPR_TIMER_END("grpc_chttp2_initiate_write", 0);
}

void grpc_chttp2_mark_stream_writable(grpc_exec_ctx* exec_ctx,
                                      grpc_chttp2_transport* t,
                                      grpc_chttp2_stream* s) {
  if (t->closed_with_error == GRPC_ERROR_NONE &&
      grpc_chttp2_list_add_writable_stream(t, s)) {
    GRPC_CHTTP2_STREAM_REF(s, "chttp2_writing:become");
  }
}

static grpc_closure_scheduler* write_scheduler(grpc_chttp2_transport* t,
                                               bool early_results_scheduled,
                                               bool partial_write) {
  /* if it's not the first write in a batch, always offload to the executor:
     we'll probably end up queuing against the kernel anyway, so we'll likely
     get better latency overall if we switch writing work elsewhere and continue
     with application work above */
  if (!t->is_first_write_in_batch) {
    return grpc_executor_scheduler(GRPC_EXECUTOR_SHORT);
  }
  /* equivalently, if it's a partial write, we *know* we're going to be taking a
     thread jump to write it because of the above, may as well do so
     immediately */
  if (partial_write) {
    return grpc_executor_scheduler(GRPC_EXECUTOR_SHORT);
  }
  switch (t->opt_target) {
    case GRPC_CHTTP2_OPTIMIZE_FOR_THROUGHPUT:
      /* executor gives us the largest probability of being able to batch a
       * write with others on this transport */
      return grpc_executor_scheduler(GRPC_EXECUTOR_SHORT);
    case GRPC_CHTTP2_OPTIMIZE_FOR_LATENCY:
      return grpc_schedule_on_exec_ctx;
  }
  GPR_UNREACHABLE_CODE(return NULL);
}

#define WRITE_STATE_TUPLE_TO_INT(p, i) (2 * (int)(p) + (int)(i))
static const char* begin_writing_desc(bool partial, bool inlined) {
  switch (WRITE_STATE_TUPLE_TO_INT(partial, inlined)) {
    case WRITE_STATE_TUPLE_TO_INT(false, false):
      return "begin write in background";
    case WRITE_STATE_TUPLE_TO_INT(false, true):
      return "begin write in current thread";
    case WRITE_STATE_TUPLE_TO_INT(true, false):
      return "begin partial write in background";
    case WRITE_STATE_TUPLE_TO_INT(true, true):
      return "begin partial write in current thread";
  }
  GPR_UNREACHABLE_CODE(return "bad state tuple");
}

static void write_action_begin_locked(grpc_exec_ctx* exec_ctx, void* gt,
                                      grpc_error* error_ignored) {
  GPR_TIMER_BEGIN("write_action_begin_locked", 0);
  grpc_chttp2_transport* t = (grpc_chttp2_transport*)gt;
  GPR_ASSERT(t->write_state != GRPC_CHTTP2_WRITE_STATE_IDLE);
  grpc_chttp2_begin_write_result r;
  if (t->closed_with_error != GRPC_ERROR_NONE) {
    r.writing = false;
  } else {
    r = grpc_chttp2_begin_write(exec_ctx, t);
  }
  if (r.writing) {
    if (r.partial) {
      GRPC_STATS_INC_HTTP2_PARTIAL_WRITES(exec_ctx);
    }
    if (!t->is_first_write_in_batch) {
      GRPC_STATS_INC_HTTP2_WRITES_CONTINUED(exec_ctx);
    }
    grpc_closure_scheduler* scheduler =
        write_scheduler(t, r.early_results_scheduled, r.partial);
    if (scheduler != grpc_schedule_on_exec_ctx) {
      GRPC_STATS_INC_HTTP2_WRITES_OFFLOADED(exec_ctx);
    }
    set_write_state(
        exec_ctx, t,
        r.partial ? GRPC_CHTTP2_WRITE_STATE_WRITING_WITH_MORE
                  : GRPC_CHTTP2_WRITE_STATE_WRITING,
        begin_writing_desc(r.partial, scheduler == grpc_schedule_on_exec_ctx));
    GRPC_CLOSURE_SCHED(
        exec_ctx,
        GRPC_CLOSURE_INIT(&t->write_action, write_action, t, scheduler),
        GRPC_ERROR_NONE);
  } else {
    GRPC_STATS_INC_HTTP2_SPURIOUS_WRITES_BEGUN(exec_ctx);
    set_write_state(exec_ctx, t, GRPC_CHTTP2_WRITE_STATE_IDLE,
                    "begin writing nothing");
    GRPC_CHTTP2_UNREF_TRANSPORT(exec_ctx, t, "writing");
  }
  GPR_TIMER_END("write_action_begin_locked", 0);
}

static void write_action(grpc_exec_ctx* exec_ctx, void* gt, grpc_error* error) {
  grpc_chttp2_transport* t = (grpc_chttp2_transport*)gt;
  GPR_TIMER_BEGIN("write_action", 0);
  grpc_endpoint_write(
      exec_ctx, t->ep, &t->outbuf,
      GRPC_CLOSURE_INIT(&t->write_action_end_locked, write_action_end_locked, t,
                        grpc_combiner_scheduler(t->combiner)));
  GPR_TIMER_END("write_action", 0);
}

static void write_action_end_locked(grpc_exec_ctx* exec_ctx, void* tp,
                                    grpc_error* error) {
  GPR_TIMER_BEGIN("terminate_writing_with_lock", 0);
  grpc_chttp2_transport* t = (grpc_chttp2_transport*)tp;

  if (error != GRPC_ERROR_NONE) {
    close_transport_locked(exec_ctx, t, GRPC_ERROR_REF(error));
  }

  if (t->sent_goaway_state == GRPC_CHTTP2_GOAWAY_SEND_SCHEDULED) {
    t->sent_goaway_state = GRPC_CHTTP2_GOAWAY_SENT;
    if (grpc_chttp2_stream_map_size(&t->stream_map) == 0) {
      close_transport_locked(
          exec_ctx, t, GRPC_ERROR_CREATE_FROM_STATIC_STRING("goaway sent"));
    }
  }

  switch (t->write_state) {
    case GRPC_CHTTP2_WRITE_STATE_IDLE:
      GPR_UNREACHABLE_CODE(break);
    case GRPC_CHTTP2_WRITE_STATE_WRITING:
      GPR_TIMER_MARK("state=writing", 0);
      set_write_state(exec_ctx, t, GRPC_CHTTP2_WRITE_STATE_IDLE,
                      "finish writing");
      break;
    case GRPC_CHTTP2_WRITE_STATE_WRITING_WITH_MORE:
      GPR_TIMER_MARK("state=writing_stale_no_poller", 0);
      set_write_state(exec_ctx, t, GRPC_CHTTP2_WRITE_STATE_WRITING,
                      "continue writing");
      t->is_first_write_in_batch = false;
      GRPC_CHTTP2_REF_TRANSPORT(t, "writing");
      GRPC_CLOSURE_RUN(
          exec_ctx,
          GRPC_CLOSURE_INIT(&t->write_action_begin_locked,
                            write_action_begin_locked, t,
                            grpc_combiner_finally_scheduler(t->combiner)),
          GRPC_ERROR_NONE);
      break;
  }

  grpc_chttp2_end_write(exec_ctx, t, GRPC_ERROR_REF(error));

  GRPC_CHTTP2_UNREF_TRANSPORT(exec_ctx, t, "writing");
  GPR_TIMER_END("terminate_writing_with_lock", 0);
}

// Dirties an HTTP2 setting to be sent out next time a writing path occurs.
// If the change needs to occur immediately, manually initiate a write.
static void queue_setting_update(grpc_exec_ctx* exec_ctx,
                                 grpc_chttp2_transport* t,
                                 grpc_chttp2_setting_id id, uint32_t value) {
  const grpc_chttp2_setting_parameters* sp =
      &grpc_chttp2_settings_parameters[id];
  uint32_t use_value = GPR_CLAMP(value, sp->min_value, sp->max_value);
  if (use_value != value) {
    gpr_log(GPR_INFO, "Requested parameter %s clamped from %d to %d", sp->name,
            value, use_value);
  }
  if (use_value != t->settings[GRPC_LOCAL_SETTINGS][id]) {
    t->settings[GRPC_LOCAL_SETTINGS][id] = use_value;
    t->dirtied_local_settings = 1;
  }
}

void grpc_chttp2_add_incoming_goaway(grpc_exec_ctx* exec_ctx,
                                     grpc_chttp2_transport* t,
                                     uint32_t goaway_error,
                                     grpc_slice goaway_text) {
  // GRPC_CHTTP2_IF_TRACING(
  //     gpr_log(GPR_DEBUG, "got goaway [%d]: %s", goaway_error, msg));

  // Discard the error from a previous goaway frame (if any)
  if (t->goaway_error != GRPC_ERROR_NONE) {
    GRPC_ERROR_UNREF(t->goaway_error);
  }
  t->goaway_error = grpc_error_set_str(
      grpc_error_set_int(
          GRPC_ERROR_CREATE_FROM_STATIC_STRING("GOAWAY received"),
          GRPC_ERROR_INT_HTTP2_ERROR, (intptr_t)goaway_error),
      GRPC_ERROR_STR_RAW_BYTES, goaway_text);

  /* When a client receives a GOAWAY with error code ENHANCE_YOUR_CALM and debug
   * data equal to "too_many_pings", it should log the occurrence at a log level
   * that is enabled by default and double the configured KEEPALIVE_TIME used
   * for new connections on that channel. */
  if (t->is_client && goaway_error == GRPC_HTTP2_ENHANCE_YOUR_CALM &&
      grpc_slice_str_cmp(goaway_text, "too_many_pings") == 0) {
    gpr_log(GPR_ERROR,
            "Received a GOAWAY with error code ENHANCE_YOUR_CALM and debug "
            "data equal to \"too_many_pings\"");
    double current_keepalive_time_ms = (double)t->keepalive_time;
    t->keepalive_time =
        current_keepalive_time_ms > INT_MAX / KEEPALIVE_TIME_BACKOFF_MULTIPLIER
            ? GRPC_MILLIS_INF_FUTURE
            : (grpc_millis)(current_keepalive_time_ms *
                            KEEPALIVE_TIME_BACKOFF_MULTIPLIER);
  }

  /* lie: use transient failure from the transport to indicate goaway has been
   * received */
  connectivity_state_set(exec_ctx, t, GRPC_CHANNEL_TRANSIENT_FAILURE,
                         GRPC_ERROR_REF(t->goaway_error), "got_goaway");
}

static void maybe_start_some_streams(grpc_exec_ctx* exec_ctx,
                                     grpc_chttp2_transport* t) {
  grpc_chttp2_stream* s;
  /* start streams where we have free grpc_chttp2_stream ids and free
   * concurrency */
  while (t->next_stream_id <= MAX_CLIENT_STREAM_ID &&
         grpc_chttp2_stream_map_size(&t->stream_map) <
             t->settings[GRPC_PEER_SETTINGS]
                        [GRPC_CHTTP2_SETTINGS_MAX_CONCURRENT_STREAMS] &&
         grpc_chttp2_list_pop_waiting_for_concurrency(t, &s)) {
    /* safe since we can't (legally) be parsing this stream yet */
    GRPC_CHTTP2_IF_TRACING(gpr_log(
        GPR_DEBUG, "HTTP:%s: Allocating new grpc_chttp2_stream %p to id %d",
        t->is_client ? "CLI" : "SVR", s, t->next_stream_id));

    GPR_ASSERT(s->id == 0);
    s->id = t->next_stream_id;
    t->next_stream_id += 2;

    if (t->next_stream_id >= MAX_CLIENT_STREAM_ID) {
      connectivity_state_set(
          exec_ctx, t, GRPC_CHANNEL_TRANSIENT_FAILURE,
          GRPC_ERROR_CREATE_FROM_STATIC_STRING("Stream IDs exhausted"),
          "no_more_stream_ids");
    }

    grpc_chttp2_stream_map_add(&t->stream_map, s->id, s);
    post_destructive_reclaimer(exec_ctx, t);
    grpc_chttp2_mark_stream_writable(exec_ctx, t, s);
    grpc_chttp2_initiate_write(exec_ctx, t,
                               GRPC_CHTTP2_INITIATE_WRITE_START_NEW_STREAM);
  }
  /* cancel out streams that will never be started */
  while (t->next_stream_id >= MAX_CLIENT_STREAM_ID &&
         grpc_chttp2_list_pop_waiting_for_concurrency(t, &s)) {
    grpc_chttp2_cancel_stream(
        exec_ctx, t, s,
        grpc_error_set_int(
            GRPC_ERROR_CREATE_FROM_STATIC_STRING("Stream IDs exhausted"),
            GRPC_ERROR_INT_GRPC_STATUS, GRPC_STATUS_UNAVAILABLE));
  }
}

/* Flag that this closure barrier wants stats to be updated before finishing */
#define CLOSURE_BARRIER_STATS_BIT (1 << 0)
/* Flag that this closure barrier may be covering a write in a pollset, and so
   we should not complete this closure until we can prove that the write got
   scheduled */
#define CLOSURE_BARRIER_MAY_COVER_WRITE (1 << 1)
/* First bit of the reference count, stored in the high order bits (with the low
   bits being used for flags defined above) */
#define CLOSURE_BARRIER_FIRST_REF_BIT (1 << 16)

static grpc_closure* add_closure_barrier(grpc_closure* closure) {
  closure->next_data.scratch += CLOSURE_BARRIER_FIRST_REF_BIT;
  return closure;
}

static void null_then_run_closure(grpc_exec_ctx* exec_ctx,
                                  grpc_closure** closure, grpc_error* error) {
  grpc_closure* c = *closure;
  *closure = NULL;
  GRPC_CLOSURE_RUN(exec_ctx, c, error);
}

void grpc_chttp2_complete_closure_step(grpc_exec_ctx* exec_ctx,
                                       grpc_chttp2_transport* t,
                                       grpc_chttp2_stream* s,
                                       grpc_closure** pclosure,
                                       grpc_error* error, const char* desc) {
  grpc_closure* closure = *pclosure;
  *pclosure = NULL;
  if (closure == NULL) {
    GRPC_ERROR_UNREF(error);
    return;
  }
  closure->next_data.scratch -= CLOSURE_BARRIER_FIRST_REF_BIT;
  if (GRPC_TRACER_ON(grpc_http_trace)) {
    const char* errstr = grpc_error_string(error);
    gpr_log(
        GPR_DEBUG,
        "complete_closure_step: t=%p %p refs=%d flags=0x%04x desc=%s err=%s "
        "write_state=%s",
        t, closure,
        (int)(closure->next_data.scratch / CLOSURE_BARRIER_FIRST_REF_BIT),
        (int)(closure->next_data.scratch % CLOSURE_BARRIER_FIRST_REF_BIT), desc,
        errstr, write_state_name(t->write_state));
  }
  if (error != GRPC_ERROR_NONE) {
    if (closure->error_data.error == GRPC_ERROR_NONE) {
      closure->error_data.error = GRPC_ERROR_CREATE_FROM_STATIC_STRING(
          "Error in HTTP transport completing operation");
      closure->error_data.error = grpc_error_set_str(
          closure->error_data.error, GRPC_ERROR_STR_TARGET_ADDRESS,
          grpc_slice_from_copied_string(t->peer_string));
    }
    closure->error_data.error =
        grpc_error_add_child(closure->error_data.error, error);
  }
  if (closure->next_data.scratch < CLOSURE_BARRIER_FIRST_REF_BIT) {
    if (closure->next_data.scratch & CLOSURE_BARRIER_STATS_BIT) {
      grpc_transport_move_stats(&s->stats, s->collecting_stats);
      s->collecting_stats = NULL;
    }
    if ((t->write_state == GRPC_CHTTP2_WRITE_STATE_IDLE) ||
        !(closure->next_data.scratch & CLOSURE_BARRIER_MAY_COVER_WRITE)) {
      GRPC_CLOSURE_RUN(exec_ctx, closure, closure->error_data.error);
    } else {
      grpc_closure_list_append(&t->run_after_write, closure,
                               closure->error_data.error);
    }
  }
}

static bool contains_non_ok_status(grpc_metadata_batch* batch) {
  if (batch->idx.named.grpc_status != NULL) {
    return !grpc_mdelem_eq(batch->idx.named.grpc_status->md,
                           GRPC_MDELEM_GRPC_STATUS_0);
  }
  return false;
}

static void maybe_become_writable_due_to_send_msg(grpc_exec_ctx* exec_ctx,
                                                  grpc_chttp2_transport* t,
                                                  grpc_chttp2_stream* s) {
  if (s->id != 0 && (!s->write_buffering ||
                     s->flow_controlled_buffer.length > t->write_buffer_size)) {
    grpc_chttp2_mark_stream_writable(exec_ctx, t, s);
    grpc_chttp2_initiate_write(exec_ctx, t,
                               GRPC_CHTTP2_INITIATE_WRITE_SEND_MESSAGE);
  }
}

static void add_fetched_slice_locked(grpc_exec_ctx* exec_ctx,
                                     grpc_chttp2_transport* t,
                                     grpc_chttp2_stream* s) {
  s->fetched_send_message_length +=
      (uint32_t)GRPC_SLICE_LENGTH(s->fetching_slice);
  grpc_slice_buffer_add(&s->flow_controlled_buffer, s->fetching_slice);
  maybe_become_writable_due_to_send_msg(exec_ctx, t, s);
}

static void continue_fetching_send_locked(grpc_exec_ctx* exec_ctx,
                                          grpc_chttp2_transport* t,
                                          grpc_chttp2_stream* s) {
  for (;;) {
    if (s->fetching_send_message == NULL) {
      /* Stream was cancelled before message fetch completed */
      abort(); /* TODO(ctiller): what cleanup here? */
      return;  /* early out */
    }
    if (s->fetched_send_message_length == s->fetching_send_message->length) {
      grpc_byte_stream_destroy(exec_ctx, s->fetching_send_message);
      int64_t notify_offset = s->next_message_end_offset;
      if (notify_offset <= s->flow_controlled_bytes_written) {
        grpc_chttp2_complete_closure_step(
            exec_ctx, t, s, &s->fetching_send_message_finished, GRPC_ERROR_NONE,
            "fetching_send_message_finished");
      } else {
        grpc_chttp2_write_cb* cb = t->write_cb_pool;
        if (cb == NULL) {
          cb = (grpc_chttp2_write_cb*)gpr_malloc(sizeof(*cb));
        } else {
          t->write_cb_pool = cb->next;
        }
        cb->call_at_byte = notify_offset;
        cb->closure = s->fetching_send_message_finished;
        s->fetching_send_message_finished = NULL;
        grpc_chttp2_write_cb** list =
            s->fetching_send_message->flags & GRPC_WRITE_THROUGH
                ? &s->on_write_finished_cbs
                : &s->on_flow_controlled_cbs;
        cb->next = *list;
        *list = cb;
      }
      s->fetching_send_message = NULL;
      return; /* early out */
    } else if (grpc_byte_stream_next(exec_ctx, s->fetching_send_message,
                                     UINT32_MAX, &s->complete_fetch_locked)) {
      grpc_error* error = grpc_byte_stream_pull(
          exec_ctx, s->fetching_send_message, &s->fetching_slice);
      if (error != GRPC_ERROR_NONE) {
        grpc_byte_stream_destroy(exec_ctx, s->fetching_send_message);
        grpc_chttp2_cancel_stream(exec_ctx, t, s, error);
      } else {
        add_fetched_slice_locked(exec_ctx, t, s);
      }
    }
  }
}

static void complete_fetch_locked(grpc_exec_ctx* exec_ctx, void* gs,
                                  grpc_error* error) {
  grpc_chttp2_stream* s = (grpc_chttp2_stream*)gs;
  grpc_chttp2_transport* t = s->t;
  if (error == GRPC_ERROR_NONE) {
    error = grpc_byte_stream_pull(exec_ctx, s->fetching_send_message,
                                  &s->fetching_slice);
    if (error == GRPC_ERROR_NONE) {
      add_fetched_slice_locked(exec_ctx, t, s);
      continue_fetching_send_locked(exec_ctx, t, s);
    }
  }
  if (error != GRPC_ERROR_NONE) {
    grpc_byte_stream_destroy(exec_ctx, s->fetching_send_message);
    grpc_chttp2_cancel_stream(exec_ctx, t, s, error);
  }
}

static void do_nothing(grpc_exec_ctx* exec_ctx, void* arg, grpc_error* error) {}

static void log_metadata(const grpc_metadata_batch* md_batch, uint32_t id,
                         bool is_client, bool is_initial) {
  for (grpc_linked_mdelem* md = md_batch->list.head; md != NULL;
       md = md->next) {
    char* key = grpc_slice_to_c_string(GRPC_MDKEY(md->md));
    char* value = grpc_slice_to_c_string(GRPC_MDVALUE(md->md));
    gpr_log(GPR_INFO, "HTTP:%d:%s:%s: %s: %s", id, is_initial ? "HDR" : "TRL",
            is_client ? "CLI" : "SVR", key, value);
    gpr_free(key);
    gpr_free(value);
  }
}

static void perform_stream_op_locked(grpc_exec_ctx* exec_ctx, void* stream_op,
                                     grpc_error* error_ignored) {
  GPR_TIMER_BEGIN("perform_stream_op_locked", 0);

  grpc_transport_stream_op_batch* op =
      (grpc_transport_stream_op_batch*)stream_op;
  grpc_chttp2_stream* s = (grpc_chttp2_stream*)op->handler_private.extra_arg;
  grpc_transport_stream_op_batch_payload* op_payload = op->payload;
  grpc_chttp2_transport* t = s->t;

  GRPC_STATS_INC_HTTP2_OP_BATCHES(exec_ctx);

  if (GRPC_TRACER_ON(grpc_http_trace)) {
    char* str = grpc_transport_stream_op_batch_string(op);
    gpr_log(GPR_DEBUG, "perform_stream_op_locked: %s; on_complete = %p", str,
            op->on_complete);
    gpr_free(str);
    if (op->send_initial_metadata) {
      log_metadata(op_payload->send_initial_metadata.send_initial_metadata,
                   s->id, t->is_client, true);
    }
    if (op->send_trailing_metadata) {
      log_metadata(op_payload->send_trailing_metadata.send_trailing_metadata,
                   s->id, t->is_client, false);
    }
  }

  grpc_closure* on_complete = op->on_complete;
  if (on_complete == NULL) {
    on_complete =
        GRPC_CLOSURE_CREATE(do_nothing, NULL, grpc_schedule_on_exec_ctx);
  }

  /* use final_data as a barrier until enqueue time; the inital counter is
     dropped at the end of this function */
  on_complete->next_data.scratch = CLOSURE_BARRIER_FIRST_REF_BIT;
  on_complete->error_data.error = GRPC_ERROR_NONE;

  if (op->collect_stats) {
    GPR_ASSERT(s->collecting_stats == NULL);
    s->collecting_stats = op_payload->collect_stats.collect_stats;
    on_complete->next_data.scratch |= CLOSURE_BARRIER_STATS_BIT;
  }

  if (op->cancel_stream) {
    GRPC_STATS_INC_HTTP2_OP_CANCEL(exec_ctx);
    grpc_chttp2_cancel_stream(exec_ctx, t, s,
                              op_payload->cancel_stream.cancel_error);
  }

  if (op->send_initial_metadata) {
    GRPC_STATS_INC_HTTP2_OP_SEND_INITIAL_METADATA(exec_ctx);
    GPR_ASSERT(s->send_initial_metadata_finished == NULL);
    on_complete->next_data.scratch |= CLOSURE_BARRIER_MAY_COVER_WRITE;

    /* Identify stream compression */
    if (op_payload->send_initial_metadata.send_initial_metadata->idx.named
                .content_encoding == NULL ||
        grpc_stream_compression_method_parse(
            GRPC_MDVALUE(
                op_payload->send_initial_metadata.send_initial_metadata->idx
                    .named.content_encoding->md),
            true, &s->stream_compression_method) == 0) {
      s->stream_compression_method = GRPC_STREAM_COMPRESSION_IDENTITY_COMPRESS;
    }

    s->send_initial_metadata_finished = add_closure_barrier(on_complete);
    s->send_initial_metadata =
        op_payload->send_initial_metadata.send_initial_metadata;
    const size_t metadata_size =
        grpc_metadata_batch_size(s->send_initial_metadata);
    const size_t metadata_peer_limit =
        t->settings[GRPC_PEER_SETTINGS]
                   [GRPC_CHTTP2_SETTINGS_MAX_HEADER_LIST_SIZE];
    if (t->is_client) {
      s->deadline = GPR_MIN(s->deadline, s->send_initial_metadata->deadline);
    }
    if (metadata_size > metadata_peer_limit) {
      grpc_chttp2_cancel_stream(
          exec_ctx, t, s,
          grpc_error_set_int(
              grpc_error_set_int(
                  grpc_error_set_int(GRPC_ERROR_CREATE_FROM_STATIC_STRING(
                                         "to-be-sent initial metadata size "
                                         "exceeds peer limit"),
                                     GRPC_ERROR_INT_SIZE,
                                     (intptr_t)metadata_size),
                  GRPC_ERROR_INT_LIMIT, (intptr_t)metadata_peer_limit),
              GRPC_ERROR_INT_GRPC_STATUS, GRPC_STATUS_RESOURCE_EXHAUSTED));
    } else {
      if (contains_non_ok_status(s->send_initial_metadata)) {
        s->seen_error = true;
      }
      if (!s->write_closed) {
        if (t->is_client) {
          if (t->closed_with_error == GRPC_ERROR_NONE) {
            GPR_ASSERT(s->id == 0);
            grpc_chttp2_list_add_waiting_for_concurrency(t, s);
            maybe_start_some_streams(exec_ctx, t);
          } else {
            grpc_chttp2_cancel_stream(
                exec_ctx, t, s,
                grpc_error_set_int(
                    GRPC_ERROR_CREATE_REFERENCING_FROM_STATIC_STRING(
                        "Transport closed", &t->closed_with_error, 1),
                    GRPC_ERROR_INT_GRPC_STATUS, GRPC_STATUS_UNAVAILABLE));
          }
        } else {
          GPR_ASSERT(s->id != 0);
          grpc_chttp2_mark_stream_writable(exec_ctx, t, s);
          if (!(op->send_message &&
                (op->payload->send_message.send_message->flags &
                 GRPC_WRITE_BUFFER_HINT))) {
            grpc_chttp2_initiate_write(
                exec_ctx, t, GRPC_CHTTP2_INITIATE_WRITE_SEND_INITIAL_METADATA);
          }
        }
      } else {
        s->send_initial_metadata = NULL;
        grpc_chttp2_complete_closure_step(
            exec_ctx, t, s, &s->send_initial_metadata_finished,
            GRPC_ERROR_CREATE_REFERENCING_FROM_STATIC_STRING(
                "Attempt to send initial metadata after stream was closed",
                &s->write_closed_error, 1),
            "send_initial_metadata_finished");
      }
    }
    if (op_payload->send_initial_metadata.peer_string != NULL) {
      gpr_atm_rel_store(op_payload->send_initial_metadata.peer_string,
                        (gpr_atm)gpr_strdup(t->peer_string));
    }
  }

  if (op->send_message) {
    GRPC_STATS_INC_HTTP2_OP_SEND_MESSAGE(exec_ctx);
    GRPC_STATS_INC_HTTP2_SEND_MESSAGE_SIZE(
        exec_ctx, op->payload->send_message.send_message->length);
    on_complete->next_data.scratch |= CLOSURE_BARRIER_MAY_COVER_WRITE;
    s->fetching_send_message_finished = add_closure_barrier(op->on_complete);
    if (s->write_closed) {
      // Return an error unless the client has already received trailing
      // metadata from the server, since an application using a
      // streaming call might send another message before getting a
      // recv_message failure, breaking out of its loop, and then
      // starting recv_trailing_metadata.
      grpc_chttp2_complete_closure_step(
          exec_ctx, t, s, &s->fetching_send_message_finished,
          t->is_client && s->received_trailing_metadata
              ? GRPC_ERROR_NONE
              : GRPC_ERROR_CREATE_REFERENCING_FROM_STATIC_STRING(
                    "Attempt to send message after stream was closed",
                    &s->write_closed_error, 1),
          "fetching_send_message_finished");
    } else {
      GPR_ASSERT(s->fetching_send_message == NULL);
      uint8_t* frame_hdr = grpc_slice_buffer_tiny_add(
          &s->flow_controlled_buffer, GRPC_HEADER_SIZE_IN_BYTES);
      uint32_t flags = op_payload->send_message.send_message->flags;
      frame_hdr[0] = (flags & GRPC_WRITE_INTERNAL_COMPRESS) != 0;
      size_t len = op_payload->send_message.send_message->length;
      frame_hdr[1] = (uint8_t)(len >> 24);
      frame_hdr[2] = (uint8_t)(len >> 16);
      frame_hdr[3] = (uint8_t)(len >> 8);
      frame_hdr[4] = (uint8_t)(len);
      s->fetching_send_message = op_payload->send_message.send_message;
      s->fetched_send_message_length = 0;
      s->next_message_end_offset = s->flow_controlled_bytes_written +
                                   (int64_t)s->flow_controlled_buffer.length +
                                   (int64_t)len;
      if (flags & GRPC_WRITE_BUFFER_HINT) {
        s->next_message_end_offset -= t->write_buffer_size;
        s->write_buffering = true;
      } else {
        s->write_buffering = false;
      }
      continue_fetching_send_locked(exec_ctx, t, s);
      maybe_become_writable_due_to_send_msg(exec_ctx, t, s);
    }
  }

  if (op->send_trailing_metadata) {
    GRPC_STATS_INC_HTTP2_OP_SEND_TRAILING_METADATA(exec_ctx);
    GPR_ASSERT(s->send_trailing_metadata_finished == NULL);
    on_complete->next_data.scratch |= CLOSURE_BARRIER_MAY_COVER_WRITE;
    s->send_trailing_metadata_finished = add_closure_barrier(on_complete);
    s->send_trailing_metadata =
        op_payload->send_trailing_metadata.send_trailing_metadata;
    s->write_buffering = false;
    const size_t metadata_size =
        grpc_metadata_batch_size(s->send_trailing_metadata);
    const size_t metadata_peer_limit =
        t->settings[GRPC_PEER_SETTINGS]
                   [GRPC_CHTTP2_SETTINGS_MAX_HEADER_LIST_SIZE];
    if (metadata_size > metadata_peer_limit) {
      grpc_chttp2_cancel_stream(
          exec_ctx, t, s,
          grpc_error_set_int(
              grpc_error_set_int(
                  grpc_error_set_int(GRPC_ERROR_CREATE_FROM_STATIC_STRING(
                                         "to-be-sent trailing metadata size "
                                         "exceeds peer limit"),
                                     GRPC_ERROR_INT_SIZE,
                                     (intptr_t)metadata_size),
                  GRPC_ERROR_INT_LIMIT, (intptr_t)metadata_peer_limit),
              GRPC_ERROR_INT_GRPC_STATUS, GRPC_STATUS_RESOURCE_EXHAUSTED));
    } else {
      if (contains_non_ok_status(s->send_trailing_metadata)) {
        s->seen_error = true;
      }
      if (s->write_closed) {
        s->send_trailing_metadata = NULL;
        grpc_chttp2_complete_closure_step(
            exec_ctx, t, s, &s->send_trailing_metadata_finished,
            grpc_metadata_batch_is_empty(
                op->payload->send_trailing_metadata.send_trailing_metadata)
                ? GRPC_ERROR_NONE
                : GRPC_ERROR_CREATE_FROM_STATIC_STRING(
                      "Attempt to send trailing metadata after "
                      "stream was closed"),
            "send_trailing_metadata_finished");
      } else if (s->id != 0) {
        /* TODO(ctiller): check if there's flow control for any outstanding
           bytes before going writable */
        grpc_chttp2_mark_stream_writable(exec_ctx, t, s);
        grpc_chttp2_initiate_write(
            exec_ctx, t, GRPC_CHTTP2_INITIATE_WRITE_SEND_TRAILING_METADATA);
      }
    }
  }

  if (op->recv_initial_metadata) {
    GRPC_STATS_INC_HTTP2_OP_RECV_INITIAL_METADATA(exec_ctx);
    GPR_ASSERT(s->recv_initial_metadata_ready == NULL);
    s->recv_initial_metadata_ready =
        op_payload->recv_initial_metadata.recv_initial_metadata_ready;
    s->recv_initial_metadata =
        op_payload->recv_initial_metadata.recv_initial_metadata;
    s->trailing_metadata_available =
        op_payload->recv_initial_metadata.trailing_metadata_available;
    if (op_payload->recv_initial_metadata.peer_string != NULL) {
      gpr_atm_rel_store(op_payload->recv_initial_metadata.peer_string,
                        (gpr_atm)gpr_strdup(t->peer_string));
    }
    grpc_chttp2_maybe_complete_recv_initial_metadata(exec_ctx, t, s);
  }

  if (op->recv_message) {
    GRPC_STATS_INC_HTTP2_OP_RECV_MESSAGE(exec_ctx);
    size_t already_received;
    GPR_ASSERT(s->recv_message_ready == NULL);
    GPR_ASSERT(!s->pending_byte_stream);
    s->recv_message_ready = op_payload->recv_message.recv_message_ready;
    s->recv_message = op_payload->recv_message.recv_message;
    if (s->id != 0) {
      if (!s->read_closed) {
        already_received = s->frame_storage.length;
        s->flow_control->IncomingByteStreamUpdate(GRPC_HEADER_SIZE_IN_BYTES,
                                                  already_received);
        grpc_chttp2_act_on_flowctl_action(exec_ctx,
                                          s->flow_control->MakeAction(), t, s);
      }
    }
    grpc_chttp2_maybe_complete_recv_message(exec_ctx, t, s);
  }

  if (op->recv_trailing_metadata) {
    GRPC_STATS_INC_HTTP2_OP_RECV_TRAILING_METADATA(exec_ctx);
    GPR_ASSERT(s->recv_trailing_metadata_finished == NULL);
    s->recv_trailing_metadata_finished = add_closure_barrier(on_complete);
    s->recv_trailing_metadata =
        op_payload->recv_trailing_metadata.recv_trailing_metadata;
    s->final_metadata_requested = true;
    grpc_chttp2_maybe_complete_recv_trailing_metadata(exec_ctx, t, s);
  }

  grpc_chttp2_complete_closure_step(exec_ctx, t, s, &on_complete,
                                    GRPC_ERROR_NONE, "op->on_complete");

  GPR_TIMER_END("perform_stream_op_locked", 0);
  GRPC_CHTTP2_STREAM_UNREF(exec_ctx, s, "perform_stream_op");
}

static void perform_stream_op(grpc_exec_ctx* exec_ctx, grpc_transport* gt,
                              grpc_stream* gs,
                              grpc_transport_stream_op_batch* op) {
  GPR_TIMER_BEGIN("perform_stream_op", 0);
  grpc_chttp2_transport* t = (grpc_chttp2_transport*)gt;
  grpc_chttp2_stream* s = (grpc_chttp2_stream*)gs;

  if (!t->is_client) {
    if (op->send_initial_metadata) {
      grpc_millis deadline =
          op->payload->send_initial_metadata.send_initial_metadata->deadline;
      GPR_ASSERT(deadline == GRPC_MILLIS_INF_FUTURE);
    }
    if (op->send_trailing_metadata) {
      grpc_millis deadline =
          op->payload->send_trailing_metadata.send_trailing_metadata->deadline;
      GPR_ASSERT(deadline == GRPC_MILLIS_INF_FUTURE);
    }
  }

  if (GRPC_TRACER_ON(grpc_http_trace)) {
    char* str = grpc_transport_stream_op_batch_string(op);
    gpr_log(GPR_DEBUG, "perform_stream_op[s=%p]: %s", s, str);
    gpr_free(str);
  }

  op->handler_private.extra_arg = gs;
  GRPC_CHTTP2_STREAM_REF(s, "perform_stream_op");
  GRPC_CLOSURE_SCHED(
      exec_ctx,
      GRPC_CLOSURE_INIT(&op->handler_private.closure, perform_stream_op_locked,
                        op, grpc_combiner_scheduler(t->combiner)),
      GRPC_ERROR_NONE);
  GPR_TIMER_END("perform_stream_op", 0);
}

static void cancel_pings(grpc_exec_ctx* exec_ctx, grpc_chttp2_transport* t,
                         grpc_error* error) {
  /* callback remaining pings: they're not allowed to call into the transpot,
     and maybe they hold resources that need to be freed */
  grpc_chttp2_ping_queue* pq = &t->ping_queue;
  GPR_ASSERT(error != GRPC_ERROR_NONE);
  for (size_t j = 0; j < GRPC_CHTTP2_PCL_COUNT; j++) {
    grpc_closure_list_fail_all(&pq->lists[j], GRPC_ERROR_REF(error));
    GRPC_CLOSURE_LIST_SCHED(exec_ctx, &pq->lists[j]);
  }
  GRPC_ERROR_UNREF(error);
}

static void send_ping_locked(grpc_exec_ctx* exec_ctx, grpc_chttp2_transport* t,
                             grpc_closure* on_initiate, grpc_closure* on_ack) {
  if (t->closed_with_error != GRPC_ERROR_NONE) {
    GRPC_CLOSURE_SCHED(exec_ctx, on_initiate,
                       GRPC_ERROR_REF(t->closed_with_error));
    GRPC_CLOSURE_SCHED(exec_ctx, on_ack, GRPC_ERROR_REF(t->closed_with_error));
    return;
  }
  grpc_chttp2_ping_queue* pq = &t->ping_queue;
  grpc_closure_list_append(&pq->lists[GRPC_CHTTP2_PCL_INITIATE], on_initiate,
                           GRPC_ERROR_NONE);
  grpc_closure_list_append(&pq->lists[GRPC_CHTTP2_PCL_NEXT], on_ack,
                           GRPC_ERROR_NONE);
}

static void retry_initiate_ping_locked(grpc_exec_ctx* exec_ctx, void* tp,
                                       grpc_error* error) {
  grpc_chttp2_transport* t = (grpc_chttp2_transport*)tp;
  t->ping_state.is_delayed_ping_timer_set = false;
  if (error == GRPC_ERROR_NONE) {
    grpc_chttp2_initiate_write(exec_ctx, t,
                               GRPC_CHTTP2_INITIATE_WRITE_RETRY_SEND_PING);
  }
}

void grpc_chttp2_ack_ping(grpc_exec_ctx* exec_ctx, grpc_chttp2_transport* t,
                          uint64_t id) {
  grpc_chttp2_ping_queue* pq = &t->ping_queue;
  if (pq->inflight_id != id) {
    char* from = grpc_endpoint_get_peer(t->ep);
    gpr_log(GPR_DEBUG, "Unknown ping response from %s: %" PRIx64, from, id);
    gpr_free(from);
    return;
  }
  GRPC_CLOSURE_LIST_SCHED(exec_ctx, &pq->lists[GRPC_CHTTP2_PCL_INFLIGHT]);
  if (!grpc_closure_list_empty(pq->lists[GRPC_CHTTP2_PCL_NEXT])) {
    grpc_chttp2_initiate_write(exec_ctx, t,
                               GRPC_CHTTP2_INITIATE_WRITE_CONTINUE_PINGS);
  }
}

static void send_goaway(grpc_exec_ctx* exec_ctx, grpc_chttp2_transport* t,
                        grpc_error* error) {
  t->sent_goaway_state = GRPC_CHTTP2_GOAWAY_SEND_SCHEDULED;
  grpc_http2_error_code http_error;
  grpc_slice slice;
  grpc_error_get_status(exec_ctx, error, GRPC_MILLIS_INF_FUTURE, NULL, &slice,
                        &http_error, NULL);
  grpc_chttp2_goaway_append(t->last_new_stream_id, (uint32_t)http_error,
                            grpc_slice_ref_internal(slice), &t->qbuf);
  grpc_chttp2_initiate_write(exec_ctx, t,
                             GRPC_CHTTP2_INITIATE_WRITE_GOAWAY_SENT);
  GRPC_ERROR_UNREF(error);
}

void grpc_chttp2_add_ping_strike(grpc_exec_ctx* exec_ctx,
                                 grpc_chttp2_transport* t) {
  t->ping_recv_state.ping_strikes++;
  if (++t->ping_recv_state.ping_strikes > t->ping_policy.max_ping_strikes &&
      t->ping_policy.max_ping_strikes != 0) {
    send_goaway(exec_ctx, t,
                grpc_error_set_int(
                    GRPC_ERROR_CREATE_FROM_STATIC_STRING("too_many_pings"),
                    GRPC_ERROR_INT_HTTP2_ERROR, GRPC_HTTP2_ENHANCE_YOUR_CALM));
    /*The transport will be closed after the write is done */
    close_transport_locked(
        exec_ctx, t,
        grpc_error_set_int(
            GRPC_ERROR_CREATE_FROM_STATIC_STRING("Too many pings"),
            GRPC_ERROR_INT_GRPC_STATUS, GRPC_STATUS_UNAVAILABLE));
  }
}

static void perform_transport_op_locked(grpc_exec_ctx* exec_ctx,
                                        void* stream_op,
                                        grpc_error* error_ignored) {
  grpc_transport_op* op = (grpc_transport_op*)stream_op;
  grpc_chttp2_transport* t =
      (grpc_chttp2_transport*)op->handler_private.extra_arg;
  grpc_error* close_transport = op->disconnect_with_error;

  if (op->goaway_error) {
    send_goaway(exec_ctx, t, op->goaway_error);
  }

  if (op->set_accept_stream) {
    t->channel_callback.accept_stream = op->set_accept_stream_fn;
    t->channel_callback.accept_stream_user_data =
        op->set_accept_stream_user_data;
  }

  if (op->bind_pollset) {
    grpc_endpoint_add_to_pollset(exec_ctx, t->ep, op->bind_pollset);
  }

  if (op->bind_pollset_set) {
    grpc_endpoint_add_to_pollset_set(exec_ctx, t->ep, op->bind_pollset_set);
  }

  if (op->send_ping) {
    send_ping_locked(exec_ctx, t, NULL, op->send_ping);
    grpc_chttp2_initiate_write(exec_ctx, t,
                               GRPC_CHTTP2_INITIATE_WRITE_APPLICATION_PING);
  }

  if (op->on_connectivity_state_change != NULL) {
    grpc_connectivity_state_notify_on_state_change(
        exec_ctx, &t->channel_callback.state_tracker, op->connectivity_state,
        op->on_connectivity_state_change);
  }

  if (close_transport != GRPC_ERROR_NONE) {
    close_transport_locked(exec_ctx, t, close_transport);
  }

  GRPC_CLOSURE_RUN(exec_ctx, op->on_consumed, GRPC_ERROR_NONE);

  GRPC_CHTTP2_UNREF_TRANSPORT(exec_ctx, t, "transport_op");
}

static void perform_transport_op(grpc_exec_ctx* exec_ctx, grpc_transport* gt,
                                 grpc_transport_op* op) {
  grpc_chttp2_transport* t = (grpc_chttp2_transport*)gt;
  char* msg = grpc_transport_op_string(op);
  gpr_free(msg);
  op->handler_private.extra_arg = gt;
  GRPC_CHTTP2_REF_TRANSPORT(t, "transport_op");
  GRPC_CLOSURE_SCHED(exec_ctx,
                     GRPC_CLOSURE_INIT(&op->handler_private.closure,
                                       perform_transport_op_locked, op,
                                       grpc_combiner_scheduler(t->combiner)),
                     GRPC_ERROR_NONE);
}

/*******************************************************************************
 * INPUT PROCESSING - GENERAL
 */

void grpc_chttp2_maybe_complete_recv_initial_metadata(grpc_exec_ctx* exec_ctx,
                                                      grpc_chttp2_transport* t,
                                                      grpc_chttp2_stream* s) {
  if (s->recv_initial_metadata_ready != NULL &&
      s->published_metadata[0] != GRPC_METADATA_NOT_PUBLISHED) {
    if (s->seen_error) {
      grpc_slice_buffer_reset_and_unref_internal(exec_ctx, &s->frame_storage);
      if (!s->pending_byte_stream) {
        grpc_slice_buffer_reset_and_unref_internal(
            exec_ctx, &s->unprocessed_incoming_frames_buffer);
      }
    }
    grpc_chttp2_incoming_metadata_buffer_publish(
        exec_ctx, &s->metadata_buffer[0], s->recv_initial_metadata);
    null_then_run_closure(exec_ctx, &s->recv_initial_metadata_ready,
                          GRPC_ERROR_NONE);
  }
}

void grpc_chttp2_maybe_complete_recv_message(grpc_exec_ctx* exec_ctx,
                                             grpc_chttp2_transport* t,
                                             grpc_chttp2_stream* s) {
  grpc_error* error = GRPC_ERROR_NONE;
  if (s->recv_message_ready != NULL) {
    *s->recv_message = NULL;
    if (s->final_metadata_requested && s->seen_error) {
      grpc_slice_buffer_reset_and_unref_internal(exec_ctx, &s->frame_storage);
      if (!s->pending_byte_stream) {
        grpc_slice_buffer_reset_and_unref_internal(
            exec_ctx, &s->unprocessed_incoming_frames_buffer);
      }
    }
    if (!s->pending_byte_stream) {
      while (s->unprocessed_incoming_frames_buffer.length > 0 ||
             s->frame_storage.length > 0) {
        if (s->unprocessed_incoming_frames_buffer.length == 0) {
          grpc_slice_buffer_swap(&s->unprocessed_incoming_frames_buffer,
                                 &s->frame_storage);
          s->unprocessed_incoming_frames_decompressed = false;
        }
        if (!s->unprocessed_incoming_frames_decompressed &&
            s->stream_decompression_method !=
                GRPC_STREAM_COMPRESSION_IDENTITY_DECOMPRESS) {
          GPR_ASSERT(s->decompressed_data_buffer.length == 0);
          bool end_of_context;
          if (!s->stream_decompression_ctx) {
            s->stream_decompression_ctx =
                grpc_stream_compression_context_create(
                    s->stream_decompression_method);
          }
          if (!grpc_stream_decompress(
                  s->stream_decompression_ctx,
                  &s->unprocessed_incoming_frames_buffer,
                  &s->decompressed_data_buffer, NULL,
                  GRPC_HEADER_SIZE_IN_BYTES - s->decompressed_header_bytes,
                  &end_of_context)) {
            grpc_slice_buffer_reset_and_unref_internal(exec_ctx,
                                                       &s->frame_storage);
            grpc_slice_buffer_reset_and_unref_internal(
                exec_ctx, &s->unprocessed_incoming_frames_buffer);
            error = GRPC_ERROR_CREATE_FROM_STATIC_STRING(
                "Stream decompression error.");
          } else {
            s->decompressed_header_bytes += s->decompressed_data_buffer.length;
            if (s->decompressed_header_bytes == GRPC_HEADER_SIZE_IN_BYTES) {
              s->decompressed_header_bytes = 0;
            }
            error = grpc_deframe_unprocessed_incoming_frames(
                exec_ctx, &s->data_parser, s, &s->decompressed_data_buffer,
                NULL, s->recv_message);
            if (end_of_context) {
              grpc_stream_compression_context_destroy(
                  s->stream_decompression_ctx);
              s->stream_decompression_ctx = NULL;
            }
          }
        } else {
          error = grpc_deframe_unprocessed_incoming_frames(
              exec_ctx, &s->data_parser, s,
              &s->unprocessed_incoming_frames_buffer, NULL, s->recv_message);
        }
        if (error != GRPC_ERROR_NONE) {
          s->seen_error = true;
          grpc_slice_buffer_reset_and_unref_internal(exec_ctx,
                                                     &s->frame_storage);
          grpc_slice_buffer_reset_and_unref_internal(
              exec_ctx, &s->unprocessed_incoming_frames_buffer);
          break;
        } else if (*s->recv_message != NULL) {
          break;
        }
      }
    }
    if (error == GRPC_ERROR_NONE && *s->recv_message != NULL) {
      null_then_run_closure(exec_ctx, &s->recv_message_ready, GRPC_ERROR_NONE);
    } else if (s->published_metadata[1] != GRPC_METADATA_NOT_PUBLISHED) {
      *s->recv_message = NULL;
      null_then_run_closure(exec_ctx, &s->recv_message_ready, GRPC_ERROR_NONE);
    }
    GRPC_ERROR_UNREF(error);
  }
}

void grpc_chttp2_maybe_complete_recv_trailing_metadata(grpc_exec_ctx* exec_ctx,
                                                       grpc_chttp2_transport* t,
                                                       grpc_chttp2_stream* s) {
  grpc_chttp2_maybe_complete_recv_message(exec_ctx, t, s);
  if (s->recv_trailing_metadata_finished != NULL && s->read_closed &&
      s->write_closed) {
    if (s->seen_error) {
      grpc_slice_buffer_reset_and_unref_internal(exec_ctx, &s->frame_storage);
      if (!s->pending_byte_stream) {
        grpc_slice_buffer_reset_and_unref_internal(
            exec_ctx, &s->unprocessed_incoming_frames_buffer);
      }
    }
    bool pending_data = s->pending_byte_stream ||
                        s->unprocessed_incoming_frames_buffer.length > 0;
    if (s->read_closed && s->frame_storage.length > 0 && !pending_data &&
        !s->seen_error && s->recv_trailing_metadata_finished != NULL) {
      /* Maybe some SYNC_FLUSH data is left in frame_storage. Consume them and
       * maybe decompress the next 5 bytes in the stream. */
      bool end_of_context;
      if (!s->stream_decompression_ctx) {
        s->stream_decompression_ctx = grpc_stream_compression_context_create(
            s->stream_decompression_method);
      }
      if (!grpc_stream_decompress(s->stream_decompression_ctx,
                                  &s->frame_storage,
                                  &s->unprocessed_incoming_frames_buffer, NULL,
                                  GRPC_HEADER_SIZE_IN_BYTES, &end_of_context)) {
        grpc_slice_buffer_reset_and_unref_internal(exec_ctx, &s->frame_storage);
        grpc_slice_buffer_reset_and_unref_internal(
            exec_ctx, &s->unprocessed_incoming_frames_buffer);
        s->seen_error = true;
      } else {
        if (s->unprocessed_incoming_frames_buffer.length > 0) {
          s->unprocessed_incoming_frames_decompressed = true;
          pending_data = true;
        }
        if (end_of_context) {
          grpc_stream_compression_context_destroy(s->stream_decompression_ctx);
          s->stream_decompression_ctx = NULL;
        }
      }
    }
    if (s->read_closed && s->frame_storage.length == 0 && !pending_data &&
        s->recv_trailing_metadata_finished != NULL) {
      grpc_chttp2_incoming_metadata_buffer_publish(
          exec_ctx, &s->metadata_buffer[1], s->recv_trailing_metadata);
      grpc_chttp2_complete_closure_step(
          exec_ctx, t, s, &s->recv_trailing_metadata_finished, GRPC_ERROR_NONE,
          "recv_trailing_metadata_finished");
    }
  }
}

static void remove_stream(grpc_exec_ctx* exec_ctx, grpc_chttp2_transport* t,
                          uint32_t id, grpc_error* error) {
  grpc_chttp2_stream* s =
      (grpc_chttp2_stream*)grpc_chttp2_stream_map_delete(&t->stream_map, id);
  GPR_ASSERT(s);
  if (t->incoming_stream == s) {
    t->incoming_stream = NULL;
    grpc_chttp2_parsing_become_skip_parser(exec_ctx, t);
  }
  if (s->pending_byte_stream) {
    if (s->on_next != NULL) {
      grpc_chttp2_incoming_byte_stream* bs = s->data_parser.parsing_frame;
      if (error == GRPC_ERROR_NONE) {
        error = GRPC_ERROR_CREATE_FROM_STATIC_STRING("Truncated message");
      }
      incoming_byte_stream_publish_error(exec_ctx, bs, error);
      incoming_byte_stream_unref(exec_ctx, bs);
      s->data_parser.parsing_frame = NULL;
    } else {
      GRPC_ERROR_UNREF(s->byte_stream_error);
      s->byte_stream_error = GRPC_ERROR_REF(error);
    }
  }

  if (grpc_chttp2_stream_map_size(&t->stream_map) == 0) {
    post_benign_reclaimer(exec_ctx, t);
    if (t->sent_goaway_state == GRPC_CHTTP2_GOAWAY_SENT) {
      close_transport_locked(
          exec_ctx, t,
          GRPC_ERROR_CREATE_REFERENCING_FROM_STATIC_STRING(
              "Last stream closed after sending GOAWAY", &error, 1));
    }
  }
  if (grpc_chttp2_list_remove_writable_stream(t, s)) {
    GRPC_CHTTP2_STREAM_UNREF(exec_ctx, s, "chttp2_writing:remove_stream");
  }

  GRPC_ERROR_UNREF(error);

  maybe_start_some_streams(exec_ctx, t);
}

void grpc_chttp2_cancel_stream(grpc_exec_ctx* exec_ctx,
                               grpc_chttp2_transport* t, grpc_chttp2_stream* s,
                               grpc_error* due_to_error) {
  if (!t->is_client && !s->sent_trailing_metadata &&
      grpc_error_has_clear_grpc_status(due_to_error)) {
    close_from_api(exec_ctx, t, s, due_to_error);
    return;
  }

  if (!s->read_closed || !s->write_closed) {
    if (s->id != 0) {
      grpc_http2_error_code http_error;
      grpc_error_get_status(exec_ctx, due_to_error, s->deadline, NULL, NULL,
                            &http_error, NULL);
      grpc_slice_buffer_add(
          &t->qbuf, grpc_chttp2_rst_stream_create(s->id, (uint32_t)http_error,
                                                  &s->stats.outgoing));
      grpc_chttp2_initiate_write(exec_ctx, t,
                                 GRPC_CHTTP2_INITIATE_WRITE_RST_STREAM);
    }
  }
  if (due_to_error != GRPC_ERROR_NONE && !s->seen_error) {
    s->seen_error = true;
  }
  grpc_chttp2_mark_stream_closed(exec_ctx, t, s, 1, 1, due_to_error);
}

void grpc_chttp2_fake_status(grpc_exec_ctx* exec_ctx, grpc_chttp2_transport* t,
                             grpc_chttp2_stream* s, grpc_error* error) {
  grpc_status_code status;
  grpc_slice slice;
<<<<<<< HEAD
  grpc_error_get_status(exec_ctx, error, s->deadline, &status, &slice, NULL,
                        NULL);

=======
  grpc_error_get_status(exec_ctx, error, s->deadline, &status, &slice, NULL);
>>>>>>> 54e8f37e
  if (status != GRPC_STATUS_OK) {
    s->seen_error = true;
  }
  /* stream_global->recv_trailing_metadata_finished gives us a
     last chance replacement: we've received trailing metadata,
     but something more important has become available to signal
     to the upper layers - drop what we've got, and then publish
     what we want - which is safe because we haven't told anyone
     about the metadata yet */
  if (s->published_metadata[1] == GRPC_METADATA_NOT_PUBLISHED ||
      s->recv_trailing_metadata_finished != NULL) {
    char status_string[GPR_LTOA_MIN_BUFSIZE];
    gpr_ltoa(status, status_string);
    GRPC_LOG_IF_ERROR("add_status",
                      grpc_chttp2_incoming_metadata_buffer_replace_or_add(
                          exec_ctx, &s->metadata_buffer[1],
                          grpc_mdelem_from_slices(
                              exec_ctx, GRPC_MDSTR_GRPC_STATUS,
                              grpc_slice_from_copied_string(status_string))));
    if (!GRPC_SLICE_IS_EMPTY(slice)) {
      GRPC_LOG_IF_ERROR(
          "add_status_message",
          grpc_chttp2_incoming_metadata_buffer_replace_or_add(
              exec_ctx, &s->metadata_buffer[1],
              grpc_mdelem_from_slices(exec_ctx, GRPC_MDSTR_GRPC_MESSAGE,
                                      grpc_slice_ref_internal(slice))));
    }
    s->published_metadata[1] = GRPC_METADATA_SYNTHESIZED_FROM_FAKE;
    grpc_chttp2_maybe_complete_recv_trailing_metadata(exec_ctx, t, s);
  }

  GRPC_ERROR_UNREF(error);
}

static void add_error(grpc_error* error, grpc_error** refs, size_t* nrefs) {
  if (error == GRPC_ERROR_NONE) return;
  for (size_t i = 0; i < *nrefs; i++) {
    if (error == refs[i]) {
      return;
    }
  }
  refs[*nrefs] = error;
  ++*nrefs;
}

static grpc_error* removal_error(grpc_error* extra_error, grpc_chttp2_stream* s,
                                 const char* master_error_msg) {
  grpc_error* refs[3];
  size_t nrefs = 0;
  add_error(s->read_closed_error, refs, &nrefs);
  add_error(s->write_closed_error, refs, &nrefs);
  add_error(extra_error, refs, &nrefs);
  grpc_error* error = GRPC_ERROR_NONE;
  if (nrefs > 0) {
    error = GRPC_ERROR_CREATE_REFERENCING_FROM_STATIC_STRING(master_error_msg,
                                                             refs, nrefs);
  }
  GRPC_ERROR_UNREF(extra_error);
  return error;
}

static void flush_write_list(grpc_exec_ctx* exec_ctx, grpc_chttp2_transport* t,
                             grpc_chttp2_stream* s, grpc_chttp2_write_cb** list,
                             grpc_error* error) {
  while (*list) {
    grpc_chttp2_write_cb* cb = *list;
    *list = cb->next;
    grpc_chttp2_complete_closure_step(exec_ctx, t, s, &cb->closure,
                                      GRPC_ERROR_REF(error),
                                      "on_write_finished_cb");
    cb->next = t->write_cb_pool;
    t->write_cb_pool = cb;
  }
  GRPC_ERROR_UNREF(error);
}

void grpc_chttp2_fail_pending_writes(grpc_exec_ctx* exec_ctx,
                                     grpc_chttp2_transport* t,
                                     grpc_chttp2_stream* s, grpc_error* error) {
  error =
      removal_error(error, s, "Pending writes failed due to stream closure");
  s->send_initial_metadata = NULL;
  grpc_chttp2_complete_closure_step(
      exec_ctx, t, s, &s->send_initial_metadata_finished, GRPC_ERROR_REF(error),
      "send_initial_metadata_finished");

  s->send_trailing_metadata = NULL;
  grpc_chttp2_complete_closure_step(
      exec_ctx, t, s, &s->send_trailing_metadata_finished,
      GRPC_ERROR_REF(error), "send_trailing_metadata_finished");

  s->fetching_send_message = NULL;
  grpc_chttp2_complete_closure_step(
      exec_ctx, t, s, &s->fetching_send_message_finished, GRPC_ERROR_REF(error),
      "fetching_send_message_finished");
  flush_write_list(exec_ctx, t, s, &s->on_write_finished_cbs,
                   GRPC_ERROR_REF(error));
  flush_write_list(exec_ctx, t, s, &s->on_flow_controlled_cbs, error);
}

void grpc_chttp2_mark_stream_closed(grpc_exec_ctx* exec_ctx,
                                    grpc_chttp2_transport* t,
                                    grpc_chttp2_stream* s, int close_reads,
                                    int close_writes, grpc_error* error) {
  if (s->read_closed && s->write_closed) {
    /* already closed */
    grpc_chttp2_maybe_complete_recv_trailing_metadata(exec_ctx, t, s);
    GRPC_ERROR_UNREF(error);
    return;
  }
  bool closed_read = false;
  bool became_closed = false;
  if (close_reads && !s->read_closed) {
    s->read_closed_error = GRPC_ERROR_REF(error);
    s->read_closed = true;
    closed_read = true;
  }
  if (close_writes && !s->write_closed) {
    s->write_closed_error = GRPC_ERROR_REF(error);
    s->write_closed = true;
    grpc_chttp2_fail_pending_writes(exec_ctx, t, s, GRPC_ERROR_REF(error));
  }
  if (s->read_closed && s->write_closed) {
    became_closed = true;
    grpc_error* overall_error =
        removal_error(GRPC_ERROR_REF(error), s, "Stream removed");
    if (s->id != 0) {
      remove_stream(exec_ctx, t, s->id, GRPC_ERROR_REF(overall_error));
    } else {
      /* Purge streams waiting on concurrency still waiting for id assignment */
      grpc_chttp2_list_remove_waiting_for_concurrency(t, s);
    }
    if (overall_error != GRPC_ERROR_NONE) {
      grpc_chttp2_fake_status(exec_ctx, t, s, overall_error);
    }
  }
  if (closed_read) {
    for (int i = 0; i < 2; i++) {
      if (s->published_metadata[i] == GRPC_METADATA_NOT_PUBLISHED) {
        s->published_metadata[i] = GPRC_METADATA_PUBLISHED_AT_CLOSE;
      }
    }
    grpc_chttp2_maybe_complete_recv_initial_metadata(exec_ctx, t, s);
    grpc_chttp2_maybe_complete_recv_message(exec_ctx, t, s);
  }
  if (became_closed) {
    grpc_chttp2_maybe_complete_recv_trailing_metadata(exec_ctx, t, s);
    GRPC_CHTTP2_STREAM_UNREF(exec_ctx, s, "chttp2");
  }
  GRPC_ERROR_UNREF(error);
}

static void close_from_api(grpc_exec_ctx* exec_ctx, grpc_chttp2_transport* t,
                           grpc_chttp2_stream* s, grpc_error* error) {
  grpc_slice hdr;
  grpc_slice status_hdr;
  grpc_slice http_status_hdr;
  grpc_slice content_type_hdr;
  grpc_slice message_pfx;
  uint8_t* p;
  uint32_t len = 0;
  grpc_status_code grpc_status;
  grpc_slice slice;
  grpc_error_get_status(exec_ctx, error, s->deadline, &grpc_status, &slice,
                        NULL, NULL);

  GPR_ASSERT(grpc_status >= 0 && (int)grpc_status < 100);

  /* Hand roll a header block.
     This is unnecessarily ugly - at some point we should find a more
     elegant solution.
     It's complicated by the fact that our send machinery would be dead by
     the time we got around to sending this, so instead we ignore HPACK
     compression and just write the uncompressed bytes onto the wire. */
  if (!s->sent_initial_metadata) {
    http_status_hdr = GRPC_SLICE_MALLOC(13);
    p = GRPC_SLICE_START_PTR(http_status_hdr);
    *p++ = 0x00;
    *p++ = 7;
    *p++ = ':';
    *p++ = 's';
    *p++ = 't';
    *p++ = 'a';
    *p++ = 't';
    *p++ = 'u';
    *p++ = 's';
    *p++ = 3;
    *p++ = '2';
    *p++ = '0';
    *p++ = '0';
    GPR_ASSERT(p == GRPC_SLICE_END_PTR(http_status_hdr));
    len += (uint32_t)GRPC_SLICE_LENGTH(http_status_hdr);

    content_type_hdr = GRPC_SLICE_MALLOC(31);
    p = GRPC_SLICE_START_PTR(content_type_hdr);
    *p++ = 0x00;
    *p++ = 12;
    *p++ = 'c';
    *p++ = 'o';
    *p++ = 'n';
    *p++ = 't';
    *p++ = 'e';
    *p++ = 'n';
    *p++ = 't';
    *p++ = '-';
    *p++ = 't';
    *p++ = 'y';
    *p++ = 'p';
    *p++ = 'e';
    *p++ = 16;
    *p++ = 'a';
    *p++ = 'p';
    *p++ = 'p';
    *p++ = 'l';
    *p++ = 'i';
    *p++ = 'c';
    *p++ = 'a';
    *p++ = 't';
    *p++ = 'i';
    *p++ = 'o';
    *p++ = 'n';
    *p++ = '/';
    *p++ = 'g';
    *p++ = 'r';
    *p++ = 'p';
    *p++ = 'c';
    GPR_ASSERT(p == GRPC_SLICE_END_PTR(content_type_hdr));
    len += (uint32_t)GRPC_SLICE_LENGTH(content_type_hdr);
  }

  status_hdr = GRPC_SLICE_MALLOC(15 + (grpc_status >= 10));
  p = GRPC_SLICE_START_PTR(status_hdr);
  *p++ = 0x00; /* literal header, not indexed */
  *p++ = 11;   /* len(grpc-status) */
  *p++ = 'g';
  *p++ = 'r';
  *p++ = 'p';
  *p++ = 'c';
  *p++ = '-';
  *p++ = 's';
  *p++ = 't';
  *p++ = 'a';
  *p++ = 't';
  *p++ = 'u';
  *p++ = 's';
  if (grpc_status < 10) {
    *p++ = 1;
    *p++ = (uint8_t)('0' + grpc_status);
  } else {
    *p++ = 2;
    *p++ = (uint8_t)('0' + (grpc_status / 10));
    *p++ = (uint8_t)('0' + (grpc_status % 10));
  }
  GPR_ASSERT(p == GRPC_SLICE_END_PTR(status_hdr));
  len += (uint32_t)GRPC_SLICE_LENGTH(status_hdr);

  size_t msg_len = GRPC_SLICE_LENGTH(slice);
  GPR_ASSERT(msg_len <= UINT32_MAX);
  uint32_t msg_len_len = GRPC_CHTTP2_VARINT_LENGTH((uint32_t)msg_len, 1);
  message_pfx = GRPC_SLICE_MALLOC(14 + msg_len_len);
  p = GRPC_SLICE_START_PTR(message_pfx);
  *p++ = 0x00; /* literal header, not indexed */
  *p++ = 12;   /* len(grpc-message) */
  *p++ = 'g';
  *p++ = 'r';
  *p++ = 'p';
  *p++ = 'c';
  *p++ = '-';
  *p++ = 'm';
  *p++ = 'e';
  *p++ = 's';
  *p++ = 's';
  *p++ = 'a';
  *p++ = 'g';
  *p++ = 'e';
  GRPC_CHTTP2_WRITE_VARINT((uint32_t)msg_len, 1, 0, p, (uint32_t)msg_len_len);
  p += msg_len_len;
  GPR_ASSERT(p == GRPC_SLICE_END_PTR(message_pfx));
  len += (uint32_t)GRPC_SLICE_LENGTH(message_pfx);
  len += (uint32_t)msg_len;

  hdr = GRPC_SLICE_MALLOC(9);
  p = GRPC_SLICE_START_PTR(hdr);
  *p++ = (uint8_t)(len >> 16);
  *p++ = (uint8_t)(len >> 8);
  *p++ = (uint8_t)(len);
  *p++ = GRPC_CHTTP2_FRAME_HEADER;
  *p++ = GRPC_CHTTP2_DATA_FLAG_END_STREAM | GRPC_CHTTP2_DATA_FLAG_END_HEADERS;
  *p++ = (uint8_t)(s->id >> 24);
  *p++ = (uint8_t)(s->id >> 16);
  *p++ = (uint8_t)(s->id >> 8);
  *p++ = (uint8_t)(s->id);
  GPR_ASSERT(p == GRPC_SLICE_END_PTR(hdr));

  grpc_slice_buffer_add(&t->qbuf, hdr);
  if (!s->sent_initial_metadata) {
    grpc_slice_buffer_add(&t->qbuf, http_status_hdr);
    grpc_slice_buffer_add(&t->qbuf, content_type_hdr);
  }
  grpc_slice_buffer_add(&t->qbuf, status_hdr);
  grpc_slice_buffer_add(&t->qbuf, message_pfx);
  grpc_slice_buffer_add(&t->qbuf, grpc_slice_ref_internal(slice));
  grpc_slice_buffer_add(
      &t->qbuf, grpc_chttp2_rst_stream_create(s->id, GRPC_HTTP2_NO_ERROR,
                                              &s->stats.outgoing));

  grpc_chttp2_mark_stream_closed(exec_ctx, t, s, 1, 1, error);
  grpc_chttp2_initiate_write(exec_ctx, t,
                             GRPC_CHTTP2_INITIATE_WRITE_CLOSE_FROM_API);
}

typedef struct {
  grpc_exec_ctx* exec_ctx;
  grpc_error* error;
  grpc_chttp2_transport* t;
} cancel_stream_cb_args;

static void cancel_stream_cb(void* user_data, uint32_t key, void* stream) {
  cancel_stream_cb_args* args = (cancel_stream_cb_args*)user_data;
  grpc_chttp2_stream* s = (grpc_chttp2_stream*)stream;
  grpc_chttp2_cancel_stream(args->exec_ctx, args->t, s,
                            GRPC_ERROR_REF(args->error));
}

static void end_all_the_calls(grpc_exec_ctx* exec_ctx, grpc_chttp2_transport* t,
                              grpc_error* error) {
  cancel_stream_cb_args args = {exec_ctx, error, t};
  grpc_chttp2_stream_map_for_each(&t->stream_map, cancel_stream_cb, &args);
  GRPC_ERROR_UNREF(error);
}

/*******************************************************************************
 * INPUT PROCESSING - PARSING
 */

template <class F>
static void WithUrgency(grpc_exec_ctx* exec_ctx, grpc_chttp2_transport* t,
                        grpc_core::chttp2::FlowControlAction::Urgency urgency,
                        grpc_chttp2_initiate_write_reason reason, F action) {
  switch (urgency) {
    case grpc_core::chttp2::FlowControlAction::Urgency::NO_ACTION_NEEDED:
      break;
    case grpc_core::chttp2::FlowControlAction::Urgency::UPDATE_IMMEDIATELY:
      grpc_chttp2_initiate_write(exec_ctx, t, reason);
    // fallthrough
    case grpc_core::chttp2::FlowControlAction::Urgency::QUEUE_UPDATE:
      action();
      break;
  }
}

void grpc_chttp2_act_on_flowctl_action(
    grpc_exec_ctx* exec_ctx, const grpc_core::chttp2::FlowControlAction& action,
    grpc_chttp2_transport* t, grpc_chttp2_stream* s) {
  WithUrgency(
      exec_ctx, t, action.send_stream_update(),
      GRPC_CHTTP2_INITIATE_WRITE_STREAM_FLOW_CONTROL,
      [exec_ctx, t, s]() { grpc_chttp2_mark_stream_writable(exec_ctx, t, s); });
  WithUrgency(exec_ctx, t, action.send_transport_update(),
              GRPC_CHTTP2_INITIATE_WRITE_TRANSPORT_FLOW_CONTROL, []() {});
  WithUrgency(exec_ctx, t, action.send_initial_window_update(),
              GRPC_CHTTP2_INITIATE_WRITE_SEND_SETTINGS,
              [exec_ctx, t, &action]() {
                queue_setting_update(exec_ctx, t,
                                     GRPC_CHTTP2_SETTINGS_INITIAL_WINDOW_SIZE,
                                     action.initial_window_size());
              });
  WithUrgency(
      exec_ctx, t, action.send_max_frame_size_update(),
      GRPC_CHTTP2_INITIATE_WRITE_SEND_SETTINGS, [exec_ctx, t, &action]() {
        queue_setting_update(exec_ctx, t, GRPC_CHTTP2_SETTINGS_MAX_FRAME_SIZE,
                             action.max_frame_size());
      });
}

static grpc_error* try_http_parsing(grpc_exec_ctx* exec_ctx,
                                    grpc_chttp2_transport* t) {
  grpc_http_parser parser;
  size_t i = 0;
  grpc_error* error = GRPC_ERROR_NONE;
  grpc_http_response response;
  memset(&response, 0, sizeof(response));

  grpc_http_parser_init(&parser, GRPC_HTTP_RESPONSE, &response);

  grpc_error* parse_error = GRPC_ERROR_NONE;
  for (; i < t->read_buffer.count && parse_error == GRPC_ERROR_NONE; i++) {
    parse_error =
        grpc_http_parser_parse(&parser, t->read_buffer.slices[i], NULL);
  }
  if (parse_error == GRPC_ERROR_NONE &&
      (parse_error = grpc_http_parser_eof(&parser)) == GRPC_ERROR_NONE) {
    error = grpc_error_set_int(
        grpc_error_set_int(GRPC_ERROR_CREATE_FROM_STATIC_STRING(
                               "Trying to connect an http1.x server"),
                           GRPC_ERROR_INT_HTTP_STATUS, response.status),
        GRPC_ERROR_INT_GRPC_STATUS, GRPC_STATUS_UNAVAILABLE);
  }
  GRPC_ERROR_UNREF(parse_error);

  grpc_http_parser_destroy(&parser);
  grpc_http_response_destroy(&response);
  return error;
}

static void read_action_locked(grpc_exec_ctx* exec_ctx, void* tp,
                               grpc_error* error) {
  GPR_TIMER_BEGIN("reading_action_locked", 0);

  grpc_chttp2_transport* t = (grpc_chttp2_transport*)tp;

  GRPC_ERROR_REF(error);

  grpc_error* err = error;
  if (err != GRPC_ERROR_NONE) {
    err = grpc_error_set_int(GRPC_ERROR_CREATE_REFERENCING_FROM_STATIC_STRING(
                                 "Endpoint read failed", &err, 1),
                             GRPC_ERROR_INT_OCCURRED_DURING_WRITE,
                             t->write_state);
  }
  GPR_SWAP(grpc_error*, err, error);
  GRPC_ERROR_UNREF(err);
  if (t->closed_with_error == GRPC_ERROR_NONE) {
    GPR_TIMER_BEGIN("reading_action.parse", 0);
    size_t i = 0;
    grpc_error* errors[3] = {GRPC_ERROR_REF(error), GRPC_ERROR_NONE,
                             GRPC_ERROR_NONE};
    for (; i < t->read_buffer.count && errors[1] == GRPC_ERROR_NONE; i++) {
      t->flow_control->bdp_estimator()->AddIncomingBytes(
          (int64_t)GRPC_SLICE_LENGTH(t->read_buffer.slices[i]));
      errors[1] =
          grpc_chttp2_perform_read(exec_ctx, t, t->read_buffer.slices[i]);
    }
    if (errors[1] != GRPC_ERROR_NONE) {
      errors[2] = try_http_parsing(exec_ctx, t);
      GRPC_ERROR_UNREF(error);
      error = GRPC_ERROR_CREATE_REFERENCING_FROM_STATIC_STRING(
          "Failed parsing HTTP/2", errors, GPR_ARRAY_SIZE(errors));
    }
    for (i = 0; i < GPR_ARRAY_SIZE(errors); i++) {
      GRPC_ERROR_UNREF(errors[i]);
    }
    GPR_TIMER_END("reading_action.parse", 0);

    GPR_TIMER_BEGIN("post_parse_locked", 0);
    if (t->initial_window_update != 0) {
      if (t->initial_window_update > 0) {
        grpc_chttp2_stream* s;
        while (grpc_chttp2_list_pop_stalled_by_stream(t, &s)) {
          grpc_chttp2_mark_stream_writable(exec_ctx, t, s);
          grpc_chttp2_initiate_write(
              exec_ctx, t,
              GRPC_CHTTP2_INITIATE_WRITE_FLOW_CONTROL_UNSTALLED_BY_SETTING);
        }
      }
      t->initial_window_update = 0;
    }
    GPR_TIMER_END("post_parse_locked", 0);
  }

  GPR_TIMER_BEGIN("post_reading_action_locked", 0);
  bool keep_reading = false;
  if (error == GRPC_ERROR_NONE && t->closed_with_error != GRPC_ERROR_NONE) {
    error = GRPC_ERROR_CREATE_REFERENCING_FROM_STATIC_STRING(
        "Transport closed", &t->closed_with_error, 1);
  }
  if (error != GRPC_ERROR_NONE) {
    /* If a goaway frame was received, this might be the reason why the read
     * failed. Add this info to the error */
    if (t->goaway_error != GRPC_ERROR_NONE) {
      error = grpc_error_add_child(error, GRPC_ERROR_REF(t->goaway_error));
    }

    close_transport_locked(exec_ctx, t, GRPC_ERROR_REF(error));
    t->endpoint_reading = 0;
  } else if (t->closed_with_error == GRPC_ERROR_NONE) {
    keep_reading = true;
    GRPC_CHTTP2_REF_TRANSPORT(t, "keep_reading");
  }
  grpc_slice_buffer_reset_and_unref_internal(exec_ctx, &t->read_buffer);

  if (keep_reading) {
    grpc_endpoint_read(exec_ctx, t->ep, &t->read_buffer,
                       &t->read_action_locked);
    grpc_chttp2_act_on_flowctl_action(exec_ctx, t->flow_control->MakeAction(),
                                      t, NULL);
    GRPC_CHTTP2_UNREF_TRANSPORT(exec_ctx, t, "keep_reading");
  } else {
    GRPC_CHTTP2_UNREF_TRANSPORT(exec_ctx, t, "reading_action");
  }

  GPR_TIMER_END("post_reading_action_locked", 0);

  GRPC_ERROR_UNREF(error);

  GPR_TIMER_END("reading_action_locked", 0);
}

// t is reffed prior to calling the first time, and once the callback chain
// that kicks off finishes, it's unreffed
static void schedule_bdp_ping_locked(grpc_exec_ctx* exec_ctx,
                                     grpc_chttp2_transport* t) {
  t->flow_control->bdp_estimator()->SchedulePing();
  send_ping_locked(exec_ctx, t, &t->start_bdp_ping_locked,
                   &t->finish_bdp_ping_locked);
}

static void start_bdp_ping_locked(grpc_exec_ctx* exec_ctx, void* tp,
                                  grpc_error* error) {
  grpc_chttp2_transport* t = (grpc_chttp2_transport*)tp;
  if (GRPC_TRACER_ON(grpc_http_trace)) {
    gpr_log(GPR_DEBUG, "%s: Start BDP ping err=%s", t->peer_string,
            grpc_error_string(error));
  }
  /* Reset the keepalive ping timer */
  if (t->keepalive_state == GRPC_CHTTP2_KEEPALIVE_STATE_WAITING) {
    grpc_timer_cancel(exec_ctx, &t->keepalive_ping_timer);
  }
  t->flow_control->bdp_estimator()->StartPing();
}

static void finish_bdp_ping_locked(grpc_exec_ctx* exec_ctx, void* tp,
                                   grpc_error* error) {
  grpc_chttp2_transport* t = (grpc_chttp2_transport*)tp;
  if (GRPC_TRACER_ON(grpc_http_trace)) {
    gpr_log(GPR_DEBUG, "%s: Complete BDP ping err=%s", t->peer_string,
            grpc_error_string(error));
  }
  if (error != GRPC_ERROR_NONE) {
    GRPC_CHTTP2_UNREF_TRANSPORT(exec_ctx, t, "bdp_ping");
    return;
  }
  grpc_millis next_ping =
      t->flow_control->bdp_estimator()->CompletePing(exec_ctx);
  grpc_chttp2_act_on_flowctl_action(
      exec_ctx, t->flow_control->PeriodicUpdate(exec_ctx), t, nullptr);
  GPR_ASSERT(!t->have_next_bdp_ping_timer);
  t->have_next_bdp_ping_timer = true;
  grpc_timer_init(exec_ctx, &t->next_bdp_ping_timer, next_ping,
                  &t->next_bdp_ping_timer_expired_locked);
}

static void next_bdp_ping_timer_expired_locked(grpc_exec_ctx* exec_ctx,
                                               void* tp, grpc_error* error) {
  grpc_chttp2_transport* t = (grpc_chttp2_transport*)tp;
  GPR_ASSERT(t->have_next_bdp_ping_timer);
  t->have_next_bdp_ping_timer = false;
  if (error != GRPC_ERROR_NONE) {
    GRPC_CHTTP2_UNREF_TRANSPORT(exec_ctx, t, "bdp_ping");
    return;
  }
  schedule_bdp_ping_locked(exec_ctx, t);
}

void grpc_chttp2_config_default_keepalive_args(grpc_channel_args* args,
                                               bool is_client) {
  size_t i;
  if (args) {
    for (i = 0; i < args->num_args; i++) {
      if (0 == strcmp(args->args[i].key, GRPC_ARG_KEEPALIVE_TIME_MS)) {
        const int value = grpc_channel_arg_get_integer(
            &args->args[i], {g_default_client_keepalive_time_ms, 1, INT_MAX});
        if (is_client) {
          g_default_client_keepalive_time_ms = value;
        } else {
          g_default_server_keepalive_time_ms = value;
        }
      } else if (0 ==
                 strcmp(args->args[i].key, GRPC_ARG_KEEPALIVE_TIMEOUT_MS)) {
        const int value = grpc_channel_arg_get_integer(
            &args->args[i],
            {g_default_client_keepalive_timeout_ms, 0, INT_MAX});
        if (is_client) {
          g_default_client_keepalive_timeout_ms = value;
        } else {
          g_default_server_keepalive_timeout_ms = value;
        }
      } else if (0 == strcmp(args->args[i].key,
                             GRPC_ARG_KEEPALIVE_PERMIT_WITHOUT_CALLS)) {
        g_default_keepalive_permit_without_calls =
            (uint32_t)grpc_channel_arg_get_integer(
                &args->args[i],
                {g_default_keepalive_permit_without_calls, 0, 1});
      } else if (0 ==
                 strcmp(args->args[i].key, GRPC_ARG_HTTP2_MAX_PING_STRIKES)) {
        g_default_max_ping_strikes = grpc_channel_arg_get_integer(
            &args->args[i], {g_default_max_ping_strikes, 0, INT_MAX});
      } else if (0 == strcmp(args->args[i].key,
                             GRPC_ARG_HTTP2_MAX_PINGS_WITHOUT_DATA)) {
        g_default_max_pings_without_data = grpc_channel_arg_get_integer(
            &args->args[i], {g_default_max_pings_without_data, 0, INT_MAX});
      } else if (0 ==
                 strcmp(
                     args->args[i].key,
                     GRPC_ARG_HTTP2_MIN_SENT_PING_INTERVAL_WITHOUT_DATA_MS)) {
        g_default_min_sent_ping_interval_without_data_ms =
            grpc_channel_arg_get_integer(
                &args->args[i],
                {g_default_min_sent_ping_interval_without_data_ms, 0, INT_MAX});
      } else if (0 ==
                 strcmp(
                     args->args[i].key,
                     GRPC_ARG_HTTP2_MIN_RECV_PING_INTERVAL_WITHOUT_DATA_MS)) {
        g_default_min_recv_ping_interval_without_data_ms =
            grpc_channel_arg_get_integer(
                &args->args[i],
                {g_default_min_recv_ping_interval_without_data_ms, 0, INT_MAX});
      }
    }
  }
}

static void init_keepalive_ping_locked(grpc_exec_ctx* exec_ctx, void* arg,
                                       grpc_error* error) {
  grpc_chttp2_transport* t = (grpc_chttp2_transport*)arg;
  GPR_ASSERT(t->keepalive_state == GRPC_CHTTP2_KEEPALIVE_STATE_WAITING);
  if (t->destroying || t->closed_with_error != GRPC_ERROR_NONE) {
    t->keepalive_state = GRPC_CHTTP2_KEEPALIVE_STATE_DYING;
  } else if (error == GRPC_ERROR_NONE) {
    if (t->keepalive_permit_without_calls ||
        grpc_chttp2_stream_map_size(&t->stream_map) > 0) {
      t->keepalive_state = GRPC_CHTTP2_KEEPALIVE_STATE_PINGING;
      GRPC_CHTTP2_REF_TRANSPORT(t, "keepalive ping end");
      send_ping_locked(exec_ctx, t, &t->start_keepalive_ping_locked,
                       &t->finish_keepalive_ping_locked);
      grpc_chttp2_initiate_write(exec_ctx, t,
                                 GRPC_CHTTP2_INITIATE_WRITE_KEEPALIVE_PING);
    } else {
      GRPC_CHTTP2_REF_TRANSPORT(t, "init keepalive ping");
      grpc_timer_init(exec_ctx, &t->keepalive_ping_timer,
                      grpc_exec_ctx_now(exec_ctx) + t->keepalive_time,
                      &t->init_keepalive_ping_locked);
    }
  } else if (error == GRPC_ERROR_CANCELLED) {
    /* The keepalive ping timer may be cancelled by bdp */
    GRPC_CHTTP2_REF_TRANSPORT(t, "init keepalive ping");
    grpc_timer_init(exec_ctx, &t->keepalive_ping_timer,
                    grpc_exec_ctx_now(exec_ctx) + t->keepalive_time,
                    &t->init_keepalive_ping_locked);
  }
  GRPC_CHTTP2_UNREF_TRANSPORT(exec_ctx, t, "init keepalive ping");
}

static void start_keepalive_ping_locked(grpc_exec_ctx* exec_ctx, void* arg,
                                        grpc_error* error) {
  grpc_chttp2_transport* t = (grpc_chttp2_transport*)arg;
  GRPC_CHTTP2_REF_TRANSPORT(t, "keepalive watchdog");
  grpc_timer_init(exec_ctx, &t->keepalive_watchdog_timer,
                  grpc_exec_ctx_now(exec_ctx) + t->keepalive_time,
                  &t->keepalive_watchdog_fired_locked);
}

static void finish_keepalive_ping_locked(grpc_exec_ctx* exec_ctx, void* arg,
                                         grpc_error* error) {
  grpc_chttp2_transport* t = (grpc_chttp2_transport*)arg;
  if (t->keepalive_state == GRPC_CHTTP2_KEEPALIVE_STATE_PINGING) {
    if (error == GRPC_ERROR_NONE) {
      t->keepalive_state = GRPC_CHTTP2_KEEPALIVE_STATE_WAITING;
      grpc_timer_cancel(exec_ctx, &t->keepalive_watchdog_timer);
      GRPC_CHTTP2_REF_TRANSPORT(t, "init keepalive ping");
      grpc_timer_init(exec_ctx, &t->keepalive_ping_timer,
                      grpc_exec_ctx_now(exec_ctx) + t->keepalive_time,
                      &t->init_keepalive_ping_locked);
    }
  }
  GRPC_CHTTP2_UNREF_TRANSPORT(exec_ctx, t, "keepalive ping end");
}

static void keepalive_watchdog_fired_locked(grpc_exec_ctx* exec_ctx, void* arg,
                                            grpc_error* error) {
  grpc_chttp2_transport* t = (grpc_chttp2_transport*)arg;
  if (t->keepalive_state == GRPC_CHTTP2_KEEPALIVE_STATE_PINGING) {
    if (error == GRPC_ERROR_NONE) {
      t->keepalive_state = GRPC_CHTTP2_KEEPALIVE_STATE_DYING;
      close_transport_locked(
          exec_ctx, t,
          grpc_error_set_int(GRPC_ERROR_CREATE_FROM_STATIC_STRING(
                                 "keepalive watchdog timeout"),
                             GRPC_ERROR_INT_GRPC_STATUS, GRPC_STATUS_INTERNAL));
    }
  } else {
    /* The watchdog timer should have been cancelled by
     * finish_keepalive_ping_locked. */
    if (error != GRPC_ERROR_CANCELLED) {
      gpr_log(GPR_ERROR, "keepalive_ping_end state error: %d (expect: %d)",
              t->keepalive_state, GRPC_CHTTP2_KEEPALIVE_STATE_PINGING);
    }
  }
  GRPC_CHTTP2_UNREF_TRANSPORT(exec_ctx, t, "keepalive watchdog");
}

/*******************************************************************************
 * CALLBACK LOOP
 */

static void connectivity_state_set(grpc_exec_ctx* exec_ctx,
                                   grpc_chttp2_transport* t,
                                   grpc_connectivity_state state,
                                   grpc_error* error, const char* reason) {
  GRPC_CHTTP2_IF_TRACING(
      gpr_log(GPR_DEBUG, "set connectivity_state=%d", state));
  grpc_connectivity_state_set(exec_ctx, &t->channel_callback.state_tracker,
                              state, error, reason);
}

/*******************************************************************************
 * POLLSET STUFF
 */

static void set_pollset(grpc_exec_ctx* exec_ctx, grpc_transport* gt,
                        grpc_stream* gs, grpc_pollset* pollset) {
  grpc_chttp2_transport* t = (grpc_chttp2_transport*)gt;
  grpc_endpoint_add_to_pollset(exec_ctx, t->ep, pollset);
}

static void set_pollset_set(grpc_exec_ctx* exec_ctx, grpc_transport* gt,
                            grpc_stream* gs, grpc_pollset_set* pollset_set) {
  grpc_chttp2_transport* t = (grpc_chttp2_transport*)gt;
  grpc_endpoint_add_to_pollset_set(exec_ctx, t->ep, pollset_set);
}

/*******************************************************************************
 * BYTE STREAM
 */

static void reset_byte_stream(grpc_exec_ctx* exec_ctx, void* arg,
                              grpc_error* error) {
  grpc_chttp2_stream* s = (grpc_chttp2_stream*)arg;

  s->pending_byte_stream = false;
  if (error == GRPC_ERROR_NONE) {
    grpc_chttp2_maybe_complete_recv_message(exec_ctx, s->t, s);
    grpc_chttp2_maybe_complete_recv_trailing_metadata(exec_ctx, s->t, s);
  } else {
    GPR_ASSERT(error != GRPC_ERROR_NONE);
    GRPC_CLOSURE_SCHED(exec_ctx, s->on_next, GRPC_ERROR_REF(error));
    s->on_next = NULL;
    GRPC_ERROR_UNREF(s->byte_stream_error);
    s->byte_stream_error = GRPC_ERROR_NONE;
    grpc_chttp2_cancel_stream(exec_ctx, s->t, s, GRPC_ERROR_REF(error));
    s->byte_stream_error = GRPC_ERROR_REF(error);
  }
}

static void incoming_byte_stream_unref(grpc_exec_ctx* exec_ctx,
                                       grpc_chttp2_incoming_byte_stream* bs) {
  if (gpr_unref(&bs->refs)) {
    gpr_free(bs);
  }
}

static void incoming_byte_stream_next_locked(grpc_exec_ctx* exec_ctx,
                                             void* argp,
                                             grpc_error* error_ignored) {
  grpc_chttp2_incoming_byte_stream* bs =
      (grpc_chttp2_incoming_byte_stream*)argp;
  grpc_chttp2_transport* t = bs->transport;
  grpc_chttp2_stream* s = bs->stream;

  size_t cur_length = s->frame_storage.length;
  if (!s->read_closed) {
    s->flow_control->IncomingByteStreamUpdate(bs->next_action.max_size_hint,
                                              cur_length);
    grpc_chttp2_act_on_flowctl_action(exec_ctx, s->flow_control->MakeAction(),
                                      t, s);
  }
  GPR_ASSERT(s->unprocessed_incoming_frames_buffer.length == 0);
  if (s->frame_storage.length > 0) {
    grpc_slice_buffer_swap(&s->frame_storage,
                           &s->unprocessed_incoming_frames_buffer);
    s->unprocessed_incoming_frames_decompressed = false;
    GRPC_CLOSURE_SCHED(exec_ctx, bs->next_action.on_complete, GRPC_ERROR_NONE);
  } else if (s->byte_stream_error != GRPC_ERROR_NONE) {
    GRPC_CLOSURE_SCHED(exec_ctx, bs->next_action.on_complete,
                       GRPC_ERROR_REF(s->byte_stream_error));
    if (s->data_parser.parsing_frame != NULL) {
      incoming_byte_stream_unref(exec_ctx, s->data_parser.parsing_frame);
      s->data_parser.parsing_frame = NULL;
    }
  } else if (s->read_closed) {
    if (bs->remaining_bytes != 0) {
      s->byte_stream_error =
          GRPC_ERROR_CREATE_FROM_STATIC_STRING("Truncated message");
      GRPC_CLOSURE_SCHED(exec_ctx, bs->next_action.on_complete,
                         GRPC_ERROR_REF(s->byte_stream_error));
      if (s->data_parser.parsing_frame != NULL) {
        incoming_byte_stream_unref(exec_ctx, s->data_parser.parsing_frame);
        s->data_parser.parsing_frame = NULL;
      }
    } else {
      /* Should never reach here. */
      GPR_ASSERT(false);
    }
  } else {
    s->on_next = bs->next_action.on_complete;
  }
  incoming_byte_stream_unref(exec_ctx, bs);
}

static bool incoming_byte_stream_next(grpc_exec_ctx* exec_ctx,
                                      grpc_byte_stream* byte_stream,
                                      size_t max_size_hint,
                                      grpc_closure* on_complete) {
  GPR_TIMER_BEGIN("incoming_byte_stream_next", 0);
  grpc_chttp2_incoming_byte_stream* bs =
      (grpc_chttp2_incoming_byte_stream*)byte_stream;
  grpc_chttp2_stream* s = bs->stream;
  if (s->unprocessed_incoming_frames_buffer.length > 0) {
    GPR_TIMER_END("incoming_byte_stream_next", 0);
    return true;
  } else {
    gpr_ref(&bs->refs);
    bs->next_action.max_size_hint = max_size_hint;
    bs->next_action.on_complete = on_complete;
    GRPC_CLOSURE_SCHED(
        exec_ctx,
        GRPC_CLOSURE_INIT(&bs->next_action.closure,
                          incoming_byte_stream_next_locked, bs,
                          grpc_combiner_scheduler(bs->transport->combiner)),
        GRPC_ERROR_NONE);
    GPR_TIMER_END("incoming_byte_stream_next", 0);
    return false;
  }
}

static grpc_error* incoming_byte_stream_pull(grpc_exec_ctx* exec_ctx,
                                             grpc_byte_stream* byte_stream,
                                             grpc_slice* slice) {
  GPR_TIMER_BEGIN("incoming_byte_stream_pull", 0);
  grpc_chttp2_incoming_byte_stream* bs =
      (grpc_chttp2_incoming_byte_stream*)byte_stream;
  grpc_chttp2_stream* s = bs->stream;
  grpc_error* error;

  if (s->unprocessed_incoming_frames_buffer.length > 0) {
    if (!s->unprocessed_incoming_frames_decompressed) {
      bool end_of_context;
      if (!s->stream_decompression_ctx) {
        s->stream_decompression_ctx = grpc_stream_compression_context_create(
            s->stream_decompression_method);
      }
      if (!grpc_stream_decompress(s->stream_decompression_ctx,
                                  &s->unprocessed_incoming_frames_buffer,
                                  &s->decompressed_data_buffer, NULL,
                                  MAX_SIZE_T, &end_of_context)) {
        error =
            GRPC_ERROR_CREATE_FROM_STATIC_STRING("Stream decompression error.");
        return error;
      }
      GPR_ASSERT(s->unprocessed_incoming_frames_buffer.length == 0);
      grpc_slice_buffer_swap(&s->unprocessed_incoming_frames_buffer,
                             &s->decompressed_data_buffer);
      s->unprocessed_incoming_frames_decompressed = true;
      if (end_of_context) {
        grpc_stream_compression_context_destroy(s->stream_decompression_ctx);
        s->stream_decompression_ctx = NULL;
      }
      if (s->unprocessed_incoming_frames_buffer.length == 0) {
        *slice = grpc_empty_slice();
      }
    }
    error = grpc_deframe_unprocessed_incoming_frames(
        exec_ctx, &s->data_parser, s, &s->unprocessed_incoming_frames_buffer,
        slice, NULL);
    if (error != GRPC_ERROR_NONE) {
      return error;
    }
  } else {
    error = GRPC_ERROR_CREATE_FROM_STATIC_STRING("Truncated message");
    GRPC_CLOSURE_SCHED(exec_ctx, &s->reset_byte_stream, GRPC_ERROR_REF(error));
    return error;
  }
  GPR_TIMER_END("incoming_byte_stream_pull", 0);
  return GRPC_ERROR_NONE;
}

static void incoming_byte_stream_destroy_locked(grpc_exec_ctx* exec_ctx,
                                                void* byte_stream,
                                                grpc_error* error_ignored);

static void incoming_byte_stream_destroy(grpc_exec_ctx* exec_ctx,
                                         grpc_byte_stream* byte_stream) {
  GPR_TIMER_BEGIN("incoming_byte_stream_destroy", 0);
  grpc_chttp2_incoming_byte_stream* bs =
      (grpc_chttp2_incoming_byte_stream*)byte_stream;
  GRPC_CLOSURE_SCHED(
      exec_ctx,
      GRPC_CLOSURE_INIT(&bs->destroy_action,
                        incoming_byte_stream_destroy_locked, bs,
                        grpc_combiner_scheduler(bs->transport->combiner)),
      GRPC_ERROR_NONE);
  GPR_TIMER_END("incoming_byte_stream_destroy", 0);
}

static void incoming_byte_stream_publish_error(
    grpc_exec_ctx* exec_ctx, grpc_chttp2_incoming_byte_stream* bs,
    grpc_error* error) {
  grpc_chttp2_stream* s = bs->stream;

  GPR_ASSERT(error != GRPC_ERROR_NONE);
  GRPC_CLOSURE_SCHED(exec_ctx, s->on_next, GRPC_ERROR_REF(error));
  s->on_next = NULL;
  GRPC_ERROR_UNREF(s->byte_stream_error);
  s->byte_stream_error = GRPC_ERROR_REF(error);
  grpc_chttp2_cancel_stream(exec_ctx, bs->transport, bs->stream,
                            GRPC_ERROR_REF(error));
}

grpc_error* grpc_chttp2_incoming_byte_stream_push(
    grpc_exec_ctx* exec_ctx, grpc_chttp2_incoming_byte_stream* bs,
    grpc_slice slice, grpc_slice* slice_out) {
  grpc_chttp2_stream* s = bs->stream;

  if (bs->remaining_bytes < GRPC_SLICE_LENGTH(slice)) {
    grpc_error* error =
        GRPC_ERROR_CREATE_FROM_STATIC_STRING("Too many bytes in stream");

    GRPC_CLOSURE_SCHED(exec_ctx, &s->reset_byte_stream, GRPC_ERROR_REF(error));
    grpc_slice_unref_internal(exec_ctx, slice);
    return error;
  } else {
    bs->remaining_bytes -= (uint32_t)GRPC_SLICE_LENGTH(slice);
    if (slice_out != NULL) {
      *slice_out = slice;
    }
    return GRPC_ERROR_NONE;
  }
}

grpc_error* grpc_chttp2_incoming_byte_stream_finished(
    grpc_exec_ctx* exec_ctx, grpc_chttp2_incoming_byte_stream* bs,
    grpc_error* error, bool reset_on_error) {
  grpc_chttp2_stream* s = bs->stream;

  if (error == GRPC_ERROR_NONE) {
    if (bs->remaining_bytes != 0) {
      error = GRPC_ERROR_CREATE_FROM_STATIC_STRING("Truncated message");
    }
  }
  if (error != GRPC_ERROR_NONE && reset_on_error) {
    GRPC_CLOSURE_SCHED(exec_ctx, &s->reset_byte_stream, GRPC_ERROR_REF(error));
  }
  incoming_byte_stream_unref(exec_ctx, bs);
  return error;
}

static void incoming_byte_stream_shutdown(grpc_exec_ctx* exec_ctx,
                                          grpc_byte_stream* byte_stream,
                                          grpc_error* error) {
  grpc_chttp2_incoming_byte_stream* bs =
      (grpc_chttp2_incoming_byte_stream*)byte_stream;
  GRPC_ERROR_UNREF(grpc_chttp2_incoming_byte_stream_finished(
      exec_ctx, bs, error, true /* reset_on_error */));
}

static const grpc_byte_stream_vtable grpc_chttp2_incoming_byte_stream_vtable = {
    incoming_byte_stream_next, incoming_byte_stream_pull,
    incoming_byte_stream_shutdown, incoming_byte_stream_destroy};

static void incoming_byte_stream_destroy_locked(grpc_exec_ctx* exec_ctx,
                                                void* byte_stream,
                                                grpc_error* error_ignored) {
  grpc_chttp2_incoming_byte_stream* bs =
      (grpc_chttp2_incoming_byte_stream*)byte_stream;
  grpc_chttp2_stream* s = bs->stream;
  grpc_chttp2_transport* t = s->t;

  GPR_ASSERT(bs->base.vtable == &grpc_chttp2_incoming_byte_stream_vtable);
  incoming_byte_stream_unref(exec_ctx, bs);
  s->pending_byte_stream = false;
  grpc_chttp2_maybe_complete_recv_message(exec_ctx, t, s);
  grpc_chttp2_maybe_complete_recv_trailing_metadata(exec_ctx, t, s);
}

grpc_chttp2_incoming_byte_stream* grpc_chttp2_incoming_byte_stream_create(
    grpc_exec_ctx* exec_ctx, grpc_chttp2_transport* t, grpc_chttp2_stream* s,
    uint32_t frame_size, uint32_t flags) {
  grpc_chttp2_incoming_byte_stream* incoming_byte_stream =
      (grpc_chttp2_incoming_byte_stream*)gpr_malloc(
          sizeof(*incoming_byte_stream));
  incoming_byte_stream->base.length = frame_size;
  incoming_byte_stream->remaining_bytes = frame_size;
  incoming_byte_stream->base.flags = flags;
  incoming_byte_stream->base.vtable = &grpc_chttp2_incoming_byte_stream_vtable;
  gpr_ref_init(&incoming_byte_stream->refs, 2);
  incoming_byte_stream->transport = t;
  incoming_byte_stream->stream = s;
  GRPC_ERROR_UNREF(s->byte_stream_error);
  s->byte_stream_error = GRPC_ERROR_NONE;
  return incoming_byte_stream;
}

/*******************************************************************************
 * RESOURCE QUOTAS
 */

static void post_benign_reclaimer(grpc_exec_ctx* exec_ctx,
                                  grpc_chttp2_transport* t) {
  if (!t->benign_reclaimer_registered) {
    t->benign_reclaimer_registered = true;
    GRPC_CHTTP2_REF_TRANSPORT(t, "benign_reclaimer");
    grpc_resource_user_post_reclaimer(exec_ctx,
                                      grpc_endpoint_get_resource_user(t->ep),
                                      false, &t->benign_reclaimer_locked);
  }
}

static void post_destructive_reclaimer(grpc_exec_ctx* exec_ctx,
                                       grpc_chttp2_transport* t) {
  if (!t->destructive_reclaimer_registered) {
    t->destructive_reclaimer_registered = true;
    GRPC_CHTTP2_REF_TRANSPORT(t, "destructive_reclaimer");
    grpc_resource_user_post_reclaimer(exec_ctx,
                                      grpc_endpoint_get_resource_user(t->ep),
                                      true, &t->destructive_reclaimer_locked);
  }
}

static void benign_reclaimer_locked(grpc_exec_ctx* exec_ctx, void* arg,
                                    grpc_error* error) {
  grpc_chttp2_transport* t = (grpc_chttp2_transport*)arg;
  if (error == GRPC_ERROR_NONE &&
      grpc_chttp2_stream_map_size(&t->stream_map) == 0) {
    /* Channel with no active streams: send a goaway to try and make it
     * disconnect cleanly */
    if (GRPC_TRACER_ON(grpc_resource_quota_trace)) {
      gpr_log(GPR_DEBUG, "HTTP2: %s - send goaway to free memory",
              t->peer_string);
    }
    send_goaway(exec_ctx, t,
                grpc_error_set_int(
                    GRPC_ERROR_CREATE_FROM_STATIC_STRING("Buffers full"),
                    GRPC_ERROR_INT_HTTP2_ERROR, GRPC_HTTP2_ENHANCE_YOUR_CALM));
  } else if (error == GRPC_ERROR_NONE &&
             GRPC_TRACER_ON(grpc_resource_quota_trace)) {
    gpr_log(GPR_DEBUG,
            "HTTP2: %s - skip benign reclamation, there are still %" PRIdPTR
            " streams",
            t->peer_string, grpc_chttp2_stream_map_size(&t->stream_map));
  }
  t->benign_reclaimer_registered = false;
  if (error != GRPC_ERROR_CANCELLED) {
    grpc_resource_user_finish_reclamation(
        exec_ctx, grpc_endpoint_get_resource_user(t->ep));
  }
  GRPC_CHTTP2_UNREF_TRANSPORT(exec_ctx, t, "benign_reclaimer");
}

static void destructive_reclaimer_locked(grpc_exec_ctx* exec_ctx, void* arg,
                                         grpc_error* error) {
  grpc_chttp2_transport* t = (grpc_chttp2_transport*)arg;
  size_t n = grpc_chttp2_stream_map_size(&t->stream_map);
  t->destructive_reclaimer_registered = false;
  if (error == GRPC_ERROR_NONE && n > 0) {
    grpc_chttp2_stream* s =
        (grpc_chttp2_stream*)grpc_chttp2_stream_map_rand(&t->stream_map);
    if (GRPC_TRACER_ON(grpc_resource_quota_trace)) {
      gpr_log(GPR_DEBUG, "HTTP2: %s - abandon stream id %d", t->peer_string,
              s->id);
    }
    grpc_chttp2_cancel_stream(
        exec_ctx, t, s,
        grpc_error_set_int(GRPC_ERROR_CREATE_FROM_STATIC_STRING("Buffers full"),
                           GRPC_ERROR_INT_HTTP2_ERROR,
                           GRPC_HTTP2_ENHANCE_YOUR_CALM));
    if (n > 1) {
      /* Since we cancel one stream per destructive reclamation, if
         there are more streams left, we can immediately post a new
         reclaimer in case the resource quota needs to free more
         memory */
      post_destructive_reclaimer(exec_ctx, t);
    }
  }
  if (error != GRPC_ERROR_CANCELLED) {
    grpc_resource_user_finish_reclamation(
        exec_ctx, grpc_endpoint_get_resource_user(t->ep));
  }
  GRPC_CHTTP2_UNREF_TRANSPORT(exec_ctx, t, "destructive_reclaimer");
}

/*******************************************************************************
 * MONITORING
 */

const char* grpc_chttp2_initiate_write_reason_string(
    grpc_chttp2_initiate_write_reason reason) {
  switch (reason) {
    case GRPC_CHTTP2_INITIATE_WRITE_INITIAL_WRITE:
      return "INITIAL_WRITE";
    case GRPC_CHTTP2_INITIATE_WRITE_START_NEW_STREAM:
      return "START_NEW_STREAM";
    case GRPC_CHTTP2_INITIATE_WRITE_SEND_MESSAGE:
      return "SEND_MESSAGE";
    case GRPC_CHTTP2_INITIATE_WRITE_SEND_INITIAL_METADATA:
      return "SEND_INITIAL_METADATA";
    case GRPC_CHTTP2_INITIATE_WRITE_SEND_TRAILING_METADATA:
      return "SEND_TRAILING_METADATA";
    case GRPC_CHTTP2_INITIATE_WRITE_RETRY_SEND_PING:
      return "RETRY_SEND_PING";
    case GRPC_CHTTP2_INITIATE_WRITE_CONTINUE_PINGS:
      return "CONTINUE_PINGS";
    case GRPC_CHTTP2_INITIATE_WRITE_GOAWAY_SENT:
      return "GOAWAY_SENT";
    case GRPC_CHTTP2_INITIATE_WRITE_RST_STREAM:
      return "RST_STREAM";
    case GRPC_CHTTP2_INITIATE_WRITE_CLOSE_FROM_API:
      return "CLOSE_FROM_API";
    case GRPC_CHTTP2_INITIATE_WRITE_STREAM_FLOW_CONTROL:
      return "STREAM_FLOW_CONTROL";
    case GRPC_CHTTP2_INITIATE_WRITE_TRANSPORT_FLOW_CONTROL:
      return "TRANSPORT_FLOW_CONTROL";
    case GRPC_CHTTP2_INITIATE_WRITE_SEND_SETTINGS:
      return "SEND_SETTINGS";
    case GRPC_CHTTP2_INITIATE_WRITE_FLOW_CONTROL_UNSTALLED_BY_SETTING:
      return "FLOW_CONTROL_UNSTALLED_BY_SETTING";
    case GRPC_CHTTP2_INITIATE_WRITE_FLOW_CONTROL_UNSTALLED_BY_UPDATE:
      return "FLOW_CONTROL_UNSTALLED_BY_UPDATE";
    case GRPC_CHTTP2_INITIATE_WRITE_APPLICATION_PING:
      return "APPLICATION_PING";
    case GRPC_CHTTP2_INITIATE_WRITE_KEEPALIVE_PING:
      return "KEEPALIVE_PING";
    case GRPC_CHTTP2_INITIATE_WRITE_TRANSPORT_FLOW_CONTROL_UNSTALLED:
      return "TRANSPORT_FLOW_CONTROL_UNSTALLED";
    case GRPC_CHTTP2_INITIATE_WRITE_PING_RESPONSE:
      return "PING_RESPONSE";
    case GRPC_CHTTP2_INITIATE_WRITE_FORCE_RST_STREAM:
      return "FORCE_RST_STREAM";
  }
  GPR_UNREACHABLE_CODE(return "unknown");
}

static grpc_endpoint* chttp2_get_endpoint(grpc_exec_ctx* exec_ctx,
                                          grpc_transport* t) {
  return ((grpc_chttp2_transport*)t)->ep;
}

static const grpc_transport_vtable vtable = {sizeof(grpc_chttp2_stream),
                                             "chttp2",
                                             init_stream,
                                             set_pollset,
                                             set_pollset_set,
                                             perform_stream_op,
                                             perform_transport_op,
                                             destroy_stream,
                                             destroy_transport,
                                             chttp2_get_endpoint};

static const grpc_transport_vtable* get_vtable(void) { return &vtable; }

grpc_transport* grpc_create_chttp2_transport(
    grpc_exec_ctx* exec_ctx, const grpc_channel_args* channel_args,
    grpc_endpoint* ep, int is_client) {
  grpc_chttp2_transport* t =
      (grpc_chttp2_transport*)gpr_zalloc(sizeof(grpc_chttp2_transport));
  init_transport(exec_ctx, t, channel_args, ep, is_client != 0);
  return &t->base;
}

void grpc_chttp2_transport_start_reading(grpc_exec_ctx* exec_ctx,
                                         grpc_transport* transport,
                                         grpc_slice_buffer* read_buffer) {
  grpc_chttp2_transport* t = (grpc_chttp2_transport*)transport;
  GRPC_CHTTP2_REF_TRANSPORT(
      t, "reading_action"); /* matches unref inside reading_action */
  if (read_buffer != NULL) {
    grpc_slice_buffer_move_into(read_buffer, &t->read_buffer);
    gpr_free(read_buffer);
  }
  GRPC_CLOSURE_SCHED(exec_ctx, &t->read_action_locked, GRPC_ERROR_NONE);
}<|MERGE_RESOLUTION|>--- conflicted
+++ resolved
@@ -2083,13 +2083,8 @@
                              grpc_chttp2_stream* s, grpc_error* error) {
   grpc_status_code status;
   grpc_slice slice;
-<<<<<<< HEAD
   grpc_error_get_status(exec_ctx, error, s->deadline, &status, &slice, NULL,
                         NULL);
-
-=======
-  grpc_error_get_status(exec_ctx, error, s->deadline, &status, &slice, NULL);
->>>>>>> 54e8f37e
   if (status != GRPC_STATUS_OK) {
     s->seen_error = true;
   }

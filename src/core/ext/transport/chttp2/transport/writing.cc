/*
 *
 * Copyright 2015 gRPC authors.
 *
 * Licensed under the Apache License, Version 2.0 (the "License");
 * you may not use this file except in compliance with the License.
 * You may obtain a copy of the License at
 *
 *     http://www.apache.org/licenses/LICENSE-2.0
 *
 * Unless required by applicable law or agreed to in writing, software
 * distributed under the License is distributed on an "AS IS" BASIS,
 * WITHOUT WARRANTIES OR CONDITIONS OF ANY KIND, either express or implied.
 * See the License for the specific language governing permissions and
 * limitations under the License.
 *
 */

#include "src/core/ext/transport/chttp2/transport/internal.h"

#include <limits.h>

#include <grpc/support/log.h>

#include "src/core/lib/debug/stats.h"
#include "src/core/lib/profiling/timers.h"
#include "src/core/lib/slice/slice_internal.h"
#include "src/core/lib/transport/http2_errors.h"

static void add_to_write_list(grpc_chttp2_write_cb **list,
                              grpc_chttp2_write_cb *cb) {
  cb->next = *list;
  *list = cb;
}

static void finish_write_cb(grpc_exec_ctx *exec_ctx, grpc_chttp2_transport *t,
                            grpc_chttp2_stream *s, grpc_chttp2_write_cb *cb,
                            grpc_error *error) {
  grpc_chttp2_complete_closure_step(exec_ctx, t, s, &cb->closure, error,
                                    "finish_write_cb");
  cb->next = t->write_cb_pool;
  t->write_cb_pool = cb;
}

static void maybe_initiate_ping(grpc_exec_ctx *exec_ctx,
                                grpc_chttp2_transport *t) {
  grpc_chttp2_ping_queue *pq = &t->ping_queue;
  if (grpc_closure_list_empty(pq->lists[GRPC_CHTTP2_PCL_NEXT])) {
    /* no ping needed: wait */
    return;
  }
  if (!grpc_closure_list_empty(pq->lists[GRPC_CHTTP2_PCL_INFLIGHT])) {
    /* ping already in-flight: wait */
    if (GRPC_TRACER_ON(grpc_http_trace) ||
        GRPC_TRACER_ON(grpc_bdp_estimator_trace)) {
      gpr_log(GPR_DEBUG, "%s: Ping delayed [%p]: already pinging",
              t->is_client ? "CLIENT" : "SERVER", t->peer_string);
    }
    return;
  }
  if (t->ping_state.pings_before_data_required == 0 &&
      t->ping_policy.max_pings_without_data != 0) {
    /* need to receive something of substance before sending a ping again */
    if (GRPC_TRACER_ON(grpc_http_trace) ||
        GRPC_TRACER_ON(grpc_bdp_estimator_trace)) {
      gpr_log(GPR_DEBUG, "%s: Ping delayed [%p]: too many recent pings: %d/%d",
              t->is_client ? "CLIENT" : "SERVER", t->peer_string,
              t->ping_state.pings_before_data_required,
              t->ping_policy.max_pings_without_data);
    }
    return;
  }
  grpc_millis now = grpc_exec_ctx_now(exec_ctx);
  grpc_millis next_allowed_ping =
      t->ping_state.last_ping_sent_time +
      t->ping_policy.min_sent_ping_interval_without_data;
  if (t->keepalive_permit_without_calls == 0 &&
      grpc_chttp2_stream_map_size(&t->stream_map) == 0) {
    next_allowed_ping =
        t->ping_recv_state.last_ping_recv_time + 7200 * GPR_MS_PER_SEC;
  }
  if (next_allowed_ping > now) {
    /* not enough elapsed time between successive pings */
    if (GRPC_TRACER_ON(grpc_http_trace) ||
        GRPC_TRACER_ON(grpc_bdp_estimator_trace)) {
      gpr_log(GPR_DEBUG,
              "%s: Ping delayed [%p]: not enough time elapsed since last ping",
              t->is_client ? "CLIENT" : "SERVER", t->peer_string);
    }
    if (!t->ping_state.is_delayed_ping_timer_set) {
      t->ping_state.is_delayed_ping_timer_set = true;
      grpc_timer_init(exec_ctx, &t->ping_state.delayed_ping_timer,
                      next_allowed_ping, &t->retry_initiate_ping_locked);
    }
    return;
  }
  pq->inflight_id = t->ping_ctr;
  t->ping_ctr++;
  GRPC_CLOSURE_LIST_SCHED(exec_ctx, &pq->lists[GRPC_CHTTP2_PCL_INITIATE]);
  grpc_closure_list_move(&pq->lists[GRPC_CHTTP2_PCL_NEXT],
                         &pq->lists[GRPC_CHTTP2_PCL_INFLIGHT]);
  grpc_slice_buffer_add(&t->outbuf,
                        grpc_chttp2_ping_create(false, pq->inflight_id));
  GRPC_STATS_INC_HTTP2_PINGS_SENT(exec_ctx);
  t->ping_state.last_ping_sent_time = now;
  if (GRPC_TRACER_ON(grpc_http_trace) ||
      GRPC_TRACER_ON(grpc_bdp_estimator_trace)) {
    gpr_log(GPR_DEBUG, "%s: Ping sent [%p]: %d/%d",
            t->is_client ? "CLIENT" : "SERVER", t->peer_string,
            t->ping_state.pings_before_data_required,
            t->ping_policy.max_pings_without_data);
  }
  t->ping_state.pings_before_data_required -=
      (t->ping_state.pings_before_data_required != 0);
}

static bool update_list(grpc_exec_ctx *exec_ctx, grpc_chttp2_transport *t,
                        grpc_chttp2_stream *s, int64_t send_bytes,
                        grpc_chttp2_write_cb **list, int64_t *ctr,
                        grpc_error *error) {
  bool sched_any = false;
  grpc_chttp2_write_cb *cb = *list;
  *list = NULL;
  *ctr += send_bytes;
  while (cb) {
    grpc_chttp2_write_cb *next = cb->next;
    if (cb->call_at_byte <= *ctr) {
      sched_any = true;
      finish_write_cb(exec_ctx, t, s, cb, GRPC_ERROR_REF(error));
    } else {
      add_to_write_list(list, cb);
    }
    cb = next;
  }
  GRPC_ERROR_UNREF(error);
  return sched_any;
}

static void report_stall(grpc_chttp2_transport *t, grpc_chttp2_stream *s,
                         const char *staller) {
  gpr_log(
      GPR_DEBUG,
      "%s:%p stream %d stalled by %s [fc:pending=%" PRIdPTR ":flowed=%" PRId64
      ":peer_initwin=%d:t_win=%" PRId64 ":s_win=%d:s_delta=%" PRId64 "]",
      t->peer_string, t, s->id, staller, s->flow_controlled_buffer.length,
      s->flow_controlled_bytes_flowed,
      t->settings[GRPC_ACKED_SETTINGS]
                 [GRPC_CHTTP2_SETTINGS_INITIAL_WINDOW_SIZE],
      t->flow_control.remote_window,
      (uint32_t)GPR_MAX(
          0,
          s->flow_control.remote_window_delta +
              (int64_t)t->settings[GRPC_PEER_SETTINGS]
                                  [GRPC_CHTTP2_SETTINGS_INITIAL_WINDOW_SIZE]),
      s->flow_control.remote_window_delta);
}

static bool stream_ref_if_not_destroyed(gpr_refcount *r) {
  gpr_atm count;
  do {
    count = gpr_atm_acq_load(&r->count);
    if (count == 0) return false;
  } while (!gpr_atm_rel_cas(&r->count, count, count + 1));
  return true;
}

/* How many bytes would we like to put on the wire during a single syscall */
static uint32_t target_write_size(grpc_chttp2_transport *t) {
  return 1024 * 1024;
}

// Returns true if initial_metadata contains only default headers.
static bool is_default_initial_metadata(grpc_metadata_batch *initial_metadata) {
  return initial_metadata->list.default_count == initial_metadata->list.count;
}

namespace {
class StreamWriteContext;

class WriteContext {
 public:
  WriteContext(grpc_exec_ctx *exec_ctx, grpc_chttp2_transport *t) : t_(t) {
    GRPC_STATS_INC_HTTP2_WRITES_BEGUN(exec_ctx);
    GPR_TIMER_BEGIN("grpc_chttp2_begin_write", 0);
  }

  // TODO(ctiller): make this the destructor
  void FlushStats(grpc_exec_ctx *exec_ctx) {
    GRPC_STATS_INC_HTTP2_SEND_INITIAL_METADATA_PER_WRITE(
        exec_ctx, initial_metadata_writes_);
    GRPC_STATS_INC_HTTP2_SEND_MESSAGE_PER_WRITE(exec_ctx, message_writes_);
    GRPC_STATS_INC_HTTP2_SEND_TRAILING_METADATA_PER_WRITE(
        exec_ctx, trailing_metadata_writes_);
    GRPC_STATS_INC_HTTP2_SEND_FLOWCTL_PER_WRITE(exec_ctx, flow_control_writes_);
  }

  void FlushSettings(grpc_exec_ctx *exec_ctx) {
    if (t_->dirtied_local_settings && !t_->sent_local_settings) {
      grpc_slice_buffer_add(
          &t_->outbuf, grpc_chttp2_settings_create(
                           t_->settings[GRPC_SENT_SETTINGS],
                           t_->settings[GRPC_LOCAL_SETTINGS],
                           t_->force_send_settings, GRPC_CHTTP2_NUM_SETTINGS));
      t_->force_send_settings = false;
      t_->dirtied_local_settings = false;
      t_->sent_local_settings = true;
      GRPC_STATS_INC_HTTP2_SETTINGS_WRITES(exec_ctx);
    }
  }

  void FlushQueuedBuffers(grpc_exec_ctx *exec_ctx) {
    /* simple writes are queued to qbuf, and flushed here */
    grpc_slice_buffer_move_into(&t_->qbuf, &t_->outbuf);
    GPR_ASSERT(t_->qbuf.count == 0);
  }

  void FlushWindowUpdates(grpc_exec_ctx *exec_ctx) {
    uint32_t transport_announce =
        grpc_chttp2_flowctl_maybe_send_transport_update(&t_->flow_control);
    if (transport_announce) {
      maybe_initiate_ping(exec_ctx, t_,
                          GRPC_CHTTP2_PING_BEFORE_TRANSPORT_WINDOW_UPDATE);
      grpc_transport_one_way_stats throwaway_stats;
      grpc_slice_buffer_add(
          &t_->outbuf, grpc_chttp2_window_update_create(0, transport_announce,
                                                        &throwaway_stats));
      ResetPingRecvClock();
    }
  }

<<<<<<< HEAD
  void FlushPingAcks() {
    for (size_t i = 0; i < t_->ping_ack_count; i++) {
      grpc_slice_buffer_add(&t_->outbuf,
                            grpc_chttp2_ping_create(true, t_->ping_acks[i]));
    }
    t_->ping_ack_count = 0;
  }
=======
  for (size_t i = 0; i < t->ping_ack_count; i++) {
    grpc_slice_buffer_add(&t->outbuf,
                          grpc_chttp2_ping_create(1, t->ping_acks[i]));
  }
  t->ping_ack_count = 0;

  /* simple writes are queued to qbuf, and flushed here */
  grpc_slice_buffer_move_into(&t->qbuf, &t->outbuf);
  GPR_ASSERT(t->qbuf.count == 0);
>>>>>>> abecd394

  void EnactHpackSettings(grpc_exec_ctx *exec_ctx) {
    grpc_chttp2_hpack_compressor_set_max_table_size(
        &t_->hpack_compressor,
        t_->settings[GRPC_PEER_SETTINGS]
                    [GRPC_CHTTP2_SETTINGS_HEADER_TABLE_SIZE]);
  }

  void UpdateStreamsNoLongerStalled() {
    grpc_chttp2_stream *s;
    while (grpc_chttp2_list_pop_stalled_by_transport(t_, &s)) {
      if (!t_->closed && grpc_chttp2_list_add_writable_stream(t_, s)) {
        if (!stream_ref_if_not_destroyed(&s->refcount->refs)) {
          grpc_chttp2_list_remove_writable_stream(t_, s);
        }
      }
    }
  }

  grpc_chttp2_stream *NextStream() {
    if (t_->outbuf.length > target_write_size(t_)) {
      result_.partial = true;
      return nullptr;
    }

    grpc_chttp2_stream *s;
    if (!grpc_chttp2_list_pop_writable_stream(t_, &s)) {
      return nullptr;
    }

    return s;
  }

  void ResetPingRecvClock() {
    if (!t_->is_client) {
      t_->ping_recv_state.last_ping_recv_time =
          gpr_inf_past(GPR_CLOCK_MONOTONIC);
      t_->ping_recv_state.ping_strikes = 0;
    }
  }

  void IncInitialMetadataWrites() { ++initial_metadata_writes_; }
  void IncWindowUpdateWrites() { ++flow_control_writes_; }
  void IncMessageWrites() { ++message_writes_; }
  void IncTrailingMetadataWrites() { ++trailing_metadata_writes_; }

  void NoteScheduledResults() { result_.early_results_scheduled = true; }

  grpc_chttp2_transport *transport() const { return t_; }

  grpc_chttp2_begin_write_result Result() {
    result_.writing = t_->outbuf.count > 0;
    return result_;
  }

 private:
  grpc_chttp2_transport *const t_;

  /* stats histogram counters: we increment these throughout this function,
     and at the end publish to the central stats histograms */
  int flow_control_writes_ = 0;
  int initial_metadata_writes_ = 0;
  int trailing_metadata_writes_ = 0;
  int message_writes_ = 0;
  grpc_chttp2_begin_write_result result_ = {false, false, false};
};

class DataSendContext {
 public:
  DataSendContext(WriteContext *write_context, grpc_chttp2_transport *t,
                  grpc_chttp2_stream *s)
      : write_context_(write_context),
        t_(t),
        s_(s),
        sending_bytes_before_(s_->sending_bytes) {}

  uint32_t stream_remote_window() const {
    return (uint32_t)GPR_MAX(
        0, s_->flow_control.remote_window_delta +
               (int64_t)t_->settings[GRPC_PEER_SETTINGS]
                                    [GRPC_CHTTP2_SETTINGS_INITIAL_WINDOW_SIZE]);
  }

  uint32_t max_outgoing() const {
    return (uint32_t)GPR_MIN(
        t_->settings[GRPC_PEER_SETTINGS][GRPC_CHTTP2_SETTINGS_MAX_FRAME_SIZE],
        GPR_MIN(stream_remote_window(), t_->flow_control.remote_window));
  }

  bool AnyOutgoing() const { return max_outgoing() != 0; }

  void FlushCompressedBytes() {
    uint32_t send_bytes =
        (uint32_t)GPR_MIN(max_outgoing(), s_->compressed_data_buffer.length);
    bool is_last_data_frame =
        (send_bytes == s_->compressed_data_buffer.length &&
         s_->flow_controlled_buffer.length == 0 &&
         s_->fetching_send_message == NULL);
    if (is_last_data_frame && s_->send_trailing_metadata != NULL &&
        s_->stream_compression_ctx != NULL) {
      if (!grpc_stream_compress(s_->stream_compression_ctx,
                                &s_->flow_controlled_buffer,
                                &s_->compressed_data_buffer, NULL, MAX_SIZE_T,
                                GRPC_STREAM_COMPRESSION_FLUSH_FINISH)) {
        gpr_log(GPR_ERROR, "Stream compression failed.");
      }
      grpc_stream_compression_context_destroy(s_->stream_compression_ctx);
      s_->stream_compression_ctx = NULL;
      /* After finish, bytes in s->compressed_data_buffer may be
       * more than max_outgoing. Start another round of the current
       * while loop so that send_bytes and is_last_data_frame are
       * recalculated. */
      return;
    }
    is_last_frame_ = is_last_data_frame && s_->send_trailing_metadata != NULL &&
                     grpc_metadata_batch_is_empty(s_->send_trailing_metadata);
    grpc_chttp2_encode_data(s_->id, &s_->compressed_data_buffer, send_bytes,
                            is_last_frame_, &s_->stats.outgoing, &t_->outbuf);
    grpc_chttp2_flowctl_sent_data(&t_->flow_control, &s_->flow_control,
                                  send_bytes);
    if (s_->compressed_data_buffer.length == 0) {
      s_->sending_bytes += s_->uncompressed_data_size;
    }
  }

  void CompressMoreBytes() {
    if (s_->stream_compression_ctx == NULL) {
      s_->stream_compression_ctx =
          grpc_stream_compression_context_create(s_->stream_compression_method);
    }
    s_->uncompressed_data_size = s_->flow_controlled_buffer.length;
    if (!grpc_stream_compress(s_->stream_compression_ctx,
                              &s_->flow_controlled_buffer,
                              &s_->compressed_data_buffer, NULL, MAX_SIZE_T,
                              GRPC_STREAM_COMPRESSION_FLUSH_SYNC)) {
      gpr_log(GPR_ERROR, "Stream compression failed.");
    }
  }

  bool WasLastFrame() const { return is_last_frame_; }

  void CallCallbacks(grpc_exec_ctx *exec_ctx) {
    if (update_list(exec_ctx, t_, s_,
                    (int64_t)(s_->sending_bytes - sending_bytes_before_),
                    &s_->on_flow_controlled_cbs,
                    &s_->flow_controlled_bytes_flowed, GRPC_ERROR_NONE)) {
      write_context_->NoteScheduledResults();
    }
  }

 private:
  WriteContext *write_context_;
  grpc_chttp2_transport *t_;
  grpc_chttp2_stream *s_;
  const size_t sending_bytes_before_;
  bool is_last_frame_ = false;
};

class StreamWriteContext {
 public:
  StreamWriteContext(WriteContext *write_context, grpc_chttp2_stream *s)
      : write_context_(write_context),
        t_(write_context->transport()),
        s_(s),
        sent_initial_metadata_(s->sent_initial_metadata) {
    GRPC_CHTTP2_IF_TRACING(
        gpr_log(GPR_DEBUG, "W:%p %s[%d] im-(sent,send)=(%d,%d) announce=%d", t_,
                t_->is_client ? "CLIENT" : "SERVER", s->id,
                sent_initial_metadata_, s->send_initial_metadata != NULL,
                (int)(s->flow_control.local_window_delta -
                      s->flow_control.announced_window_delta)));
  }

  void FlushInitialMetadata(grpc_exec_ctx *exec_ctx) {
    /* send initial metadata if it's available */
<<<<<<< HEAD
    if (sent_initial_metadata_) return;
    if (s_->send_initial_metadata == nullptr) return;

    // We skip this on the server side if there is no custom initial
    // metadata, there are no messages to send, and we are also sending
    // trailing metadata.  This results in a Trailers-Only response,
    // which is required for retries, as per:
    // https://github.com/grpc/proposal/blob/master/A6-client-retries.md#when-retries-are-valid
    if (!t_->is_client && s_->fetching_send_message == nullptr &&
        s_->flow_controlled_buffer.length == 0 &&
        s_->send_trailing_metadata == nullptr &&
        is_default_initial_metadata(s_->send_initial_metadata)) {
      ConvertInitialMetadataToTrailingMetadata();
      return;  // early out
    }

    grpc_encode_header_options hopt = {
        s_->id,  // stream_id
        false,   // is_eof
        t_->settings[GRPC_PEER_SETTINGS]
                    [GRPC_CHTTP2_SETTINGS_GRPC_ALLOW_TRUE_BINARY_METADATA] !=
            0,  // use_true_binary_metadata
        t_->settings[GRPC_PEER_SETTINGS]
                    [GRPC_CHTTP2_SETTINGS_MAX_FRAME_SIZE],  // max_frame_size
        &s_->stats.outgoing                                 // stats
    };
    grpc_chttp2_encode_header(exec_ctx, &t_->hpack_compressor, NULL, 0,
                              s_->send_initial_metadata, &hopt, &t_->outbuf);
    stream_became_writable_ = true;
    write_context_->ResetPingRecvClock();
    write_context_->IncInitialMetadataWrites();
    s_->send_initial_metadata = NULL;
    s_->sent_initial_metadata = true;
    sent_initial_metadata_ = true;
    write_context_->NoteScheduledResults();
    grpc_chttp2_complete_closure_step(
        exec_ctx, t_, s_, &s_->send_initial_metadata_finished, GRPC_ERROR_NONE,
        "send_initial_metadata_finished");
  }

  void FlushWindowUpdates(grpc_exec_ctx *exec_ctx) {
    /* send any window updates */
    uint32_t stream_announce = grpc_chttp2_flowctl_maybe_send_stream_update(
        &t_->flow_control, &s_->flow_control);
    if (stream_announce == 0) return;

    grpc_slice_buffer_add(
        &t_->outbuf, grpc_chttp2_window_update_create(s_->id, stream_announce,
                                                      &s_->stats.outgoing));
    write_context_->ResetPingRecvClock();
    write_context_->IncWindowUpdateWrites();
  }

  void FlushData(grpc_exec_ctx *exec_ctx) {
    if (!sent_initial_metadata_) return;

    if (s_->flow_controlled_buffer.length == 0 &&
        s_->compressed_data_buffer.length == 0) {
      return;  // early out: nothing to do
    }

    DataSendContext data_send_context(write_context_, t_, s_);

    if (!data_send_context.AnyOutgoing()) {
      if (t_->flow_control.remote_window == 0) {
        grpc_chttp2_list_add_stalled_by_transport(t_, s_);
      } else if (data_send_context.stream_remote_window() == 0) {
        grpc_chttp2_list_add_stalled_by_stream(t_, s_);
=======
    if (!sent_initial_metadata && s->send_initial_metadata != NULL) {
      // We skip this on the server side if there is no custom initial
      // metadata, there are no messages to send, and we are also sending
      // trailing metadata.  This results in a Trailers-Only response,
      // which is required for retries, as per:
      // https://github.com/grpc/proposal/blob/master/A6-client-retries.md#when-retries-are-valid
      if (t->is_client || s->fetching_send_message != NULL ||
          s->flow_controlled_buffer.length != 0 ||
          s->send_trailing_metadata == NULL ||
          !is_default_initial_metadata(s->send_initial_metadata)) {
        grpc_encode_header_options hopt = {
            s->id,  // stream_id
            false,  // is_eof
            t->settings[GRPC_PEER_SETTINGS]
                       [GRPC_CHTTP2_SETTINGS_GRPC_ALLOW_TRUE_BINARY_METADATA] !=
                0,  // use_true_binary_metadata
            t->settings[GRPC_PEER_SETTINGS]
                       [GRPC_CHTTP2_SETTINGS_MAX_FRAME_SIZE],  // max_frame_size
            &s->stats.outgoing                                 // stats
        };
        grpc_chttp2_encode_header(exec_ctx, &t->hpack_compressor, NULL, 0,
                                  s->send_initial_metadata, &hopt, &t->outbuf);
        now_writing = true;
        if (!t->is_client) {
          t->ping_recv_state.last_ping_recv_time = GRPC_MILLIS_INF_PAST;
          t->ping_recv_state.ping_strikes = 0;
        }
        initial_metadata_writes++;
      } else {
        GRPC_CHTTP2_IF_TRACING(
            gpr_log(GPR_INFO, "not sending initial_metadata (Trailers-Only)"));
        // When sending Trailers-Only, we need to move the :status and
        // content-type headers to the trailers.
        if (s->send_initial_metadata->idx.named.status != NULL) {
          extra_headers_for_trailing_metadata
              [num_extra_headers_for_trailing_metadata++] =
                  &s->send_initial_metadata->idx.named.status->md;
        }
        if (s->send_initial_metadata->idx.named.content_type != NULL) {
          extra_headers_for_trailing_metadata
              [num_extra_headers_for_trailing_metadata++] =
                  &s->send_initial_metadata->idx.named.content_type->md;
        }
        trailing_metadata_writes++;
      }
      s->send_initial_metadata = NULL;
      s->sent_initial_metadata = true;
      sent_initial_metadata = true;
      result.early_results_scheduled = true;
      grpc_chttp2_complete_closure_step(
          exec_ctx, t, s, &s->send_initial_metadata_finished, GRPC_ERROR_NONE,
          "send_initial_metadata_finished");
    }

    /* send any window updates */
    uint32_t stream_announce = grpc_chttp2_flowctl_maybe_send_stream_update(
        &t->flow_control, &s->flow_control);
    if (stream_announce > 0) {
      grpc_slice_buffer_add(
          &t->outbuf, grpc_chttp2_window_update_create(s->id, stream_announce,
                                                       &s->stats.outgoing));
      if (!t->is_client) {
        t->ping_recv_state.last_ping_recv_time = GRPC_MILLIS_INF_PAST;
        t->ping_recv_state.ping_strikes = 0;
>>>>>>> abecd394
      }
      return;  // early out: nothing to do
    }
<<<<<<< HEAD

    while ((s_->flow_controlled_buffer.length > 0 ||
            s_->compressed_data_buffer.length > 0) &&
           data_send_context.max_outgoing() > 0) {
      if (s_->compressed_data_buffer.length > 0) {
        data_send_context.FlushCompressedBytes();
      } else {
        data_send_context.CompressMoreBytes();
=======
    if (sent_initial_metadata) {
      /* send any body bytes, if allowed by flow control */
      if (s->flow_controlled_buffer.length > 0 ||
          s->compressed_data_buffer.length > 0) {
        uint32_t stream_remote_window = (uint32_t)GPR_MAX(
            0,
            s->flow_control.remote_window_delta +
                (int64_t)t->settings[GRPC_PEER_SETTINGS]
                                    [GRPC_CHTTP2_SETTINGS_INITIAL_WINDOW_SIZE]);
        uint32_t max_outgoing = (uint32_t)GPR_MIN(
            t->settings[GRPC_PEER_SETTINGS]
                       [GRPC_CHTTP2_SETTINGS_MAX_FRAME_SIZE],
            GPR_MIN(stream_remote_window, t->flow_control.remote_window));
        if (max_outgoing > 0) {
          bool is_last_data_frame = false;
          bool is_last_frame = false;
          size_t sending_bytes_before = s->sending_bytes;
          while ((s->flow_controlled_buffer.length > 0 ||
                  s->compressed_data_buffer.length > 0) &&
                 max_outgoing > 0) {
            if (s->compressed_data_buffer.length > 0) {
              uint32_t send_bytes = (uint32_t)GPR_MIN(
                  max_outgoing, s->compressed_data_buffer.length);
              is_last_data_frame =
                  (send_bytes == s->compressed_data_buffer.length &&
                   s->flow_controlled_buffer.length == 0 &&
                   s->fetching_send_message == NULL);
              if (is_last_data_frame && s->send_trailing_metadata != NULL &&
                  s->stream_compression_ctx != NULL) {
                if (!grpc_stream_compress(
                        s->stream_compression_ctx, &s->flow_controlled_buffer,
                        &s->compressed_data_buffer, NULL, MAX_SIZE_T,
                        GRPC_STREAM_COMPRESSION_FLUSH_FINISH)) {
                  gpr_log(GPR_ERROR, "Stream compression failed.");
                }
                grpc_stream_compression_context_destroy(
                    s->stream_compression_ctx);
                s->stream_compression_ctx = NULL;
                /* After finish, bytes in s->compressed_data_buffer may be
                 * more than max_outgoing. Start another round of the current
                 * while loop so that send_bytes and is_last_data_frame are
                 * recalculated. */
                continue;
              }
              is_last_frame =
                  is_last_data_frame && s->send_trailing_metadata != NULL &&
                  grpc_metadata_batch_is_empty(s->send_trailing_metadata);
              grpc_chttp2_encode_data(s->id, &s->compressed_data_buffer,
                                      send_bytes, is_last_frame,
                                      &s->stats.outgoing, &t->outbuf);
              grpc_chttp2_flowctl_sent_data(&t->flow_control, &s->flow_control,
                                            send_bytes);
              max_outgoing -= send_bytes;
              if (s->compressed_data_buffer.length == 0) {
                s->sending_bytes += s->uncompressed_data_size;
              }
            } else {
              if (s->stream_compression_ctx == NULL) {
                s->stream_compression_ctx =
                    grpc_stream_compression_context_create(
                        s->stream_compression_method);
              }
              s->uncompressed_data_size = s->flow_controlled_buffer.length;
              if (!grpc_stream_compress(
                      s->stream_compression_ctx, &s->flow_controlled_buffer,
                      &s->compressed_data_buffer, NULL, MAX_SIZE_T,
                      GRPC_STREAM_COMPRESSION_FLUSH_SYNC)) {
                gpr_log(GPR_ERROR, "Stream compression failed.");
              }
            }
          }
          if (!t->is_client) {
            t->ping_recv_state.last_ping_recv_time = 0;
            t->ping_recv_state.ping_strikes = 0;
          }
          if (is_last_frame) {
            s->send_trailing_metadata = NULL;
            s->sent_trailing_metadata = true;
            if (!t->is_client && !s->read_closed) {
              grpc_slice_buffer_add(&t->outbuf, grpc_chttp2_rst_stream_create(
                                                    s->id, GRPC_HTTP2_NO_ERROR,
                                                    &s->stats.outgoing));
            }
            grpc_chttp2_mark_stream_closed(exec_ctx, t, s, !t->is_client, 1,
                                           GRPC_ERROR_NONE);
          }
          result.early_results_scheduled |=
              update_list(exec_ctx, t, s,
                          (int64_t)(s->sending_bytes - sending_bytes_before),
                          &s->on_flow_controlled_cbs,
                          &s->flow_controlled_bytes_flowed, GRPC_ERROR_NONE);
          now_writing = true;
          if (s->flow_controlled_buffer.length > 0 ||
              s->compressed_data_buffer.length > 0) {
            GRPC_CHTTP2_STREAM_REF(s, "chttp2_writing:fork");
            grpc_chttp2_list_add_writable_stream(t, s);
          }
          message_writes++;
        } else if (t->flow_control.remote_window == 0) {
          report_stall(t, s, "transport");
          grpc_chttp2_list_add_stalled_by_transport(t, s);
          now_writing = true;
        } else if (stream_remote_window == 0) {
          report_stall(t, s, "stream");
          grpc_chttp2_list_add_stalled_by_stream(t, s);
          now_writing = true;
        }
>>>>>>> abecd394
      }
    }
    write_context_->ResetPingRecvClock();
    if (data_send_context.WasLastFrame()) {
      SentLastFrame(exec_ctx);
    }
    data_send_context.CallCallbacks(exec_ctx);
    stream_became_writable_ = true;
    if (s_->flow_controlled_buffer.length > 0 ||
        s_->compressed_data_buffer.length > 0) {
      GRPC_CHTTP2_STREAM_REF(s_, "chttp2_writing:fork");
      grpc_chttp2_list_add_writable_stream(t_, s_);
    }
    write_context_->IncMessageWrites();
  }

  void FlushTrailingMetadata(grpc_exec_ctx *exec_ctx) {
    if (!sent_initial_metadata_) return;

    if (s_->send_trailing_metadata == NULL) return;
    if (s_->fetching_send_message != NULL) return;
    if (s_->flow_controlled_buffer.length != 0) return;
    if (s_->compressed_data_buffer.length != 0) return;

    GRPC_CHTTP2_IF_TRACING(gpr_log(GPR_INFO, "sending trailing_metadata"));
    if (grpc_metadata_batch_is_empty(s_->send_trailing_metadata)) {
      grpc_chttp2_encode_data(s_->id, &s_->flow_controlled_buffer, 0, true,
                              &s_->stats.outgoing, &t_->outbuf);
    } else {
      grpc_encode_header_options hopt = {
          s_->id, true,
          t_->settings[GRPC_PEER_SETTINGS]
                      [GRPC_CHTTP2_SETTINGS_GRPC_ALLOW_TRUE_BINARY_METADATA] !=
<<<<<<< HEAD
              0,

          t_->settings[GRPC_PEER_SETTINGS][GRPC_CHTTP2_SETTINGS_MAX_FRAME_SIZE],
          &s_->stats.outgoing};
      grpc_chttp2_encode_header(exec_ctx, &t_->hpack_compressor,
                                extra_headers_for_trailing_metadata_,
                                num_extra_headers_for_trailing_metadata_,
                                s_->send_trailing_metadata, &hopt, &t_->outbuf);
=======
                  0,

              t->settings[GRPC_PEER_SETTINGS]
                         [GRPC_CHTTP2_SETTINGS_MAX_FRAME_SIZE],
              &s->stats.outgoing};
          grpc_chttp2_encode_header(exec_ctx, &t->hpack_compressor,
                                    extra_headers_for_trailing_metadata,
                                    num_extra_headers_for_trailing_metadata,
                                    s->send_trailing_metadata, &hopt,
                                    &t->outbuf);
          trailing_metadata_writes++;
        }
        s->send_trailing_metadata = NULL;
        s->sent_trailing_metadata = true;
        if (!t->is_client) {
          t->ping_recv_state.last_ping_recv_time = GRPC_MILLIS_INF_PAST;
          t->ping_recv_state.ping_strikes = 0;
        }
        if (!t->is_client && !s->read_closed) {
          grpc_slice_buffer_add(
              &t->outbuf, grpc_chttp2_rst_stream_create(
                              s->id, GRPC_HTTP2_NO_ERROR, &s->stats.outgoing));
        }
        grpc_chttp2_mark_stream_closed(exec_ctx, t, s, !t->is_client, 1,
                                       GRPC_ERROR_NONE);
        now_writing = true;
        result.early_results_scheduled = true;
        grpc_chttp2_complete_closure_step(
            exec_ctx, t, s, &s->send_trailing_metadata_finished,
            GRPC_ERROR_NONE, "send_trailing_metadata_finished");
      }
>>>>>>> abecd394
    }
    write_context_->IncTrailingMetadataWrites();
    SentLastFrame(exec_ctx);

    write_context_->NoteScheduledResults();
    grpc_chttp2_complete_closure_step(
        exec_ctx, t_, s_, &s_->send_trailing_metadata_finished, GRPC_ERROR_NONE,
        "send_trailing_metadata_finished");
  }

  bool stream_became_writable() { return stream_became_writable_; }

 private:
  void ConvertInitialMetadataToTrailingMetadata() {
    GRPC_CHTTP2_IF_TRACING(
        gpr_log(GPR_INFO, "not sending initial_metadata (Trailers-Only)"));
    // When sending Trailers-Only, we need to move the :status and
    // content-type headers to the trailers.
    if (s_->send_initial_metadata->idx.named.status != NULL) {
      extra_headers_for_trailing_metadata_
          [num_extra_headers_for_trailing_metadata_++] =
              &s_->send_initial_metadata->idx.named.status->md;
    }
    if (s_->send_initial_metadata->idx.named.content_type != NULL) {
      extra_headers_for_trailing_metadata_
          [num_extra_headers_for_trailing_metadata_++] =
              &s_->send_initial_metadata->idx.named.content_type->md;
    }
  }

  void SentLastFrame(grpc_exec_ctx *exec_ctx) {
    s_->send_trailing_metadata = NULL;
    s_->sent_trailing_metadata = true;

    if (!t_->is_client && !s_->read_closed) {
      grpc_slice_buffer_add(
          &t_->outbuf, grpc_chttp2_rst_stream_create(
                           s_->id, GRPC_HTTP2_NO_ERROR, &s_->stats.outgoing));
    }
    grpc_chttp2_mark_stream_closed(exec_ctx, t_, s_, !t_->is_client, true,
                                   GRPC_ERROR_NONE);
  }

  WriteContext *const write_context_;
  grpc_chttp2_transport *const t_;
  grpc_chttp2_stream *const s_;
  bool sent_initial_metadata_;
  bool stream_became_writable_ = false;
  grpc_mdelem *extra_headers_for_trailing_metadata_[2];
  size_t num_extra_headers_for_trailing_metadata_ = 0;
};
}  // namespace

grpc_chttp2_begin_write_result grpc_chttp2_begin_write(
    grpc_exec_ctx *exec_ctx, grpc_chttp2_transport *t) {
  WriteContext ctx(exec_ctx, t);
  ctx.FlushSettings(exec_ctx);
  ctx.FlushQueuedBuffers(exec_ctx);
  ctx.EnactHpackSettings(exec_ctx);

  if (t->flow_control.remote_window > 0) {
    ctx.UpdateStreamsNoLongerStalled();
  }

  /* for each grpc_chttp2_stream that's become writable, frame it's data
     (according to available window sizes) and add to the output buffer */
  while (grpc_chttp2_stream *s = ctx.NextStream()) {
    StreamWriteContext stream_ctx(&ctx, s);
    stream_ctx.FlushInitialMetadata(exec_ctx);
    stream_ctx.FlushWindowUpdates(exec_ctx);
    stream_ctx.FlushData(exec_ctx);
    stream_ctx.FlushTrailingMetadata(exec_ctx);

    if (stream_ctx.stream_became_writable()) {
      if (!grpc_chttp2_list_add_writing_stream(t, s)) {
        /* already in writing list: drop ref */
        GRPC_CHTTP2_STREAM_UNREF(exec_ctx, s, "chttp2_writing:already_writing");
      } else {
        /* ref will be dropped at end of write */
      }
    } else {
      GRPC_CHTTP2_STREAM_UNREF(exec_ctx, s, "chttp2_writing:no_write");
    }
  }

<<<<<<< HEAD
  ctx.FlushWindowUpdates(exec_ctx);
  ctx.FlushPingAcks();

  maybe_initiate_ping(exec_ctx, t, GRPC_CHTTP2_PING_ON_NEXT_WRITE);
=======
  maybe_initiate_ping(exec_ctx, t);

  uint32_t transport_announce = grpc_chttp2_flowctl_maybe_send_transport_update(
      &t->flow_control, t->outbuf.count > 0);
  if (transport_announce) {
    grpc_transport_one_way_stats throwaway_stats;
    grpc_slice_buffer_add(
        &t->outbuf, grpc_chttp2_window_update_create(0, transport_announce,
                                                     &throwaway_stats));
    if (!t->is_client) {
      t->ping_recv_state.last_ping_recv_time = GRPC_MILLIS_INF_PAST;
      t->ping_recv_state.ping_strikes = 0;
    }
  }
>>>>>>> abecd394

  GPR_TIMER_END("grpc_chttp2_begin_write", 0);

  return ctx.Result();
}

void grpc_chttp2_end_write(grpc_exec_ctx *exec_ctx, grpc_chttp2_transport *t,
                           grpc_error *error) {
  GPR_TIMER_BEGIN("grpc_chttp2_end_write", 0);
  grpc_chttp2_stream *s;

  while (grpc_chttp2_list_pop_writing_stream(t, &s)) {
    if (s->sending_bytes != 0) {
      update_list(exec_ctx, t, s, (int64_t)s->sending_bytes,
                  &s->on_write_finished_cbs, &s->flow_controlled_bytes_written,
                  GRPC_ERROR_REF(error));
      s->sending_bytes = 0;
    }
    GRPC_CHTTP2_STREAM_UNREF(exec_ctx, s, "chttp2_writing:end");
  }
  grpc_slice_buffer_reset_and_unref_internal(exec_ctx, &t->outbuf);
  GRPC_ERROR_UNREF(error);
  GPR_TIMER_END("grpc_chttp2_end_write", 0);
}<|MERGE_RESOLUTION|>--- conflicted
+++ resolved
@@ -216,10 +216,9 @@
 
   void FlushWindowUpdates(grpc_exec_ctx *exec_ctx) {
     uint32_t transport_announce =
-        grpc_chttp2_flowctl_maybe_send_transport_update(&t_->flow_control);
+        grpc_chttp2_flowctl_maybe_send_transport_update(&t_->flow_control,
+                                                        t_->outbuf.count > 0);
     if (transport_announce) {
-      maybe_initiate_ping(exec_ctx, t_,
-                          GRPC_CHTTP2_PING_BEFORE_TRANSPORT_WINDOW_UPDATE);
       grpc_transport_one_way_stats throwaway_stats;
       grpc_slice_buffer_add(
           &t_->outbuf, grpc_chttp2_window_update_create(0, transport_announce,
@@ -228,7 +227,6 @@
     }
   }
 
-<<<<<<< HEAD
   void FlushPingAcks() {
     for (size_t i = 0; i < t_->ping_ack_count; i++) {
       grpc_slice_buffer_add(&t_->outbuf,
@@ -236,17 +234,6 @@
     }
     t_->ping_ack_count = 0;
   }
-=======
-  for (size_t i = 0; i < t->ping_ack_count; i++) {
-    grpc_slice_buffer_add(&t->outbuf,
-                          grpc_chttp2_ping_create(1, t->ping_acks[i]));
-  }
-  t->ping_ack_count = 0;
-
-  /* simple writes are queued to qbuf, and flushed here */
-  grpc_slice_buffer_move_into(&t->qbuf, &t->outbuf);
-  GPR_ASSERT(t->qbuf.count == 0);
->>>>>>> abecd394
 
   void EnactHpackSettings(grpc_exec_ctx *exec_ctx) {
     grpc_chttp2_hpack_compressor_set_max_table_size(
@@ -282,8 +269,7 @@
 
   void ResetPingRecvClock() {
     if (!t_->is_client) {
-      t_->ping_recv_state.last_ping_recv_time =
-          gpr_inf_past(GPR_CLOCK_MONOTONIC);
+      t_->ping_recv_state.last_ping_recv_time = GRPC_MILLIS_INF_PAST;
       t_->ping_recv_state.ping_strikes = 0;
     }
   }
@@ -422,7 +408,6 @@
 
   void FlushInitialMetadata(grpc_exec_ctx *exec_ctx) {
     /* send initial metadata if it's available */
-<<<<<<< HEAD
     if (sent_initial_metadata_) return;
     if (s_->send_initial_metadata == nullptr) return;
 
@@ -488,79 +473,14 @@
 
     if (!data_send_context.AnyOutgoing()) {
       if (t_->flow_control.remote_window == 0) {
+        report_stall(t_, s_, "transport");
         grpc_chttp2_list_add_stalled_by_transport(t_, s_);
       } else if (data_send_context.stream_remote_window() == 0) {
+        report_stall(t_, s_, "stream");
         grpc_chttp2_list_add_stalled_by_stream(t_, s_);
-=======
-    if (!sent_initial_metadata && s->send_initial_metadata != NULL) {
-      // We skip this on the server side if there is no custom initial
-      // metadata, there are no messages to send, and we are also sending
-      // trailing metadata.  This results in a Trailers-Only response,
-      // which is required for retries, as per:
-      // https://github.com/grpc/proposal/blob/master/A6-client-retries.md#when-retries-are-valid
-      if (t->is_client || s->fetching_send_message != NULL ||
-          s->flow_controlled_buffer.length != 0 ||
-          s->send_trailing_metadata == NULL ||
-          !is_default_initial_metadata(s->send_initial_metadata)) {
-        grpc_encode_header_options hopt = {
-            s->id,  // stream_id
-            false,  // is_eof
-            t->settings[GRPC_PEER_SETTINGS]
-                       [GRPC_CHTTP2_SETTINGS_GRPC_ALLOW_TRUE_BINARY_METADATA] !=
-                0,  // use_true_binary_metadata
-            t->settings[GRPC_PEER_SETTINGS]
-                       [GRPC_CHTTP2_SETTINGS_MAX_FRAME_SIZE],  // max_frame_size
-            &s->stats.outgoing                                 // stats
-        };
-        grpc_chttp2_encode_header(exec_ctx, &t->hpack_compressor, NULL, 0,
-                                  s->send_initial_metadata, &hopt, &t->outbuf);
-        now_writing = true;
-        if (!t->is_client) {
-          t->ping_recv_state.last_ping_recv_time = GRPC_MILLIS_INF_PAST;
-          t->ping_recv_state.ping_strikes = 0;
-        }
-        initial_metadata_writes++;
-      } else {
-        GRPC_CHTTP2_IF_TRACING(
-            gpr_log(GPR_INFO, "not sending initial_metadata (Trailers-Only)"));
-        // When sending Trailers-Only, we need to move the :status and
-        // content-type headers to the trailers.
-        if (s->send_initial_metadata->idx.named.status != NULL) {
-          extra_headers_for_trailing_metadata
-              [num_extra_headers_for_trailing_metadata++] =
-                  &s->send_initial_metadata->idx.named.status->md;
-        }
-        if (s->send_initial_metadata->idx.named.content_type != NULL) {
-          extra_headers_for_trailing_metadata
-              [num_extra_headers_for_trailing_metadata++] =
-                  &s->send_initial_metadata->idx.named.content_type->md;
-        }
-        trailing_metadata_writes++;
-      }
-      s->send_initial_metadata = NULL;
-      s->sent_initial_metadata = true;
-      sent_initial_metadata = true;
-      result.early_results_scheduled = true;
-      grpc_chttp2_complete_closure_step(
-          exec_ctx, t, s, &s->send_initial_metadata_finished, GRPC_ERROR_NONE,
-          "send_initial_metadata_finished");
-    }
-
-    /* send any window updates */
-    uint32_t stream_announce = grpc_chttp2_flowctl_maybe_send_stream_update(
-        &t->flow_control, &s->flow_control);
-    if (stream_announce > 0) {
-      grpc_slice_buffer_add(
-          &t->outbuf, grpc_chttp2_window_update_create(s->id, stream_announce,
-                                                       &s->stats.outgoing));
-      if (!t->is_client) {
-        t->ping_recv_state.last_ping_recv_time = GRPC_MILLIS_INF_PAST;
-        t->ping_recv_state.ping_strikes = 0;
->>>>>>> abecd394
       }
       return;  // early out: nothing to do
     }
-<<<<<<< HEAD
 
     while ((s_->flow_controlled_buffer.length > 0 ||
             s_->compressed_data_buffer.length > 0) &&
@@ -569,115 +489,6 @@
         data_send_context.FlushCompressedBytes();
       } else {
         data_send_context.CompressMoreBytes();
-=======
-    if (sent_initial_metadata) {
-      /* send any body bytes, if allowed by flow control */
-      if (s->flow_controlled_buffer.length > 0 ||
-          s->compressed_data_buffer.length > 0) {
-        uint32_t stream_remote_window = (uint32_t)GPR_MAX(
-            0,
-            s->flow_control.remote_window_delta +
-                (int64_t)t->settings[GRPC_PEER_SETTINGS]
-                                    [GRPC_CHTTP2_SETTINGS_INITIAL_WINDOW_SIZE]);
-        uint32_t max_outgoing = (uint32_t)GPR_MIN(
-            t->settings[GRPC_PEER_SETTINGS]
-                       [GRPC_CHTTP2_SETTINGS_MAX_FRAME_SIZE],
-            GPR_MIN(stream_remote_window, t->flow_control.remote_window));
-        if (max_outgoing > 0) {
-          bool is_last_data_frame = false;
-          bool is_last_frame = false;
-          size_t sending_bytes_before = s->sending_bytes;
-          while ((s->flow_controlled_buffer.length > 0 ||
-                  s->compressed_data_buffer.length > 0) &&
-                 max_outgoing > 0) {
-            if (s->compressed_data_buffer.length > 0) {
-              uint32_t send_bytes = (uint32_t)GPR_MIN(
-                  max_outgoing, s->compressed_data_buffer.length);
-              is_last_data_frame =
-                  (send_bytes == s->compressed_data_buffer.length &&
-                   s->flow_controlled_buffer.length == 0 &&
-                   s->fetching_send_message == NULL);
-              if (is_last_data_frame && s->send_trailing_metadata != NULL &&
-                  s->stream_compression_ctx != NULL) {
-                if (!grpc_stream_compress(
-                        s->stream_compression_ctx, &s->flow_controlled_buffer,
-                        &s->compressed_data_buffer, NULL, MAX_SIZE_T,
-                        GRPC_STREAM_COMPRESSION_FLUSH_FINISH)) {
-                  gpr_log(GPR_ERROR, "Stream compression failed.");
-                }
-                grpc_stream_compression_context_destroy(
-                    s->stream_compression_ctx);
-                s->stream_compression_ctx = NULL;
-                /* After finish, bytes in s->compressed_data_buffer may be
-                 * more than max_outgoing. Start another round of the current
-                 * while loop so that send_bytes and is_last_data_frame are
-                 * recalculated. */
-                continue;
-              }
-              is_last_frame =
-                  is_last_data_frame && s->send_trailing_metadata != NULL &&
-                  grpc_metadata_batch_is_empty(s->send_trailing_metadata);
-              grpc_chttp2_encode_data(s->id, &s->compressed_data_buffer,
-                                      send_bytes, is_last_frame,
-                                      &s->stats.outgoing, &t->outbuf);
-              grpc_chttp2_flowctl_sent_data(&t->flow_control, &s->flow_control,
-                                            send_bytes);
-              max_outgoing -= send_bytes;
-              if (s->compressed_data_buffer.length == 0) {
-                s->sending_bytes += s->uncompressed_data_size;
-              }
-            } else {
-              if (s->stream_compression_ctx == NULL) {
-                s->stream_compression_ctx =
-                    grpc_stream_compression_context_create(
-                        s->stream_compression_method);
-              }
-              s->uncompressed_data_size = s->flow_controlled_buffer.length;
-              if (!grpc_stream_compress(
-                      s->stream_compression_ctx, &s->flow_controlled_buffer,
-                      &s->compressed_data_buffer, NULL, MAX_SIZE_T,
-                      GRPC_STREAM_COMPRESSION_FLUSH_SYNC)) {
-                gpr_log(GPR_ERROR, "Stream compression failed.");
-              }
-            }
-          }
-          if (!t->is_client) {
-            t->ping_recv_state.last_ping_recv_time = 0;
-            t->ping_recv_state.ping_strikes = 0;
-          }
-          if (is_last_frame) {
-            s->send_trailing_metadata = NULL;
-            s->sent_trailing_metadata = true;
-            if (!t->is_client && !s->read_closed) {
-              grpc_slice_buffer_add(&t->outbuf, grpc_chttp2_rst_stream_create(
-                                                    s->id, GRPC_HTTP2_NO_ERROR,
-                                                    &s->stats.outgoing));
-            }
-            grpc_chttp2_mark_stream_closed(exec_ctx, t, s, !t->is_client, 1,
-                                           GRPC_ERROR_NONE);
-          }
-          result.early_results_scheduled |=
-              update_list(exec_ctx, t, s,
-                          (int64_t)(s->sending_bytes - sending_bytes_before),
-                          &s->on_flow_controlled_cbs,
-                          &s->flow_controlled_bytes_flowed, GRPC_ERROR_NONE);
-          now_writing = true;
-          if (s->flow_controlled_buffer.length > 0 ||
-              s->compressed_data_buffer.length > 0) {
-            GRPC_CHTTP2_STREAM_REF(s, "chttp2_writing:fork");
-            grpc_chttp2_list_add_writable_stream(t, s);
-          }
-          message_writes++;
-        } else if (t->flow_control.remote_window == 0) {
-          report_stall(t, s, "transport");
-          grpc_chttp2_list_add_stalled_by_transport(t, s);
-          now_writing = true;
-        } else if (stream_remote_window == 0) {
-          report_stall(t, s, "stream");
-          grpc_chttp2_list_add_stalled_by_stream(t, s);
-          now_writing = true;
-        }
->>>>>>> abecd394
       }
     }
     write_context_->ResetPingRecvClock();
@@ -711,7 +522,6 @@
           s_->id, true,
           t_->settings[GRPC_PEER_SETTINGS]
                       [GRPC_CHTTP2_SETTINGS_GRPC_ALLOW_TRUE_BINARY_METADATA] !=
-<<<<<<< HEAD
               0,
 
           t_->settings[GRPC_PEER_SETTINGS][GRPC_CHTTP2_SETTINGS_MAX_FRAME_SIZE],
@@ -720,39 +530,6 @@
                                 extra_headers_for_trailing_metadata_,
                                 num_extra_headers_for_trailing_metadata_,
                                 s_->send_trailing_metadata, &hopt, &t_->outbuf);
-=======
-                  0,
-
-              t->settings[GRPC_PEER_SETTINGS]
-                         [GRPC_CHTTP2_SETTINGS_MAX_FRAME_SIZE],
-              &s->stats.outgoing};
-          grpc_chttp2_encode_header(exec_ctx, &t->hpack_compressor,
-                                    extra_headers_for_trailing_metadata,
-                                    num_extra_headers_for_trailing_metadata,
-                                    s->send_trailing_metadata, &hopt,
-                                    &t->outbuf);
-          trailing_metadata_writes++;
-        }
-        s->send_trailing_metadata = NULL;
-        s->sent_trailing_metadata = true;
-        if (!t->is_client) {
-          t->ping_recv_state.last_ping_recv_time = GRPC_MILLIS_INF_PAST;
-          t->ping_recv_state.ping_strikes = 0;
-        }
-        if (!t->is_client && !s->read_closed) {
-          grpc_slice_buffer_add(
-              &t->outbuf, grpc_chttp2_rst_stream_create(
-                              s->id, GRPC_HTTP2_NO_ERROR, &s->stats.outgoing));
-        }
-        grpc_chttp2_mark_stream_closed(exec_ctx, t, s, !t->is_client, 1,
-                                       GRPC_ERROR_NONE);
-        now_writing = true;
-        result.early_results_scheduled = true;
-        grpc_chttp2_complete_closure_step(
-            exec_ctx, t, s, &s->send_trailing_metadata_finished,
-            GRPC_ERROR_NONE, "send_trailing_metadata_finished");
-      }
->>>>>>> abecd394
     }
     write_context_->IncTrailingMetadataWrites();
     SentLastFrame(exec_ctx);
@@ -810,6 +587,7 @@
     grpc_exec_ctx *exec_ctx, grpc_chttp2_transport *t) {
   WriteContext ctx(exec_ctx, t);
   ctx.FlushSettings(exec_ctx);
+  ctx.FlushPingAcks();
   ctx.FlushQueuedBuffers(exec_ctx);
   ctx.EnactHpackSettings(exec_ctx);
 
@@ -838,27 +616,9 @@
     }
   }
 
-<<<<<<< HEAD
   ctx.FlushWindowUpdates(exec_ctx);
-  ctx.FlushPingAcks();
-
-  maybe_initiate_ping(exec_ctx, t, GRPC_CHTTP2_PING_ON_NEXT_WRITE);
-=======
+
   maybe_initiate_ping(exec_ctx, t);
-
-  uint32_t transport_announce = grpc_chttp2_flowctl_maybe_send_transport_update(
-      &t->flow_control, t->outbuf.count > 0);
-  if (transport_announce) {
-    grpc_transport_one_way_stats throwaway_stats;
-    grpc_slice_buffer_add(
-        &t->outbuf, grpc_chttp2_window_update_create(0, transport_announce,
-                                                     &throwaway_stats));
-    if (!t->is_client) {
-      t->ping_recv_state.last_ping_recv_time = GRPC_MILLIS_INF_PAST;
-      t->ping_recv_state.ping_strikes = 0;
-    }
-  }
->>>>>>> abecd394
 
   GPR_TIMER_END("grpc_chttp2_begin_write", 0);
 

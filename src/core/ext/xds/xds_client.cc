--- conflicted
+++ resolved
@@ -1579,12 +1579,6 @@
         absl::StrCat("Unable to parse resource name ", name)));
     return;
   }
-<<<<<<< HEAD
-  auto xds_server = GetXdsServer(resource_name->authority);
-  if (!xds_server.ok()) {
-    fail(xds_server.status());
-    return;
-=======
   // Find server to use.
   const XdsBootstrap::XdsServer* xds_server = nullptr;
   absl::string_view authority_name = resource_name->authority;
@@ -1679,7 +1673,6 @@
           DEBUG_LOCATION);
     }
     authority_state.xds_channel->SubscribeLocked(type, *resource_name);
->>>>>>> 9b06a62d
   }
   DoTheChannelStuff(&resource_name.value(), type, *xds_server.value(),
                     std::move(watcher), name);

--- conflicted
+++ resolved
@@ -147,11 +147,13 @@
 std::vector<RefCountedPtr<GrpcXdsClient>> GetAllXdsClients() {
   MutexLock lock(g_mu);
   std::vector<RefCountedPtr<GrpcXdsClient>> xds_clients;
-  if (g_xds_client != nullptr) {
-    auto xds_client =
-        g_xds_client->RefIfNonZero(DEBUG_LOCATION, "DumpAllClientConfigs");
-    if (xds_client != nullptr) {
-      xds_clients.emplace_back(xds_client.TakeAsSubclass<GrpcXdsClient>());
+  if (g_xds_client_map != nullptr) {
+    for (const auto& key_client : *g_xds_client_map) {
+      auto xds_client = key_client.second->RefIfNonZero(DEBUG_LOCATION,
+                                                        "DumpAllClientConfigs");
+      if (xds_client != nullptr) {
+        xds_clients.emplace_back(xds_client.TakeAsSubclass<GrpcXdsClient>());
+      }
     }
   }
   return xds_clients;
@@ -213,43 +215,13 @@
   return xds_client;
 }
 
-<<<<<<< HEAD
-grpc_slice GrpcXdsClient::DumpAllClientConfigs() {
-  std::vector<RefCountedPtr<GrpcXdsClient>> xds_clients;
-  {
-    MutexLock lock(g_mu);
-    if (g_xds_client_map != nullptr) {
-      for (const auto& key_xds_client: *g_xds_client_map) {
-        RefCountedPtr<GrpcXdsClient> xds_client =
-            key_xds_client.second->RefIfNonZero(DEBUG_LOCATION, "DumpAllClientConfigs")
-                      .TakeAsSubclass<GrpcXdsClient>();
-        if (xds_client != nullptr) {
-          xds_clients.emplace_back(std::move(xds_client));
-        }
-      }
-    }
-  }
-=======
 grpc_slice GrpcXdsClient::DumpAllClientConfigs()
     ABSL_NO_THREAD_SAFETY_ANALYSIS {
   auto xds_clients = GetAllXdsClients();
->>>>>>> 7f6f0175
   upb::Arena arena;
   // Following two containers should survive till serialization
   std::set<std::string> string_pool;
   auto response = envoy_service_status_v3_ClientStatusResponse_new(arena.ptr());
-<<<<<<< HEAD
-  absl::c_for_each(
-      xds_clients, [&](const auto& xds_client) ABSL_NO_THREAD_SAFETY_ANALYSIS {
-        auto client_config =
-            envoy_service_status_v3_ClientStatusResponse_add_config(
-                response, arena.ptr());
-        xds_client->mu()->Lock();
-        xds_client->DumpClientConfig(&string_pool, arena.ptr(), client_config);
-        envoy_service_status_v3_ClientConfig_set_client_scope(
-            client_config, StdStringToUpbString(xds_client->key()));
-      });
-=======
   for (const auto& xds_client : xds_clients) {
     auto client_config =
         envoy_service_status_v3_ClientStatusResponse_add_config(response,
@@ -257,7 +229,6 @@
     xds_client->mu()->Lock();
     xds_client->DumpClientConfig(&string_pool, arena.ptr(), client_config);
   }
->>>>>>> 7f6f0175
   // Serialize the upb message to bytes
   size_t output_length;
   char* output = envoy_service_status_v3_ClientStatusResponse_serialize(

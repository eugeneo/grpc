//
// Copyright 2022 gRPC authors.
//
// Licensed under the Apache License, Version 2.0 (the "License");
// you may not use this file except in compliance with the License.
// You may obtain a copy of the License at
//
//     http://www.apache.org/licenses/LICENSE-2.0
//
// Unless required by applicable law or agreed to in writing, software
// distributed under the License is distributed on an "AS IS" BASIS,
// WITHOUT WARRANTIES OR CONDITIONS OF ANY KIND, either express or implied.
// See the License for the specific language governing permissions and
// limitations under the License.
//

#include <grpc/support/port_platform.h>

#include "src/core/ext/xds/xds_client_grpc.h"

#include <algorithm>
#include <cstddef>
#include <memory>
#include <string>
#include <string_view>
#include <utility>
#include <vector>

#include "absl/base/thread_annotations.h"
#include "absl/status/status.h"
#include "absl/strings/str_cat.h"
#include "absl/strings/string_view.h"
#include "absl/types/optional.h"
#include "envoy/service/status/v3/csds.upb.h"
#include "upb/base/string_view.h"
#include "xds_client_grpc.h"

#include <grpc/grpc.h>
#include <grpc/impl/channel_arg_names.h>
#include <grpc/slice.h>
#include <grpc/support/alloc.h>
#include <grpc/support/log.h>
#include <grpc/support/string_util.h>

#include "src/core/ext/xds/upb_utils.h"
#include "src/core/ext/xds/xds_api.h"
#include "src/core/ext/xds/xds_bootstrap.h"
#include "src/core/ext/xds/xds_bootstrap_grpc.h"
#include "src/core/ext/xds/xds_channel_args.h"
#include "src/core/ext/xds/xds_client.h"
#include "src/core/ext/xds/xds_transport.h"
#include "src/core/ext/xds/xds_transport_grpc.h"
#include "src/core/lib/channel/channel_args.h"
#include "src/core/lib/debug/trace.h"
#include "src/core/lib/event_engine/default_event_engine.h"
#include "src/core/lib/gprpp/debug_location.h"
#include "src/core/lib/gprpp/env.h"
#include "src/core/lib/gprpp/orphanable.h"
#include "src/core/lib/gprpp/ref_counted_ptr.h"
#include "src/core/lib/gprpp/sync.h"
#include "src/core/lib/gprpp/time.h"
#include "src/core/lib/iomgr/error.h"
#include "src/core/lib/iomgr/exec_ctx.h"
#include "src/core/lib/iomgr/load_file.h"
#include "src/core/lib/slice/slice.h"
#include "src/core/lib/slice/slice_internal.h"
#include "src/core/lib/transport/error_utils.h"

namespace grpc_core {

// If gRPC is built with -DGRPC_XDS_USER_AGENT_NAME_SUFFIX="...", that string
// will be appended to the user agent name reported to the xDS server.
#ifdef GRPC_XDS_USER_AGENT_NAME_SUFFIX
#define GRPC_XDS_USER_AGENT_NAME_SUFFIX_STRING \
  " " GRPC_XDS_USER_AGENT_NAME_SUFFIX
#else
#define GRPC_XDS_USER_AGENT_NAME_SUFFIX_STRING ""
#endif

// If gRPC is built with -DGRPC_XDS_USER_AGENT_VERSION_SUFFIX="...", that string
// will be appended to the user agent version reported to the xDS server.
#ifdef GRPC_XDS_USER_AGENT_VERSION_SUFFIX
#define GRPC_XDS_USER_AGENT_VERSION_SUFFIX_STRING \
  " " GRPC_XDS_USER_AGENT_VERSION_SUFFIX
#else
#define GRPC_XDS_USER_AGENT_VERSION_SUFFIX_STRING ""
#endif

//
// GrpcXdsClient
//

namespace {

Mutex* g_mu = new Mutex;
const grpc_channel_args* g_channel_args ABSL_GUARDED_BY(*g_mu) = nullptr;
// Key bytes live in clients so they outlive the entries in this map
std::map<absl::string_view, WeakRefCountedPtr<GrpcXdsClient>, std::less<>>*
    g_xds_client_map ABSL_GUARDED_BY(*g_mu) = nullptr;
char* g_fallback_bootstrap_config ABSL_GUARDED_BY(*g_mu) = nullptr;

}  // namespace

namespace {

absl::StatusOr<std::string> GetBootstrapContents(const char* fallback_config) {
  // First, try GRPC_XDS_BOOTSTRAP env var.
  auto path = GetEnv("GRPC_XDS_BOOTSTRAP");
  if (path.has_value()) {
    if (GRPC_TRACE_FLAG_ENABLED(grpc_xds_client_trace)) {
      gpr_log(GPR_INFO,
              "Got bootstrap file location from GRPC_XDS_BOOTSTRAP "
              "environment variable: %s",
              path->c_str());
    }
    grpc_slice contents;
    grpc_error_handle error =
        grpc_load_file(path->c_str(), /*add_null_terminator=*/true, &contents);
    if (!error.ok()) return grpc_error_to_absl_status(error);
    std::string contents_str(StringViewFromSlice(contents));
    CSliceUnref(contents);
    return contents_str;
  }
  // Next, try GRPC_XDS_BOOTSTRAP_CONFIG env var.
  auto env_config = GetEnv("GRPC_XDS_BOOTSTRAP_CONFIG");
  if (env_config.has_value()) {
    if (GRPC_TRACE_FLAG_ENABLED(grpc_xds_client_trace)) {
      gpr_log(GPR_INFO,
              "Got bootstrap contents from GRPC_XDS_BOOTSTRAP_CONFIG "
              "environment variable");
    }
    return std::move(*env_config);
  }
  // Finally, try fallback config.
  if (fallback_config != nullptr) {
    if (GRPC_TRACE_FLAG_ENABLED(grpc_xds_client_trace)) {
      gpr_log(GPR_INFO, "Got bootstrap contents from fallback config");
    }
    return fallback_config;
  }
  // No bootstrap config found.
  return absl::FailedPreconditionError(
      "Environment variables GRPC_XDS_BOOTSTRAP or GRPC_XDS_BOOTSTRAP_CONFIG "
      "not defined");
}

}  // namespace

absl::StatusOr<RefCountedPtr<GrpcXdsClient>> GrpcXdsClient::GetOrCreate(
    absl::string_view key, const ChannelArgs& args, const char* reason) {
  // If getting bootstrap from channel args, create a local XdsClient
  // instance for the channel or server instead of using the global instance.
  absl::optional<absl::string_view> bootstrap_config = args.GetString(
      GRPC_ARG_TEST_ONLY_DO_NOT_USE_IN_PROD_XDS_BOOTSTRAP_CONFIG);
  if (bootstrap_config.has_value()) {
    auto bootstrap = GrpcXdsBootstrap::Create(*bootstrap_config);
    if (!bootstrap.ok()) return bootstrap.status();
    grpc_channel_args* xds_channel_args = args.GetPointer<grpc_channel_args>(
        GRPC_ARG_TEST_ONLY_DO_NOT_USE_IN_PROD_XDS_CLIENT_CHANNEL_ARGS);
    auto channel_args = ChannelArgs::FromC(xds_channel_args);
    return MakeRefCounted<GrpcXdsClient>(
        std::string(key), std::move(*bootstrap), channel_args,
        MakeOrphanable<GrpcXdsTransportFactory>(channel_args));
  }
  // Otherwise, use the global instance.
  MutexLock lock(g_mu);
  if (g_xds_client_map == nullptr) {
    g_xds_client_map =
        new std::map<absl::string_view, WeakRefCountedPtr<GrpcXdsClient>,
                     std::less<>>;
  }
  auto it = g_xds_client_map->find(key);
  if (it != g_xds_client_map->end()) {
    auto xds_client = it->second->RefIfNonZero(DEBUG_LOCATION, reason);
    if (xds_client != nullptr) {
      return xds_client.TakeAsSubclass<GrpcXdsClient>();
    }
  }
  // Find bootstrap contents.
  auto bootstrap_contents = GetBootstrapContents(g_fallback_bootstrap_config);
  if (!bootstrap_contents.ok()) return bootstrap_contents.status();
  if (GRPC_TRACE_FLAG_ENABLED(grpc_xds_client_trace)) {
    gpr_log(GPR_INFO, "xDS bootstrap contents: %s",
            bootstrap_contents->c_str());
  }
  // Parse bootstrap.
  auto bootstrap = GrpcXdsBootstrap::Create(*bootstrap_contents);
  if (!bootstrap.ok()) return bootstrap.status();
  // Instantiate XdsClient.
  auto channel_args = ChannelArgs::FromC(g_channel_args);
  auto xds_client = MakeRefCounted<GrpcXdsClient>(
      std::string(key), std::move(*bootstrap), channel_args,
      MakeOrphanable<GrpcXdsTransportFactory>(channel_args));
  g_xds_client_map->emplace(xds_client->key(),
                            xds_client->WeakRefAsSubclass<GrpcXdsClient>());
  if (GRPC_TRACE_FLAG_ENABLED(grpc_xds_client_trace)) {
    gpr_log(GPR_INFO, "xDS client for key: %s was created",
            std::string(key).c_str());
  }
  return xds_client;
}

<<<<<<< HEAD
grpc_slice GrpcXdsClient::DumpAllClientConfigs()
    ABSL_NO_THREAD_SAFETY_ANALYSIS {
  grpc_core::MutexLock lock(g_mu);
=======
grpc_slice GrpcXdsClient::DumpAllClientConfigs() {
  std::vector<RefCountedPtr<GrpcXdsClient>> xds_clients;
  {
    MutexLock lock(g_mu);
    RefCountedPtr<GrpcXdsClient> xds_client =
        g_xds_client == nullptr
            ? nullptr
            : g_xds_client->RefIfNonZero(DEBUG_LOCATION, "DumpAllClientConfigs")
                  .TakeAsSubclass<GrpcXdsClient>();
    if (xds_client != nullptr) {
      xds_clients.emplace_back(std::move(xds_client));
    }
  }
>>>>>>> 401466f3
  upb::Arena arena;
  // Following two containers should survive till serialization
  std::set<std::string> string_pool;
  auto response = envoy_service_status_v3_ClientStatusResponse_new(arena.ptr());
<<<<<<< HEAD
  std::vector<std::unique_ptr<MutexLock>> client_locks;
  if (g_xds_client_map == nullptr) {
    for (const auto& key_client : *g_xds_client_map) {
      auto client_config =
          envoy_service_status_v3_ClientStatusResponse_add_config(response,
                                                                  arena.ptr());
      client_locks.emplace_back(
          std::make_unique<MutexLock>(key_client.second->mu()));
      key_client.second->DumpClientConfig(&string_pool, arena.ptr(),
                                          client_config);
      envoy_service_status_v3_ClientConfig_set_client_scope(
          client_config, StdStringToUpbString(key_client.first));
    }
  }
=======
  absl::c_for_each(
      xds_clients, [&](const auto& xds_client) ABSL_NO_THREAD_SAFETY_ANALYSIS {
        auto client_config =
            envoy_service_status_v3_ClientStatusResponse_add_config(
                response, arena.ptr());
        xds_client->mu()->Lock();
        xds_client->DumpClientConfig(&string_pool, arena.ptr(), client_config);
      });
>>>>>>> 401466f3
  // Serialize the upb message to bytes
  size_t output_length;
  char* output = envoy_service_status_v3_ClientStatusResponse_serialize(
      response, arena.ptr(), &output_length);
  absl::c_for_each(xds_clients,
                   [](const auto& xds_client) ABSL_NO_THREAD_SAFETY_ANALYSIS {
                     xds_client->mu()->Unlock();
                   });
  return grpc_slice_from_cpp_string(std::string(output, output_length));
}

GrpcXdsClient::GrpcXdsClient(
    const std::string& key, std::unique_ptr<GrpcXdsBootstrap> bootstrap,
    const ChannelArgs& args,
    OrphanablePtr<XdsTransportFactory> transport_factory)
    : XdsClient(
          std::move(bootstrap), std::move(transport_factory),
          grpc_event_engine::experimental::GetDefaultEventEngine(),
          absl::StrCat("gRPC C-core ", GPR_PLATFORM_STRING,
                       GRPC_XDS_USER_AGENT_NAME_SUFFIX_STRING),
          absl::StrCat("C-core ", grpc_version_string(),
                       GRPC_XDS_USER_AGENT_NAME_SUFFIX_STRING,
                       GRPC_XDS_USER_AGENT_VERSION_SUFFIX_STRING),
          std::max(Duration::Zero(),
                   args.GetDurationFromIntMillis(
                           GRPC_ARG_XDS_RESOURCE_DOES_NOT_EXIST_TIMEOUT_MS)
                       .value_or(Duration::Seconds(15)))),
      key_(key),
      certificate_provider_store_(MakeOrphanable<CertificateProviderStore>(
          static_cast<const GrpcXdsBootstrap&>(this->bootstrap())
              .certificate_providers())) {}

void GrpcXdsClient::Orphan() {
  MutexLock lock(g_mu);
  if (g_xds_client_map != nullptr && g_xds_client_map->size() > 1) {
    g_xds_client_map->erase(g_xds_client_map->find(key_));
  } else {
    delete g_xds_client_map;
    g_xds_client_map = nullptr;
  }
}

grpc_pollset_set* GrpcXdsClient::interested_parties() const {
  return reinterpret_cast<GrpcXdsTransportFactory*>(transport_factory())
      ->interested_parties();
}

namespace internal {

void SetXdsChannelArgsForTest(grpc_channel_args* args) {
  MutexLock lock(g_mu);
  g_channel_args = args;
}

void UnsetGlobalXdsClientsForTest() {
  MutexLock lock(g_mu);
  delete g_xds_client_map;
  g_xds_client_map = nullptr;
}

void SetXdsFallbackBootstrapConfig(const char* config) {
  MutexLock lock(g_mu);
  gpr_free(g_fallback_bootstrap_config);
  g_fallback_bootstrap_config = gpr_strdup(config);
}

}  // namespace internal

}  // namespace grpc_core

// The returned bytes may contain NULL(0), so we can't use c-string.
grpc_slice grpc_dump_xds_configs(void) {
  grpc_core::ApplicationCallbackExecCtx callback_exec_ctx;
  grpc_core::ExecCtx exec_ctx;
  return grpc_core::GrpcXdsClient::DumpAllClientConfigs();
}<|MERGE_RESOLUTION|>--- conflicted
+++ resolved
@@ -200,45 +200,25 @@
   return xds_client;
 }
 
-<<<<<<< HEAD
-grpc_slice GrpcXdsClient::DumpAllClientConfigs()
-    ABSL_NO_THREAD_SAFETY_ANALYSIS {
-  grpc_core::MutexLock lock(g_mu);
-=======
 grpc_slice GrpcXdsClient::DumpAllClientConfigs() {
   std::vector<RefCountedPtr<GrpcXdsClient>> xds_clients;
   {
     MutexLock lock(g_mu);
-    RefCountedPtr<GrpcXdsClient> xds_client =
-        g_xds_client == nullptr
-            ? nullptr
-            : g_xds_client->RefIfNonZero(DEBUG_LOCATION, "DumpAllClientConfigs")
-                  .TakeAsSubclass<GrpcXdsClient>();
-    if (xds_client != nullptr) {
-      xds_clients.emplace_back(std::move(xds_client));
-    }
-  }
->>>>>>> 401466f3
+    if (g_xds_client_map != nullptr) {
+      for (const auto& key_xds_client: *g_xds_client_map) {
+        RefCountedPtr<GrpcXdsClient> xds_client =
+            key_xds_client.second->RefIfNonZero(DEBUG_LOCATION, "DumpAllClientConfigs")
+                      .TakeAsSubclass<GrpcXdsClient>();
+        if (xds_client != nullptr) {
+          xds_clients.emplace_back(std::move(xds_client));
+        }
+      }
+    }
+  }
   upb::Arena arena;
   // Following two containers should survive till serialization
   std::set<std::string> string_pool;
   auto response = envoy_service_status_v3_ClientStatusResponse_new(arena.ptr());
-<<<<<<< HEAD
-  std::vector<std::unique_ptr<MutexLock>> client_locks;
-  if (g_xds_client_map == nullptr) {
-    for (const auto& key_client : *g_xds_client_map) {
-      auto client_config =
-          envoy_service_status_v3_ClientStatusResponse_add_config(response,
-                                                                  arena.ptr());
-      client_locks.emplace_back(
-          std::make_unique<MutexLock>(key_client.second->mu()));
-      key_client.second->DumpClientConfig(&string_pool, arena.ptr(),
-                                          client_config);
-      envoy_service_status_v3_ClientConfig_set_client_scope(
-          client_config, StdStringToUpbString(key_client.first));
-    }
-  }
-=======
   absl::c_for_each(
       xds_clients, [&](const auto& xds_client) ABSL_NO_THREAD_SAFETY_ANALYSIS {
         auto client_config =
@@ -246,8 +226,9 @@
                 response, arena.ptr());
         xds_client->mu()->Lock();
         xds_client->DumpClientConfig(&string_pool, arena.ptr(), client_config);
+        envoy_service_status_v3_ClientConfig_set_client_scope(
+            client_config, StdStringToUpbString(xds_client->key()));
       });
->>>>>>> 401466f3
   // Serialize the upb message to bytes
   size_t output_length;
   char* output = envoy_service_status_v3_ClientStatusResponse_serialize(

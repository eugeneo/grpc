--- conflicted
+++ resolved
@@ -93,10 +93,7 @@
 
 static void server_on_done_recv(grpc_exec_ctx *exec_ctx, void *ptr,
                                 grpc_error *error) {
-<<<<<<< HEAD
-=======
   GPR_TIMER_BEGIN("census-server:server_on_done_recv", 0);
->>>>>>> a5596db1
   grpc_call_element *elem = ptr;
   call_data *calld = elem->call_data;
   channel_data *chand = elem->channel_data;
@@ -104,10 +101,7 @@
     extract_and_annotate_method_tag(calld->recv_initial_metadata, calld, chand);
   }
   calld->on_done_recv->cb(exec_ctx, calld->on_done_recv->cb_arg, error);
-<<<<<<< HEAD
-=======
   GPR_TIMER_END("census-server:server_on_done_recv", 0);
->>>>>>> a5596db1
 }
 
 static void server_mutate_op(grpc_call_element *elem,

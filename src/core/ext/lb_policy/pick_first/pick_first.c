--- conflicted
+++ resolved
@@ -192,14 +192,8 @@
 }
 
 static int pf_pick(grpc_exec_ctx *exec_ctx, grpc_lb_policy *pol,
-<<<<<<< HEAD
-                   grpc_metadata_batch *initial_metadata,
-                   uint32_t initial_metadata_flags,
-                   grpc_connected_subchannel **target,
-=======
                    const grpc_lb_policy_pick_args *pick_args,
                    grpc_connected_subchannel **target, void **user_data,
->>>>>>> b410f80b
                    grpc_closure *on_complete) {
   pick_first_lb_policy *p = (pick_first_lb_policy *)pol;
   pending_pick *pp;
@@ -222,16 +216,8 @@
     if (!p->started_picking) {
       start_picking(exec_ctx, p);
     }
-<<<<<<< HEAD
     pp = gpr_malloc(sizeof(*pp));
     pp->next = p->pending_picks;
-=======
-    grpc_polling_entity_add_to_pollset_set(exec_ctx, pick_args->pollent,
-                                           p->base.interested_parties);
-    pp = gpr_malloc(sizeof(*pp));
-    pp->next = p->pending_picks;
-    pp->pollent = pick_args->pollent;
->>>>>>> b410f80b
     pp->target = target;
     pp->initial_metadata_flags = pick_args->initial_metadata_flags;
     pp->on_complete = on_complete;

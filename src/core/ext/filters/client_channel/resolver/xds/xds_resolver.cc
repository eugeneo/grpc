//
// Copyright 2019 gRPC authors.
//
// Licensed under the Apache License, Version 2.0 (the "License");
// you may not use this file except in compliance with the License.
// You may obtain a copy of the License at
//
//     http://www.apache.org/licenses/LICENSE-2.0
//
// Unless required by applicable law or agreed to in writing, software
// distributed under the License is distributed on an "AS IS" BASIS,
// WITHOUT WARRANTIES OR CONDITIONS OF ANY KIND, either express or implied.
// See the License for the specific language governing permissions and
// limitations under the License.
//

#include <grpc/support/port_platform.h>

#include <stdint.h>
#include <stdlib.h>
#include <string.h>

#include <algorithm>
#include <functional>
#include <initializer_list>
#include <map>
#include <memory>
#include <string>
#include <type_traits>
#include <utility>
#include <vector>

#include "absl/meta/type_traits.h"
#include "absl/random/random.h"
#include "absl/status/status.h"
#include "absl/status/statusor.h"
#include "absl/strings/match.h"
#include "absl/strings/str_cat.h"
#include "absl/strings/str_format.h"
#include "absl/strings/str_join.h"
#include "absl/strings/str_replace.h"
#include "absl/strings/string_view.h"
#include "absl/strings/strip.h"
#include "absl/types/optional.h"
#include "absl/types/variant.h"
#include "re2/re2.h"

#include <grpc/grpc.h>

#include "src/core/ext/filters/client_channel/client_channel_internal.h"
#include "src/core/lib/gprpp/unique_type_name.h"
#include "src/core/lib/slice/slice.h"

#define XXH_INLINE_ALL
#include "xxhash.h"

#include <grpc/slice.h>
#include <grpc/status.h>
#include <grpc/support/log.h>

#include "src/core/ext/filters/client_channel/client_channel_internal.h"
#include "src/core/ext/filters/client_channel/config_selector.h"
#include "src/core/ext/filters/client_channel/lb_policy/ring_hash/ring_hash.h"
#include "src/core/ext/filters/client_channel/resolver/xds/xds_resolver.h"
#include "src/core/ext/xds/xds_bootstrap.h"
#include "src/core/ext/xds/xds_bootstrap_grpc.h"
#include "src/core/ext/xds/xds_client_grpc.h"
#include "src/core/ext/xds/xds_http_filters.h"
#include "src/core/ext/xds/xds_listener.h"
#include "src/core/ext/xds/xds_route_config.h"
#include "src/core/ext/xds/xds_routing.h"
#include "src/core/lib/channel/channel_args.h"
#include "src/core/lib/channel/channel_fwd.h"
#include "src/core/lib/channel/channel_stack.h"
#include "src/core/lib/channel/context.h"
#include "src/core/lib/channel/promise_based_filter.h"
#include "src/core/lib/channel/status_util.h"
#include "src/core/lib/config/core_configuration.h"
#include "src/core/lib/debug/trace.h"
#include "src/core/lib/gprpp/debug_location.h"
#include "src/core/lib/gprpp/dual_ref_counted.h"
#include "src/core/lib/gprpp/match.h"
#include "src/core/lib/gprpp/orphanable.h"
#include "src/core/lib/gprpp/ref_counted.h"
#include "src/core/lib/gprpp/ref_counted_ptr.h"
#include "src/core/lib/gprpp/time.h"
#include "src/core/lib/gprpp/work_serializer.h"
#include "src/core/lib/iomgr/iomgr_fwd.h"
#include "src/core/lib/iomgr/pollset_set.h"
#include "src/core/lib/promise/arena_promise.h"
#include "src/core/lib/promise/context.h"
#include "src/core/lib/resolver/resolver.h"
#include "src/core/lib/resolver/resolver_factory.h"
#include "src/core/lib/resolver/server_address.h"
#include "src/core/lib/resource_quota/arena.h"
#include "src/core/lib/service_config/service_config.h"
#include "src/core/lib/service_config/service_config_impl.h"
#include "src/core/lib/transport/metadata_batch.h"
#include "src/core/lib/transport/transport.h"
#include "src/core/lib/uri/uri_parser.h"

namespace grpc_core {

TraceFlag grpc_xds_resolver_trace(false, "xds_resolver");

UniqueTypeName XdsClusterAttribute::TypeName() {
  static UniqueTypeName::Factory kFactory("xds_cluster_name");
  return kFactory.Create();
}

namespace {
class XdsResolver;
}  // namespace

// An entry in the map of clusters that need to be present in the LB
// policy config.  The map holds a weak ref.  One strong ref is held by
// the ConfigSelector, and another is held by each call assigned to
// the cluster by the ConfigSelector.  The ref for each call is held
// until the call is committed.  When the strong refs go away, we hop
// back into the WorkSerializer to remove the entry from the map.
class ClusterState : public DualRefCounted<ClusterState> {
 public:
  using ClusterStateMap =
      std::map<std::string, WeakRefCountedPtr<ClusterState>>;

  ClusterState(RefCountedPtr<XdsResolver> resolver,
               absl::string_view cluster_name);

  void Orphan() override;

  const std::string& cluster_name() const { return cluster_name_; }

 private:
  RefCountedPtr<XdsResolver> resolver_;
  std::string cluster_name_;
};

// A map containing cluster refs held by the XdsConfigSelector. A ref to
// this map will be taken by each call processed by the XdsConfigSelector,
// stored in a the call's call attributes, and later unreffed
// by the ClusterSelection filter.
class XdsClusterMap : public RefCounted<XdsClusterMap> {
 public:
  explicit XdsClusterMap(
      std::map<absl::string_view, RefCountedPtr<ClusterState>> clusters)
      : clusters_(std::move(clusters)) {}

  bool operator==(const XdsClusterMap& other) const {
    return clusters_ == other.clusters_;
  }

  RefCountedPtr<ClusterState> Find(absl::string_view name) const;

 private:
  std::map<absl::string_view, RefCountedPtr<ClusterState>> clusters_;
};

namespace {

std::string GetDefaultAuthorityInternal(const URI& uri) {
  // Obtain the authority to use for the data plane connections, which is
  // also used to select the right VirtualHost from the RouteConfiguration.
  // We need to take the part of the URI path following the last
  // "/" character or the entire path if the path contains no "/" character.
  size_t pos = uri.path().find_last_of('/');
  if (pos == uri.path().npos) return uri.path();
  return uri.path().substr(pos + 1);
}

std::string GetDataPlaneAuthority(const ChannelArgs& args, const URI& uri) {
  absl::optional<std::string> authority =
      args.GetOwnedString(GRPC_ARG_DEFAULT_AUTHORITY);
  if (authority.has_value()) return std::move(*authority);
  return GetDefaultAuthorityInternal(uri);
}

//
// XdsResolver
//

class XdsResolver : public Resolver {
 public:
  explicit XdsResolver(ResolverArgs args)
      : work_serializer_(std::move(args.work_serializer)),
        result_handler_(std::move(args.result_handler)),
        args_(std::move(args.args)),
        interested_parties_(args.pollset_set),
        uri_(std::move(args.uri)),
        data_plane_authority_(GetDataPlaneAuthority(args_, uri_)),
        channel_id_(absl::Uniform<uint64_t>(absl::BitGen())) {
    if (GRPC_TRACE_FLAG_ENABLED(grpc_xds_resolver_trace)) {
      gpr_log(
          GPR_INFO,
          "[xds_resolver %p] created for URI %s; data plane authority is %s",
          this, uri_.ToString().c_str(), data_plane_authority_.c_str());
    }
  }

  ~XdsResolver() override {
    if (GRPC_TRACE_FLAG_ENABLED(grpc_xds_resolver_trace)) {
      gpr_log(GPR_INFO, "[xds_resolver %p] destroyed", this);
    }
  }

  void StartLocked() override;

  void ShutdownLocked() override;

  void ResetBackoffLocked() override {
    if (xds_client_ != nullptr) xds_client_->ResetBackoff();
  }

  void MaybeRemoveUnusedClustersInWorkSerializer() {
    work_serializer_->Run(
        [resolver = Ref()]() {
          static_cast<XdsResolver*>(resolver.get())
              ->MaybeRemoveUnusedClusters();
        },
        DEBUG_LOCATION);
  }

 private:
  class ListenerWatcher : public XdsListenerResourceType::WatcherInterface {
   public:
    explicit ListenerWatcher(RefCountedPtr<XdsResolver> resolver)
        : resolver_(std::move(resolver)) {}
    void OnResourceChanged(XdsListenerResource listener) override {
      RefCountedPtr<ListenerWatcher> self = Ref();
      resolver_->work_serializer_->Run(
          [self = std::move(self), listener = std::move(listener)]() mutable {
            self->resolver_->OnListenerUpdate(std::move(listener));
          },
          DEBUG_LOCATION);
    }
    void OnError(absl::Status status) override {
      RefCountedPtr<ListenerWatcher> self = Ref();
      resolver_->work_serializer_->Run(
          [self = std::move(self), status = std::move(status)]() mutable {
            self->resolver_->OnError(self->resolver_->lds_resource_name_,
                                     std::move(status));
          },
          DEBUG_LOCATION);
    }
    void OnResourceDoesNotExist() override {
      RefCountedPtr<ListenerWatcher> self = Ref();
      resolver_->work_serializer_->Run(
          [self = std::move(self)]() {
            self->resolver_->OnResourceDoesNotExist(
                absl::StrCat(self->resolver_->lds_resource_name_,
                             ": xDS listener resource does not exist"));
          },
          DEBUG_LOCATION);
    }

   private:
    RefCountedPtr<XdsResolver> resolver_;
  };

  class RouteConfigWatcher
      : public XdsRouteConfigResourceType::WatcherInterface {
   public:
    explicit RouteConfigWatcher(RefCountedPtr<XdsResolver> resolver)
        : resolver_(std::move(resolver)) {}
    void OnResourceChanged(XdsRouteConfigResource route_config) override {
      RefCountedPtr<RouteConfigWatcher> self = Ref();
      resolver_->work_serializer_->Run(
          [self = std::move(self),
           route_config = std::move(route_config)]() mutable {
            if (self != self->resolver_->route_config_watcher_) return;
            self->resolver_->OnRouteConfigUpdate(std::move(route_config));
          },
          DEBUG_LOCATION);
    }
    void OnError(absl::Status status) override {
      RefCountedPtr<RouteConfigWatcher> self = Ref();
      resolver_->work_serializer_->Run(
          [self = std::move(self), status = std::move(status)]() mutable {
            if (self != self->resolver_->route_config_watcher_) return;
            self->resolver_->OnError(self->resolver_->route_config_name_,
                                     std::move(status));
          },
          DEBUG_LOCATION);
    }
    void OnResourceDoesNotExist() override {
      RefCountedPtr<RouteConfigWatcher> self = Ref();
      resolver_->work_serializer_->Run(
          [self = std::move(self)]() {
            if (self != self->resolver_->route_config_watcher_) return;
            self->resolver_->OnResourceDoesNotExist(absl::StrCat(
                self->resolver_->route_config_name_,
                ": xDS route configuration resource does not exist"));
          },
          DEBUG_LOCATION);
    }

   private:
    RefCountedPtr<XdsResolver> resolver_;
  };

  class XdsConfigSelector : public ConfigSelector {
   public:
    XdsConfigSelector(RefCountedPtr<XdsResolver> resolver,
                      absl::Status* status);
    ~XdsConfigSelector() override;

    const char* name() const override { return "XdsConfigSelector"; }

    bool Equals(const ConfigSelector* other) const override {
      const auto* other_xds = static_cast<const XdsConfigSelector*>(other);
      // Don't need to compare resolver_, since that will always be the same.
      return route_table_ == other_xds->route_table_ &&
             *cluster_map_ == *other_xds->cluster_map_;
    }

    absl::Status GetCallConfig(GetCallConfigArgs args) override;

    std::vector<const grpc_channel_filter*> GetFilters() override {
      return filters_;
    }

   private:
    struct Route {
      struct ClusterWeightState {
        uint32_t range_end;
        absl::string_view cluster;
        RefCountedPtr<ServiceConfig> method_config;

        bool operator==(const ClusterWeightState& other) const;
      };

      XdsRouteConfigResource::Route route;
      RefCountedPtr<ServiceConfig> method_config;
      std::vector<ClusterWeightState> weighted_cluster_state;

      bool operator==(const Route& other) const;
    };
    using RouteTable = std::vector<Route>;

    class RouteListIterator;

    absl::StatusOr<RefCountedPtr<ServiceConfig>> CreateMethodConfig(
        const XdsRouteConfigResource::Route& route,
        const XdsRouteConfigResource::Route::RouteAction::ClusterWeight*
            cluster_weight);

    RefCountedPtr<XdsResolver> resolver_;
    RouteTable route_table_;
    RefCountedPtr<XdsClusterMap> cluster_map_;
    std::vector<const grpc_channel_filter*> filters_;
  };

  class ClusterSelectionFilter : public ChannelFilter {
   public:
    const static grpc_channel_filter kFilter;

    static absl::StatusOr<ClusterSelectionFilter> Create(
        const ChannelArgs& /* unused */, ChannelFilter::Args filter_args) {
      return ClusterSelectionFilter(filter_args);
    }

    // Construct a promise for one call.
    ArenaPromise<ServerMetadataHandle> MakeCallPromise(
        CallArgs call_args, NextPromiseFactory next_promise_factory) override {
      auto* service_config_call_data =
          static_cast<ClientChannelServiceConfigCallData*>(
              GetContext<grpc_call_context_element>()
                  [GRPC_CONTEXT_SERVICE_CONFIG_CALL_DATA]
                      .value);
      GPR_ASSERT(service_config_call_data != nullptr);
      auto* cluster_data = static_cast<XdsClusterMapAttribute*>(
          service_config_call_data->GetCallAttribute(
              XdsClusterMapAttribute::TypeName()));
      auto* cluster_name_attribute = static_cast<XdsClusterAttribute*>(
          service_config_call_data->GetCallAttribute(
              XdsClusterAttribute::TypeName()));
      if (cluster_data != nullptr && cluster_name_attribute != nullptr) {
        auto cluster =
            cluster_data->GetClusterState(cluster_name_attribute->cluster());
        cluster_data->ReleaseClusterMap();
        if (cluster != nullptr) {
          service_config_call_data->SetOnCommit(
              [cluster = std::move(cluster)]() mutable { cluster.reset(); });
        }
      }
      return next_promise_factory(std::move(call_args));
    }

   private:
    explicit ClusterSelectionFilter(ChannelFilter::Args filter_args)
        : filter_args_(filter_args) {}

    ChannelFilter::Args filter_args_;
  };

  RefCountedPtr<ClusterState> GetOrCreateClusterState(
      absl::string_view cluster_name) {
    auto it = cluster_state_map_.find(cluster_name);
    if (it == cluster_state_map_.end()) {
      auto cluster = MakeRefCounted<ClusterState>(Ref(), cluster_name);
      cluster_state_map_.emplace(cluster->cluster_name(), cluster->WeakRef());
      return cluster;
    }
    return it->second->Ref();
  }

  void OnListenerUpdate(XdsListenerResource listener);
  void OnRouteConfigUpdate(XdsRouteConfigResource rds_update);
  void OnError(absl::string_view context, absl::Status status);
  void OnResourceDoesNotExist(std::string context);

  void MaybeRemoveUnusedClusters();

  absl::StatusOr<RefCountedPtr<ServiceConfig>> CreateServiceConfig();
  void GenerateResult();
  uint64_t channel_id() const { return channel_id_; }

  std::shared_ptr<WorkSerializer> work_serializer_;
  std::unique_ptr<ResultHandler> result_handler_;
  ChannelArgs args_;
  grpc_pollset_set* interested_parties_;
  URI uri_;
  RefCountedPtr<GrpcXdsClient> xds_client_;
  std::string lds_resource_name_;
  std::string data_plane_authority_;
  uint64_t channel_id_;

  ListenerWatcher* listener_watcher_ = nullptr;
  // This will not contain the RouteConfiguration, even if it comes with the
  // LDS response; instead, the relevant VirtualHost from the
  // RouteConfiguration will be saved in current_virtual_host_.
  XdsListenerResource::HttpConnectionManager current_listener_;

  std::string route_config_name_;
  RouteConfigWatcher* route_config_watcher_ = nullptr;
  absl::optional<XdsRouteConfigResource::VirtualHost> current_virtual_host_;
  std::map<std::string /*cluster_specifier_plugin_name*/,
           std::string /*LB policy config*/>
      cluster_specifier_plugin_map_;

  std::map<absl::string_view, WeakRefCountedPtr<ClusterState>>
      cluster_state_map_;
};

//
// XdsResolver::XdsConfigSelector::Route
//

bool MethodConfigsEqual(const ServiceConfig* sc1, const ServiceConfig* sc2) {
  if (sc1 == nullptr) return sc2 == nullptr;
  if (sc2 == nullptr) return false;
  return sc1->json_string() == sc2->json_string();
}

const grpc_channel_filter XdsResolver::ClusterSelectionFilter::kFilter =
    MakePromiseBasedFilter<ClusterSelectionFilter, FilterEndpoint::kClient,
                           kFilterExaminesServerInitialMetadata>(
        "cluster_selection_filter");

bool XdsResolver::XdsConfigSelector::Route::ClusterWeightState::operator==(
    const ClusterWeightState& other) const {
  return range_end == other.range_end && cluster == other.cluster &&
         MethodConfigsEqual(method_config.get(), other.method_config.get());
}

bool XdsResolver::XdsConfigSelector::Route::operator==(
    const Route& other) const {
  return route == other.route &&
         weighted_cluster_state == other.weighted_cluster_state &&
         MethodConfigsEqual(method_config.get(), other.method_config.get());
}

// Implementation of XdsRouting::RouteListIterator for getting the matching
// route for a request.
class XdsResolver::XdsConfigSelector::RouteListIterator
    : public XdsRouting::RouteListIterator {
 public:
  explicit RouteListIterator(const RouteTable* route_table)
      : route_table_(route_table) {}

  size_t Size() const override { return route_table_->size(); }

  const XdsRouteConfigResource::Route::Matchers& GetMatchersForRoute(
      size_t index) const override {
    return (*route_table_)[index].route.matchers;
  }

 private:
  const RouteTable* route_table_;
};

//
// XdsResolver::XdsConfigSelector
//

XdsResolver::XdsConfigSelector::XdsConfigSelector(
    RefCountedPtr<XdsResolver> resolver, absl::Status* status)
    : resolver_(std::move(resolver)) {
  if (GRPC_TRACE_FLAG_ENABLED(grpc_xds_resolver_trace)) {
    gpr_log(GPR_INFO, "[xds_resolver %p] creating XdsConfigSelector %p",
            resolver_.get(), this);
  }
  // 1. Construct the route table
  // 2  Update resolver's cluster state map
  // 3. Construct cluster list to hold on to entries in the cluster state
  // map.
  // Reserve the necessary entries up-front to avoid reallocation as we add
  // elements. This is necessary because the string_view in the entry's
  // weighted_cluster_state field points to the memory in the route field, so
  // moving the entry in a reallocation will cause the string_view to point to
  // invalid data.
  route_table_.reserve(resolver_->current_virtual_host_->routes.size());
  std::map<absl::string_view, RefCountedPtr<ClusterState>> clusters;
  auto maybe_add_cluster = [&](absl::string_view cluster_name) {
    if (clusters.find(cluster_name) != clusters.end()) return;
    auto cluster_state = resolver_->GetOrCreateClusterState(cluster_name);
    absl::string_view name = cluster_state->cluster_name();
    clusters.emplace(name, std::move(cluster_state));
  };
  for (auto& route : resolver_->current_virtual_host_->routes) {
    if (GRPC_TRACE_FLAG_ENABLED(grpc_xds_resolver_trace)) {
      gpr_log(GPR_INFO, "[xds_resolver %p] XdsConfigSelector %p: route: %s",
              resolver_.get(), this, route.ToString().c_str());
    }
    route_table_.emplace_back();
    auto& route_entry = route_table_.back();
    route_entry.route = route;
    auto* route_action =
        absl::get_if<XdsRouteConfigResource::Route::RouteAction>(
            &route_entry.route.action);
    if (route_action != nullptr) {
      // If the route doesn't specify a timeout, set its timeout to the global
      // one.
      if (!route_action->max_stream_duration.has_value()) {
        route_action->max_stream_duration =
            resolver_->current_listener_.http_max_stream_duration;
      }
      Match(
          route_action->action,
          // cluster name
          [&](const XdsRouteConfigResource::Route::RouteAction::ClusterName&
                  cluster_name) {
            auto result = CreateMethodConfig(route_entry.route, nullptr);
            if (!result.ok()) {
              *status = result.status();
              return;
            }
            route_entry.method_config = std::move(*result);
            maybe_add_cluster(
                absl::StrCat("cluster:", cluster_name.cluster_name));
          },
          // WeightedClusters
          [&](const std::vector<
              XdsRouteConfigResource::Route::RouteAction::ClusterWeight>&
                  weighted_clusters) {
            uint32_t end = 0;
            for (const auto& weighted_cluster : weighted_clusters) {
              Route::ClusterWeightState cluster_weight_state;
              auto result =
                  CreateMethodConfig(route_entry.route, &weighted_cluster);
              if (!result.ok()) {
                *status = result.status();
                return;
              }
              cluster_weight_state.method_config = std::move(*result);
              end += weighted_cluster.weight;
              cluster_weight_state.range_end = end;
              cluster_weight_state.cluster = weighted_cluster.name;
              route_entry.weighted_cluster_state.push_back(
                  std::move(cluster_weight_state));
              maybe_add_cluster(
                  absl::StrCat("cluster:", weighted_cluster.name));
            }
          },
          // ClusterSpecifierPlugin
          [&](const XdsRouteConfigResource::Route::RouteAction::
                  ClusterSpecifierPluginName& cluster_specifier_plugin_name) {
            auto result = CreateMethodConfig(route_entry.route, nullptr);
            if (!result.ok()) {
              *status = result.status();
              return;
            }
            route_entry.method_config = std::move(*result);
            maybe_add_cluster(absl::StrCat(
                "cluster_specifier_plugin:",
                cluster_specifier_plugin_name.cluster_specifier_plugin_name));
          });
      if (!status->ok()) {
        return;
      }
    }
  }
  cluster_map_ = MakeRefCounted<XdsClusterMap>(std::move(clusters));
  // Populate filter list.
  const auto& http_filter_registry =
      static_cast<const GrpcXdsBootstrap&>(resolver_->xds_client_->bootstrap())
          .http_filter_registry();
  for (const auto& http_filter : resolver_->current_listener_.http_filters) {
    // Find filter.  This is guaranteed to succeed, because it's checked
    // at config validation time in the XdsApi code.
    const XdsHttpFilterImpl* filter_impl =
        http_filter_registry.GetFilterForType(
            http_filter.config.config_proto_type_name);
    GPR_ASSERT(filter_impl != nullptr);
    // Add C-core filter to list.
    if (filter_impl->channel_filter() != nullptr) {
      filters_.push_back(filter_impl->channel_filter());
    }
  }
  filters_.push_back(&ClusterSelectionFilter::kFilter);
}

XdsResolver::XdsConfigSelector::~XdsConfigSelector() {
  if (GRPC_TRACE_FLAG_ENABLED(grpc_xds_resolver_trace)) {
    gpr_log(GPR_INFO, "[xds_resolver %p] destroying XdsConfigSelector %p",
            resolver_.get(), this);
  }
  cluster_map_.reset();
  resolver_->MaybeRemoveUnusedClusters();
}

absl::StatusOr<RefCountedPtr<ServiceConfig>>
XdsResolver::XdsConfigSelector::CreateMethodConfig(
    const XdsRouteConfigResource::Route& route,
    const XdsRouteConfigResource::Route::RouteAction::ClusterWeight*
        cluster_weight) {
  std::vector<std::string> fields;
  const auto& route_action =
      absl::get<XdsRouteConfigResource::Route::RouteAction>(route.action);
  // Set retry policy if any.
  if (route_action.retry_policy.has_value() &&
      !route_action.retry_policy->retry_on.Empty()) {
    std::vector<std::string> retry_parts;
    retry_parts.push_back(absl::StrFormat(
        "\"retryPolicy\": {\n"
        "      \"maxAttempts\": %d,\n"
        "      \"initialBackoff\": \"%s\",\n"
        "      \"maxBackoff\": \"%s\",\n"
        "      \"backoffMultiplier\": 2,\n",
        route_action.retry_policy->num_retries + 1,
        route_action.retry_policy->retry_back_off.base_interval.ToJsonString(),
        route_action.retry_policy->retry_back_off.max_interval.ToJsonString()));
    std::vector<std::string> code_parts;
    if (route_action.retry_policy->retry_on.Contains(GRPC_STATUS_CANCELLED)) {
      code_parts.push_back("        \"CANCELLED\"");
    }
    if (route_action.retry_policy->retry_on.Contains(
            GRPC_STATUS_DEADLINE_EXCEEDED)) {
      code_parts.push_back("        \"DEADLINE_EXCEEDED\"");
    }
    if (route_action.retry_policy->retry_on.Contains(GRPC_STATUS_INTERNAL)) {
      code_parts.push_back("        \"INTERNAL\"");
    }
    if (route_action.retry_policy->retry_on.Contains(
            GRPC_STATUS_RESOURCE_EXHAUSTED)) {
      code_parts.push_back("        \"RESOURCE_EXHAUSTED\"");
    }
    if (route_action.retry_policy->retry_on.Contains(GRPC_STATUS_UNAVAILABLE)) {
      code_parts.push_back("        \"UNAVAILABLE\"");
    }
    retry_parts.push_back(
        absl::StrFormat("      \"retryableStatusCodes\": [\n %s ]\n",
                        absl::StrJoin(code_parts, ",\n")));
    retry_parts.push_back("    }");
    fields.emplace_back(absl::StrJoin(retry_parts, ""));
  }
  // Set timeout.
  if (route_action.max_stream_duration.has_value() &&
      (route_action.max_stream_duration != Duration::Zero())) {
    fields.emplace_back(
        absl::StrFormat("    \"timeout\": \"%s\"",
                        route_action.max_stream_duration->ToJsonString()));
  }
  // Handle xDS HTTP filters.
  auto result = XdsRouting::GeneratePerHTTPFilterConfigs(
      static_cast<const GrpcXdsBootstrap&>(resolver_->xds_client_->bootstrap())
          .http_filter_registry(),
      resolver_->current_listener_.http_filters,
      resolver_->current_virtual_host_.value(), route, cluster_weight,
      resolver_->args_);
  if (!result.ok()) return result.status();
  for (const auto& p : result->per_filter_configs) {
    fields.emplace_back(absl::StrCat("    \"", p.first, "\": [\n",
                                     absl::StrJoin(p.second, ",\n"),
                                     "\n    ]"));
  }
  // Construct service config.
  if (!fields.empty()) {
    std::string json = absl::StrCat(
        "{\n"
        "  \"methodConfig\": [ {\n"
        "    \"name\": [\n"
        "      {}\n"
        "    ],\n"
        "    ",
        absl::StrJoin(fields, ",\n"),
        "\n  } ]\n"
        "}");
    return ServiceConfigImpl::Create(result->args, json.c_str());
  }
  return nullptr;
}

absl::optional<uint64_t> HeaderHashHelper(
    const XdsRouteConfigResource::Route::RouteAction::HashPolicy::Header&
        header_policy,
    grpc_metadata_batch* initial_metadata) {
  std::string value_buffer;
  absl::optional<absl::string_view> header_value = XdsRouting::GetHeaderValue(
      initial_metadata, header_policy.header_name, &value_buffer);
  if (!header_value.has_value()) return absl::nullopt;
  if (header_policy.regex != nullptr) {
    // If GetHeaderValue() did not already store the value in
    // value_buffer, copy it there now, so we can modify it.
    if (header_value->data() != value_buffer.data()) {
      value_buffer = std::string(*header_value);
    }
    RE2::GlobalReplace(&value_buffer, *header_policy.regex,
                       header_policy.regex_substitution);
    header_value = value_buffer;
  }
  return XXH64(header_value->data(), header_value->size(), 0);
}

absl::Status XdsResolver::XdsConfigSelector::GetCallConfig(
    GetCallConfigArgs args) {
  Slice* path = args.initial_metadata->get_pointer(HttpPathMetadata());
  GPR_ASSERT(path != nullptr);
  auto route_index = XdsRouting::GetRouteForRequest(
      RouteListIterator(&route_table_), path->as_string_view(),
      args.initial_metadata);
  if (!route_index.has_value()) {
    return absl::UnavailableError(
        "No matching route found in xDS route config");
  }
  auto& entry = route_table_[*route_index];
  // Found a route match
  const auto* route_action =
      absl::get_if<XdsRouteConfigResource::Route::RouteAction>(
          &entry.route.action);
  if (route_action == nullptr) {
    return absl::UnavailableError("Matching route has inappropriate action");
  }
  std::string cluster_name;
  RefCountedPtr<ServiceConfig> method_config;
  Match(
      route_action->action,
      // cluster name
      [&](const XdsRouteConfigResource::Route::RouteAction::ClusterName&
              action_cluster_name) {
        cluster_name =
            absl::StrCat("cluster:", action_cluster_name.cluster_name);
        method_config = entry.method_config;
      },
      // WeightedClusters
      [&](const std::vector<
          XdsRouteConfigResource::Route::RouteAction::ClusterWeight>&
          /*weighted_clusters*/) {
        const uint32_t key = absl::Uniform<uint32_t>(
            absl::BitGen(), 0, entry.weighted_cluster_state.back().range_end);
        // Find the index in weighted clusters corresponding to key.
        size_t mid = 0;
        size_t start_index = 0;
        size_t end_index = entry.weighted_cluster_state.size() - 1;
        size_t index = 0;
        while (end_index > start_index) {
          mid = (start_index + end_index) / 2;
          if (entry.weighted_cluster_state[mid].range_end > key) {
            end_index = mid;
          } else if (entry.weighted_cluster_state[mid].range_end < key) {
            start_index = mid + 1;
          } else {
            index = mid + 1;
            break;
          }
        }
        if (index == 0) index = start_index;
        GPR_ASSERT(entry.weighted_cluster_state[index].range_end > key);
        cluster_name = absl::StrCat(
            "cluster:", entry.weighted_cluster_state[index].cluster);
        method_config = entry.weighted_cluster_state[index].method_config;
      },
      // ClusterSpecifierPlugin
      [&](const XdsRouteConfigResource::Route::RouteAction::
              ClusterSpecifierPluginName& cluster_specifier_plugin_name) {
        cluster_name = absl::StrCat(
            "cluster_specifier_plugin:",
            cluster_specifier_plugin_name.cluster_specifier_plugin_name);
        method_config = entry.method_config;
      });
  auto cluster = cluster_map_->Find(cluster_name);
  GPR_ASSERT(cluster != nullptr);
  // Generate a hash.
  absl::optional<uint64_t> hash;
  for (const auto& hash_policy : route_action->hash_policies) {
    absl::optional<uint64_t> new_hash = Match(
        hash_policy.policy,
        [&](const XdsRouteConfigResource::Route::RouteAction::HashPolicy::
                Header& header) {
          return HeaderHashHelper(header, args.initial_metadata);
        },
        [&](const XdsRouteConfigResource::Route::RouteAction::HashPolicy::
                ChannelId&) -> absl::optional<uint64_t> {
          return resolver_->channel_id();
        });
    if (new_hash.has_value()) {
      // Rotating the old value prevents duplicate hash rules from cancelling
      // each other out and preserves all of the entropy
      const uint64_t old_value =
          hash.has_value() ? ((hash.value() << 1) | (hash.value() >> 63)) : 0;
      hash = old_value ^ new_hash.value();
    }
    // If the policy is a terminal policy and a hash has been generated,
    // ignore the rest of the hash policies.
    if (hash_policy.terminal && hash.has_value()) {
      break;
    }
  }
  if (!hash.has_value()) {
    hash = absl::Uniform<uint64_t>(absl::BitGen());
  }
  // Populate service config call data.
  if (method_config != nullptr) {
    auto* parsed_method_configs =
        method_config->GetMethodParsedConfigVector(grpc_empty_slice());
    args.service_config_call_data->SetServiceConfig(std::move(method_config),
                                                    parsed_method_configs);
  }
<<<<<<< HEAD
  call_config.call_attributes[XdsClusterAttribute::TypeName()] =
      args.arena->New<XdsClusterAttribute>(cluster->cluster_name());
=======
  args.service_config_call_data->SetCallAttribute(
      args.arena->New<XdsClusterAttribute>(it->first));
>>>>>>> 1fcaccdf
  std::string hash_string = absl::StrCat(hash.value());
  char* hash_value =
      static_cast<char*>(args.arena->Alloc(hash_string.size() + 1));
  memcpy(hash_value, hash_string.c_str(), hash_string.size());
  hash_value[hash_string.size()] = '\0';
<<<<<<< HEAD
  call_config.call_attributes[RequestHashAttribute::TypeName()] =
      args.arena->New<RequestHashAttribute>(hash_value);
  call_config.call_attributes[XdsClusterMapAttribute::TypeName()] =
      args.arena->ManagedNew<XdsClusterMapAttribute>(cluster_map_);
  return std::move(call_config);
=======
  args.service_config_call_data->SetCallAttribute(
      args.arena->New<RequestHashAttribute>(hash_value));
  args.service_config_call_data->SetOnCommit(
      [cluster_state = it->second->Ref()]() mutable { cluster_state.reset(); });
  return absl::OkStatus();
>>>>>>> 1fcaccdf
}

//
// XdsResolver
//

void XdsResolver::StartLocked() {
  auto xds_client = GrpcXdsClient::GetOrCreate(args_, "xds resolver");
  if (!xds_client.ok()) {
    gpr_log(GPR_ERROR,
            "Failed to create xds client -- channel will remain in "
            "TRANSIENT_FAILURE: %s",
            xds_client.status().ToString().c_str());
    absl::Status status = absl::UnavailableError(absl::StrCat(
        "Failed to create XdsClient: ", xds_client.status().message()));
    Result result;
    result.addresses = status;
    result.service_config = std::move(status);
    result.args = args_;
    result_handler_->ReportResult(std::move(result));
    return;
  }
  xds_client_ = std::move(*xds_client);
  std::string resource_name_fragment(absl::StripPrefix(uri_.path(), "/"));
  if (!uri_.authority().empty()) {
    // target_uri.authority is set case
    const auto* authority_config =
        static_cast<const GrpcXdsBootstrap::GrpcAuthority*>(
            xds_client_->bootstrap().LookupAuthority(uri_.authority()));
    if (authority_config == nullptr) {
      absl::Status status = absl::UnavailableError(
          absl::StrCat("Invalid target URI -- authority not found for ",
                       uri_.authority().c_str()));
      Result result;
      result.addresses = status;
      result.service_config = std::move(status);
      result.args = args_;
      result_handler_->ReportResult(std::move(result));
      return;
    }
    std::string name_template =
        authority_config->client_listener_resource_name_template();
    if (name_template.empty()) {
      name_template = absl::StrCat(
          "xdstp://", URI::PercentEncodeAuthority(uri_.authority()),
          "/envoy.config.listener.v3.Listener/%s");
    }
    lds_resource_name_ = absl::StrReplaceAll(
        name_template,
        {{"%s", URI::PercentEncodePath(resource_name_fragment)}});
  } else {
    // target_uri.authority not set
    absl::string_view name_template =
        static_cast<const GrpcXdsBootstrap&>(xds_client_->bootstrap())
            .client_default_listener_resource_name_template();
    if (name_template.empty()) {
      name_template = "%s";
    }
    if (absl::StartsWith(name_template, "xdstp:")) {
      resource_name_fragment = URI::PercentEncodePath(resource_name_fragment);
    }
    lds_resource_name_ =
        absl::StrReplaceAll(name_template, {{"%s", resource_name_fragment}});
  }
  if (GRPC_TRACE_FLAG_ENABLED(grpc_xds_resolver_trace)) {
    gpr_log(GPR_INFO, "[xds_resolver %p] Started with lds_resource_name %s.",
            this, lds_resource_name_.c_str());
  }
  grpc_pollset_set_add_pollset_set(
      static_cast<GrpcXdsClient*>(xds_client_.get())->interested_parties(),
      interested_parties_);
  auto watcher = MakeRefCounted<ListenerWatcher>(Ref());
  listener_watcher_ = watcher.get();
  XdsListenerResourceType::StartWatch(xds_client_.get(), lds_resource_name_,
                                      std::move(watcher));
}

void XdsResolver::ShutdownLocked() {
  if (GRPC_TRACE_FLAG_ENABLED(grpc_xds_resolver_trace)) {
    gpr_log(GPR_INFO, "[xds_resolver %p] shutting down", this);
  }
  if (xds_client_ != nullptr) {
    if (listener_watcher_ != nullptr) {
      XdsListenerResourceType::CancelWatch(
          xds_client_.get(), lds_resource_name_, listener_watcher_,
          /*delay_unsubscription=*/false);
    }
    if (route_config_watcher_ != nullptr) {
      XdsRouteConfigResourceType::CancelWatch(
          xds_client_.get(), route_config_name_, route_config_watcher_,
          /*delay_unsubscription=*/false);
    }
    grpc_pollset_set_del_pollset_set(
        static_cast<GrpcXdsClient*>(xds_client_.get())->interested_parties(),
        interested_parties_);
    xds_client_.reset(DEBUG_LOCATION, "xds resolver");
  }
}

void XdsResolver::OnListenerUpdate(XdsListenerResource listener) {
  if (GRPC_TRACE_FLAG_ENABLED(grpc_xds_resolver_trace)) {
    gpr_log(GPR_INFO, "[xds_resolver %p] received updated listener data", this);
  }
  if (xds_client_ == nullptr) return;
  auto* hcm = absl::get_if<XdsListenerResource::HttpConnectionManager>(
      &listener.listener);
  if (hcm == nullptr) {
    return OnError(lds_resource_name_,
                   absl::UnavailableError("not an API listener"));
  }
  current_listener_ = std::move(*hcm);
  MatchMutable(
      &current_listener_.route_config,
      // RDS resource name
      [&](std::string* rds_name) {
        // If the RDS name changed, update the RDS watcher.
        // Note that this will be true on the initial update, because
        // route_config_name_ will be empty.
        if (route_config_name_ != *rds_name) {
          // If we already had a watch (i.e., if the previous config had
          // a different RDS name), stop the previous watch.
          // There will be no previous watch if either (a) this is the
          // initial resource update or (b) the previous Listener had an
          // inlined RouteConfig.
          if (route_config_watcher_ != nullptr) {
            XdsRouteConfigResourceType::CancelWatch(
                xds_client_.get(), route_config_name_, route_config_watcher_,
                /*delay_unsubscription=*/true);
            route_config_watcher_ = nullptr;
          }
          // Start watch for the new RDS resource name.
          route_config_name_ = std::move(*rds_name);
          auto watcher = MakeRefCounted<RouteConfigWatcher>(Ref());
          route_config_watcher_ = watcher.get();
          XdsRouteConfigResourceType::StartWatch(
              xds_client_.get(), route_config_name_, std::move(watcher));
        } else {
          // RDS resource name has not changed, so no watch needs to be
          // updated, but we still need to propagate any changes in the
          // HCM config (e.g., the list of HTTP filters).
          GenerateResult();
        }
      },
      // inlined RouteConfig
      [&](XdsRouteConfigResource* route_config) {
        // If the previous update specified an RDS resource instead of
        // having an inlined RouteConfig, we need to cancel the RDS watch.
        if (route_config_watcher_ != nullptr) {
          XdsRouteConfigResourceType::CancelWatch(
              xds_client_.get(), route_config_name_, route_config_watcher_);
          route_config_watcher_ = nullptr;
          route_config_name_.clear();
        }
        OnRouteConfigUpdate(std::move(*route_config));
      });
}

namespace {
class VirtualHostListIterator : public XdsRouting::VirtualHostListIterator {
 public:
  explicit VirtualHostListIterator(
      const std::vector<XdsRouteConfigResource::VirtualHost>* virtual_hosts)
      : virtual_hosts_(virtual_hosts) {}

  size_t Size() const override { return virtual_hosts_->size(); }

  const std::vector<std::string>& GetDomainsForVirtualHost(
      size_t index) const override {
    return (*virtual_hosts_)[index].domains;
  }

 private:
  const std::vector<XdsRouteConfigResource::VirtualHost>* virtual_hosts_;
};
}  // namespace

void XdsResolver::OnRouteConfigUpdate(XdsRouteConfigResource rds_update) {
  if (GRPC_TRACE_FLAG_ENABLED(grpc_xds_resolver_trace)) {
    gpr_log(GPR_INFO, "[xds_resolver %p] received updated route config", this);
  }
  if (xds_client_ == nullptr) {
    return;
  }
  // Find the relevant VirtualHost from the RouteConfiguration.
  auto vhost_index = XdsRouting::FindVirtualHostForDomain(
      VirtualHostListIterator(&rds_update.virtual_hosts),
      data_plane_authority_);
  if (!vhost_index.has_value()) {
    OnError(
        route_config_name_.empty() ? lds_resource_name_ : route_config_name_,
        absl::UnavailableError(absl::StrCat("could not find VirtualHost for ",
                                            data_plane_authority_,
                                            " in RouteConfiguration")));
    return;
  }
  // Save the virtual host in the resolver.
  current_virtual_host_ = std::move(rds_update.virtual_hosts[*vhost_index]);
  cluster_specifier_plugin_map_ =
      std::move(rds_update.cluster_specifier_plugin_map);
  // Send a new result to the channel.
  GenerateResult();
}

void XdsResolver::OnError(absl::string_view context, absl::Status status) {
  gpr_log(GPR_ERROR, "[xds_resolver %p] received error from XdsClient: %s: %s",
          this, std::string(context).c_str(), status.ToString().c_str());
  if (xds_client_ == nullptr) return;
  status =
      absl::UnavailableError(absl::StrCat(context, ": ", status.ToString()));
  Result result;
  result.addresses = status;
  result.service_config = std::move(status);
  // Need to explicitly convert to the right RefCountedPtr<> type for
  // use with ChannelArgs::SetObject().
  RefCountedPtr<GrpcXdsClient> xds_client =
      xds_client_->Ref(DEBUG_LOCATION, "xds resolver result");
  result.args = args_.SetObject(std::move(xds_client));
  result_handler_->ReportResult(std::move(result));
}

void XdsResolver::OnResourceDoesNotExist(std::string context) {
  gpr_log(GPR_ERROR,
          "[xds_resolver %p] LDS/RDS resource does not exist -- clearing "
          "update and returning empty service config",
          this);
  if (xds_client_ == nullptr) {
    return;
  }
  current_virtual_host_.reset();
  Result result;
  result.addresses.emplace();
  result.service_config = ServiceConfigImpl::Create(args_, "{}");
  GPR_ASSERT(result.service_config.ok());
  result.resolution_note = std::move(context);
  result.args = args_;
  result_handler_->ReportResult(std::move(result));
}

absl::StatusOr<RefCountedPtr<ServiceConfig>>
XdsResolver::CreateServiceConfig() {
  std::vector<std::string> clusters;
  for (const auto& cluster : cluster_state_map_) {
    absl::string_view child_name = cluster.first;
    if (absl::ConsumePrefix(&child_name, "cluster_specifier_plugin:")) {
      clusters.push_back(absl::StrFormat(
          "      \"%s\":{\n"
          "        \"childPolicy\": %s\n"
          "       }",
          cluster.first,
          cluster_specifier_plugin_map_[std::string(child_name)]));
    } else {
      absl::ConsumePrefix(&child_name, "cluster:");
      clusters.push_back(
          absl::StrFormat("      \"%s\":{\n"
                          "        \"childPolicy\":[ {\n"
                          "          \"cds_experimental\":{\n"
                          "            \"cluster\": \"%s\"\n"
                          "          }\n"
                          "        } ]\n"
                          "       }",
                          cluster.first, child_name));
    }
  }
  std::vector<std::string> config_parts;
  config_parts.push_back(
      "{\n"
      "  \"loadBalancingConfig\":[\n"
      "    { \"xds_cluster_manager_experimental\":{\n"
      "      \"children\":{\n");
  config_parts.push_back(absl::StrJoin(clusters, ",\n"));
  config_parts.push_back(
      "    }\n"
      "    } }\n"
      "  ]\n"
      "}");
  std::string json = absl::StrJoin(config_parts, "");
  return ServiceConfigImpl::Create(args_, json.c_str());
}

void XdsResolver::GenerateResult() {
  if (!current_virtual_host_.has_value()) return;
  // First create XdsConfigSelector, which may add new entries to the cluster
  // state map, and then CreateServiceConfig for LB policies.
  absl::Status status;
  auto config_selector = MakeRefCounted<XdsConfigSelector>(Ref(), &status);
  if (!status.ok()) {
    OnError("could not create ConfigSelector",
            absl::UnavailableError(status.message()));
    return;
  }
  Result result;
  result.addresses.emplace();
  result.service_config = CreateServiceConfig();
  if (GRPC_TRACE_FLAG_ENABLED(grpc_xds_resolver_trace)) {
    gpr_log(GPR_INFO, "[xds_resolver %p] generated service config: %s", this,
            result.service_config.ok()
                ? std::string((*result.service_config)->json_string()).c_str()
                : result.service_config.status().ToString().c_str());
  }
  // Need to explicitly convert to the right RefCountedPtr<> type for
  // use with ChannelArgs::SetObject().
  RefCountedPtr<GrpcXdsClient> xds_client =
      xds_client_->Ref(DEBUG_LOCATION, "xds resolver result");
  result.args =
      args_.SetObject(std::move(xds_client)).SetObject(config_selector);
  result_handler_->ReportResult(std::move(result));
}

void XdsResolver::MaybeRemoveUnusedClusters() {
  bool update_needed = false;
  for (auto it = cluster_state_map_.begin(); it != cluster_state_map_.end();) {
    RefCountedPtr<ClusterState> cluster_state = it->second->RefIfNonZero();
    if (cluster_state != nullptr) {
      ++it;
    } else {
      update_needed = true;
      it = cluster_state_map_.erase(it);
    }
  }
  if (update_needed && xds_client_ != nullptr) {
    // Send a new result to the channel.
    GenerateResult();
  }
}

//
// Factory
//

class XdsResolverFactory : public ResolverFactory {
 public:
  absl::string_view scheme() const override { return "xds"; }

  bool IsValidUri(const URI& uri) const override {
    if (uri.path().empty() || uri.path().back() == '/') {
      gpr_log(GPR_ERROR,
              "URI path does not contain valid data plane authority");
      return false;
    }
    return true;
  }

  std::string GetDefaultAuthority(const URI& uri) const override {
    return GetDefaultAuthorityInternal(uri);
  }

  OrphanablePtr<Resolver> CreateResolver(ResolverArgs args) const override {
    if (!IsValidUri(args.uri)) return nullptr;
    return MakeOrphanable<XdsResolver>(std::move(args));
  }
};

}  // namespace

void RegisterXdsResolver(CoreConfiguration::Builder* builder) {
  builder->resolver_registry()->RegisterResolverFactory(
      std::make_unique<XdsResolverFactory>());
}

RefCountedPtr<ClusterState> XdsClusterMap::Find(absl::string_view name) const {
  auto it = clusters_.find(name);
  if (it == clusters_.end()) {
    return nullptr;
  }
  return it->second;
}

ClusterState::ClusterState(RefCountedPtr<XdsResolver> resolver,
                           absl::string_view cluster_name)
    : resolver_(std::move(resolver)), cluster_name_(cluster_name) {}

void ClusterState::Orphan() {
  resolver_->MaybeRemoveUnusedClustersInWorkSerializer();
  resolver_.reset();
}

XdsClusterMapAttribute::XdsClusterMapAttribute(
    RefCountedPtr<XdsClusterMap> cluster_map)
    : cluster_map_(std::move(cluster_map)) {}

RefCountedPtr<ClusterState> XdsClusterMapAttribute::GetClusterState(
    absl::string_view cluster_name) {
  if (cluster_map_ == nullptr) {
    return nullptr;
  }
  auto cluster = cluster_map_->Find(cluster_name);
  if (cluster == nullptr) {
    return nullptr;
  }
  return cluster;
}

void XdsClusterMapAttribute::ReleaseClusterMap() { cluster_map_.reset(); }

}  // namespace grpc_core<|MERGE_RESOLUTION|>--- conflicted
+++ resolved
@@ -72,7 +72,6 @@
 #include "src/core/lib/channel/channel_args.h"
 #include "src/core/lib/channel/channel_fwd.h"
 #include "src/core/lib/channel/channel_stack.h"
-#include "src/core/lib/channel/context.h"
 #include "src/core/lib/channel/promise_based_filter.h"
 #include "src/core/lib/channel/status_util.h"
 #include "src/core/lib/config/core_configuration.h"
@@ -825,31 +824,18 @@
     args.service_config_call_data->SetServiceConfig(std::move(method_config),
                                                     parsed_method_configs);
   }
-<<<<<<< HEAD
-  call_config.call_attributes[XdsClusterAttribute::TypeName()] =
-      args.arena->New<XdsClusterAttribute>(cluster->cluster_name());
-=======
   args.service_config_call_data->SetCallAttribute(
-      args.arena->New<XdsClusterAttribute>(it->first));
->>>>>>> 1fcaccdf
+      args.arena->New<XdsClusterAttribute>(cluster->cluster_name()));
   std::string hash_string = absl::StrCat(hash.value());
   char* hash_value =
       static_cast<char*>(args.arena->Alloc(hash_string.size() + 1));
   memcpy(hash_value, hash_string.c_str(), hash_string.size());
   hash_value[hash_string.size()] = '\0';
-<<<<<<< HEAD
-  call_config.call_attributes[RequestHashAttribute::TypeName()] =
-      args.arena->New<RequestHashAttribute>(hash_value);
-  call_config.call_attributes[XdsClusterMapAttribute::TypeName()] =
-      args.arena->ManagedNew<XdsClusterMapAttribute>(cluster_map_);
-  return std::move(call_config);
-=======
   args.service_config_call_data->SetCallAttribute(
       args.arena->New<RequestHashAttribute>(hash_value));
-  args.service_config_call_data->SetOnCommit(
-      [cluster_state = it->second->Ref()]() mutable { cluster_state.reset(); });
+  args.service_config_call_data->SetCallAttribute(
+      args.arena->ManagedNew<XdsClusterMapAttribute>(cluster_map_));
   return absl::OkStatus();
->>>>>>> 1fcaccdf
 }
 
 //

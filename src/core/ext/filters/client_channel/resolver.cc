--- conflicted
+++ resolved
@@ -46,15 +46,9 @@
 }
 
 #ifndef NDEBUG
-<<<<<<< HEAD
 void grpc_resolver_unref(grpc_resolver* resolver, const char* file, int line,
                          const char* reason) {
-  if (GRPC_TRACER_ON(grpc_trace_resolver_refcount)) {
-=======
-void grpc_resolver_unref(grpc_exec_ctx* exec_ctx, grpc_resolver* resolver,
-                         const char* file, int line, const char* reason) {
   if (grpc_trace_resolver_refcount.enabled()) {
->>>>>>> d88421a9
     gpr_atm old_refs = gpr_atm_no_barrier_load(&resolver->refs.count);
     gpr_log(file, line, GPR_LOG_SEVERITY_DEBUG,
             "RESOLVER:%p unref %" PRIdPTR " -> %" PRIdPTR " %s", resolver,

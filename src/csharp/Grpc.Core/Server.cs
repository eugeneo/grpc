--- conflicted
+++ resolved
@@ -67,14 +67,10 @@
         /// <param name="options">Channel options.</param>
         public Server(IEnumerable<ChannelOption> options = null)
         {
-<<<<<<< HEAD
-            this.handle = ServerSafeHandle.NewServer(GetCompletionQueue(), IntPtr.Zero);
-=======
             using (var channelArgs = ChannelOptions.CreateChannelArgs(options))
             {
                 this.handle = ServerSafeHandle.NewServer(GetCompletionQueue(), channelArgs);
             }
->>>>>>> 4c32de58
         }
 
         /// <summary>

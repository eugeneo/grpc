--- conflicted
+++ resolved
@@ -13,11 +13,7 @@
 @rem limitations under the License.
 
 @rem Current package versions
-<<<<<<< HEAD
-set VERSION=1.7.2
-=======
 set VERSION=1.9.0-dev
->>>>>>> f836c7e9
 
 @rem Adjust the location of nuget.exe
 set NUGET=C:\nuget\nuget.exe

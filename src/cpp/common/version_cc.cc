--- conflicted
+++ resolved
@@ -22,9 +22,5 @@
 #include <grpc++/grpc++.h>
 
 namespace grpc {
-<<<<<<< HEAD
-grpc::string Version() { return "1.7.2"; }
-=======
 grpc::string Version() { return "1.9.0-dev"; }
->>>>>>> f836c7e9
 }  // namespace grpc
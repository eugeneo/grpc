// Copyright 2021 gRPC authors.
//
// Licensed under the Apache License, Version 2.0 (the "License");
// you may not use this file except in compliance with the License.
// You may obtain a copy of the License at
//
//     http://www.apache.org/licenses/LICENSE-2.0
//
// Unless required by applicable law or agreed to in writing, software
// distributed under the License is distributed on an "AS IS" BASIS,
// WITHOUT WARRANTIES OR CONDITIONS OF ANY KIND, either express or implied.
// See the License for the specific language governing permissions and
// limitations under the License.

#include <algorithm>
#include <atomic>
#include <chrono>
#include <cstdint>
#include <memory>
#include <random>
<<<<<<< HEAD
#include <ratio>
#include <string>
=======
>>>>>>> bae0c705
#include <thread>
#include <utility>
#include <vector>

#include "absl/base/thread_annotations.h"
#include "absl/functional/any_invocable.h"
#include "absl/functional/bind_front.h"
#include "absl/functional/function_ref.h"
#include "absl/time/clock.h"
#include "absl/time/time.h"
#include "gmock/gmock.h"
#include "gtest/gtest.h"

#include <grpc/event_engine/event_engine.h>
#include <grpc/support/log.h>

#include "src/core/lib/gprpp/sync.h"
#include "test/core/event_engine/test_suite/event_engine_test_framework.h"

using ::testing::ElementsAre;
using namespace std::chrono_literals;

namespace grpc_event_engine {
namespace experimental {

void InitTimerTests() {}

}  // namespace experimental
}  // namespace grpc_event_engine

class EventEngineTimerTest : public EventEngineTest {
 public:
  void ScheduleCheckCB(std::chrono::steady_clock::time_point when,
                       std::atomic<int>* call_count,
                       std::atomic<int>* fail_count, int total_expected);

 protected:
  void WaitForSignalled(absl::Duration timeout)
      ABSL_EXCLUSIVE_LOCKS_REQUIRED(mu_) {
    absl::Time deadline = absl::Now() + timeout;
    while (!signaled_) {
      timeout = deadline - absl::Now();
      ASSERT_GT(timeout, absl::ZeroDuration());
      cv_.WaitWithTimeout(&mu_, timeout);
    }
  }

  grpc_core::Mutex mu_;
  grpc_core::CondVar cv_;
  bool signaled_ ABSL_GUARDED_BY(mu_) = false;
};

TEST_F(EventEngineTimerTest, ImmediateCallbackIsExecutedQuickly) {
  auto engine = this->NewEventEngine();
  grpc_core::MutexLock lock(&mu_);
  engine->RunAfter(0ms, [this]() {
    grpc_core::MutexLock lock(&mu_);
    signaled_ = true;
    cv_.Signal();
  });
  WaitForSignalled(absl::Seconds(5));
}

TEST_F(EventEngineTimerTest, SupportsCancellation) {
  auto engine = this->NewEventEngine();
  auto handle = engine->RunAfter(24h, []() {});
  ASSERT_TRUE(engine->Cancel(handle));
}

TEST_F(EventEngineTimerTest, CancelledCallbackIsNotExecuted) {
  {
    auto engine = this->NewEventEngine();
    auto handle = engine->RunAfter(24h, [this]() {
      grpc_core::MutexLock lock(&mu_);
      signaled_ = true;
    });
    ASSERT_TRUE(engine->Cancel(handle));
  }
  // The engine is deleted, and all closures should have been flushed
  grpc_core::MutexLock lock(&mu_);
  ASSERT_FALSE(signaled_);
}

TEST_F(EventEngineTimerTest, TimersRespectScheduleOrdering) {
  // Note: this is a brittle test if the first call to `RunAfter` takes longer
  // than the second callback's wait time.
  std::vector<uint8_t> ordered;
  uint8_t count = 0;
  grpc_core::MutexLock lock(&mu_);
  {
    auto engine = this->NewEventEngine();
    engine->RunAfter(3000ms, [&]() {
      grpc_core::MutexLock lock(&mu_);
      ordered.push_back(2);
      ++count;
      cv_.Signal();
    });
    engine->RunAfter(0ms, [&]() {
      grpc_core::MutexLock lock(&mu_);
      ordered.push_back(1);
      ++count;
      cv_.Signal();
    });
    // Ensure both callbacks have run.
    while (count != 2) {
      cv_.WaitWithTimeout(&mu_, absl::Milliseconds(8));
    }
  }
  // The engine is deleted, and all closures should have been flushed beforehand
  ASSERT_THAT(ordered, ElementsAre(1, 2));
}

TEST_F(EventEngineTimerTest, CancellingExecutedCallbackIsNoopAndReturnsFalse) {
  auto engine = this->NewEventEngine();
  grpc_core::MutexLock lock(&mu_);
  auto handle = engine->RunAfter(0ms, [this]() {
    grpc_core::MutexLock lock(&mu_);
    signaled_ = true;
    cv_.Signal();
  });
  WaitForSignalled(absl::Seconds(10));
  // The callback has run, and now we'll try to cancel it.
  ASSERT_FALSE(engine->Cancel(handle));
}

void EventEngineTimerTest::ScheduleCheckCB(
    std::chrono::steady_clock::time_point when, std::atomic<int>* call_count,
    std::atomic<int>* fail_count, int total_expected) {
  auto now = std::chrono::steady_clock::now();
  EXPECT_LE(when, now);
  if (when > now) ++(*fail_count);
  if (++(*call_count) == total_expected) {
    grpc_core::MutexLock lock(&mu_);
    signaled_ = true;
    cv_.Signal();
  }
}

TEST_F(EventEngineTimerTest, StressTestTimersNotCalledBeforeScheduled) {
  auto engine = this->NewEventEngine();
  constexpr int thread_count = 10;
  constexpr int call_count_per_thread = 100;
  constexpr float timeout_min_seconds = 1;
  constexpr float timeout_max_seconds = 10;
  std::atomic<int> call_count{0};
  std::atomic<int> failed_call_count{0};
  std::vector<std::thread> threads;
  threads.reserve(thread_count);
  for (int thread_n = 0; thread_n < thread_count; ++thread_n) {
    threads.emplace_back([&]() {
      std::random_device rd;
      std::mt19937 gen(rd());
      std::uniform_real_distribution<> dis(timeout_min_seconds,
                                           timeout_max_seconds);
      for (int call_n = 0; call_n < call_count_per_thread; ++call_n) {
        const auto dur = static_cast<int64_t>(1e9 * dis(gen));
        auto deadline =
            std::chrono::steady_clock::now() + std::chrono::nanoseconds(dur);
        engine->RunAfter(
            std::chrono::nanoseconds(dur),
            absl::bind_front(&EventEngineTimerTest::ScheduleCheckCB, this,
                             deadline, &call_count, &failed_call_count,
                             thread_count * call_count_per_thread));
      }
    });
  }
  for (auto& t : threads) {
    t.join();
  }
  grpc_core::MutexLock lock(&mu_);
  // to protect against spurious wakeups.
  while (!signaled_) {
    cv_.Wait(&mu_);
  }
  if (failed_call_count.load() != 0) {
    gpr_log(GPR_DEBUG, "failed timer count: %d of %d", failed_call_count.load(),
            thread_count * call_count);
  }
  ASSERT_EQ(0, failed_call_count.load());
}

// Common implementation for the Run and RunAfter test variants below
// Calls run_fn multiple times, and will get stuck if the implementation does a
// blocking inline execution of the closure. This test will timeout on failure.
void ImmediateRunTestInternal(
    absl::FunctionRef<void(absl::AnyInvocable<void()>)> run_fn,
    grpc_core::Mutex& mu, grpc_core::CondVar& cv) {
  constexpr int num_concurrent_runs = 32;
  constexpr int num_iterations = 100;
  constexpr absl::Duration run_timeout = absl::Seconds(60);
  std::atomic<int> waiters{0};
  std::atomic<int> execution_count{0};
  auto cb = [&mu, &cv, &run_timeout, &waiters, &execution_count]() {
    waiters.fetch_add(1);
    grpc_core::MutexLock lock(&mu);
    EXPECT_FALSE(cv.WaitWithTimeout(&mu, run_timeout))
        << "callback timed out waiting.";
    execution_count.fetch_add(1);
  };
  for (int i = 0; i < num_iterations; i++) {
    waiters.store(0);
    execution_count.store(0);
    for (int run = 0; run < num_concurrent_runs; run++) {
      run_fn(cb);
    }
    while (waiters.load() != num_concurrent_runs) {
      absl::SleepFor(absl::Milliseconds(33));
    }
    cv.SignalAll();
    while (execution_count.load() != num_concurrent_runs) {
      absl::SleepFor(absl::Milliseconds(33));
    }
  }
}

// TODO(hork): re-enabled after either I've implemented XFAIL, or fixed the
// ThreadPool's behavior under backlog.
TEST_F(EventEngineTimerTest,
       DISABLED_RunDoesNotImmediatelyExecuteInTheSameThread) {
  auto engine = this->NewEventEngine();
  ImmediateRunTestInternal(
      [&engine](absl::AnyInvocable<void()> cb) { engine->Run(std::move(cb)); },
      mu_, cv_);
}

// TODO(hork): re-enabled after either I've implemented XFAIL, or fixed the
// ThreadPool's behavior under backlog.
TEST_F(EventEngineTimerTest,
       DISABLED_RunAfterDoesNotImmediatelyExecuteInTheSameThread) {
  auto engine = this->NewEventEngine();
  ImmediateRunTestInternal(
      [&engine](absl::AnyInvocable<void()> cb) {
        engine->RunAfter(std::chrono::seconds(0), std::move(cb));
      },
      mu_, cv_);
}<|MERGE_RESOLUTION|>--- conflicted
+++ resolved
@@ -18,11 +18,6 @@
 #include <cstdint>
 #include <memory>
 #include <random>
-<<<<<<< HEAD
-#include <ratio>
-#include <string>
-=======
->>>>>>> bae0c705
 #include <thread>
 #include <utility>
 #include <vector>

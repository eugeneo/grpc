// Copyright 2023 gRPC authors.
//
// Licensed under the Apache License, Version 2.0 (the "License");
// you may not use this file except in compliance with the License.
// You may obtain a copy of the License at
//
//     http://www.apache.org/licenses/LICENSE-2.0
//
// Unless required by applicable law or agreed to in writing, software
// distributed under the License is distributed on an "AS IS" BASIS,
// WITHOUT WARRANTIES OR CONDITIONS OF ANY KIND, either express or implied.
// See the License for the specific language governing permissions and
// limitations under the License.

#include "src/core/ext/transport/chaotic_good/client_transport.h"

// IWYU pragma: no_include <sys/socket.h>

#include <algorithm>  // IWYU pragma: keep
#include <memory>
<<<<<<< HEAD
#include <string>
=======
#include <string>  // IWYU pragma: keep
>>>>>>> ce75ec23
#include <tuple>
#include <vector>  // IWYU pragma: keep

#include "absl/functional/any_invocable.h"
#include "absl/status/statusor.h"     // IWYU pragma: keep
#include "absl/strings/str_format.h"  // IWYU pragma: keep
#include "absl/types/optional.h"      // IWYU pragma: keep
#include "gmock/gmock.h"
#include "gtest/gtest.h"

#include <grpc/event_engine/event_engine.h>
#include <grpc/event_engine/memory_allocator.h>
#include <grpc/event_engine/slice.h>  // IWYU pragma: keep
#include <grpc/event_engine/slice_buffer.h>
#include <grpc/grpc.h>
#include <grpc/status.h>  // IWYU pragma: keep

#include "src/core/lib/gprpp/ref_counted_ptr.h"
#include "src/core/lib/iomgr/timer_manager.h"
#include "src/core/lib/promise/activity.h"
#include "src/core/lib/promise/event_engine_wakeup_scheduler.h"
#include "src/core/lib/promise/join.h"
#include "src/core/lib/promise/map.h"
#include "src/core/lib/promise/pipe.h"
#include "src/core/lib/promise/seq.h"
#include "src/core/lib/resource_quota/arena.h"
#include "src/core/lib/resource_quota/memory_quota.h"
#include "src/core/lib/resource_quota/resource_quota.h"
#include "src/core/lib/slice/slice.h"
#include "src/core/lib/slice/slice_buffer.h"
#include "src/core/lib/slice/slice_internal.h"      // IWYU pragma: keep
#include "src/core/lib/transport/metadata_batch.h"  // IWYU pragma: keep
#include "test/core/event_engine/fuzzing_event_engine/fuzzing_event_engine.h"
#include "test/core/event_engine/fuzzing_event_engine/fuzzing_event_engine.pb.h"

using testing::MockFunction;
using testing::Return;
using testing::Sequence;
using testing::StrictMock;
using testing::WithArgs;

namespace grpc_core {
namespace chaotic_good {
namespace testing {

class MockEndpoint
    : public grpc_event_engine::experimental::EventEngine::Endpoint {
 public:
  MOCK_METHOD(
      bool, Read,
      (absl::AnyInvocable<void(absl::Status)> on_read,
       grpc_event_engine::experimental::SliceBuffer* buffer,
       const grpc_event_engine::experimental::EventEngine::Endpoint::ReadArgs*
           args),
      (override));

  MOCK_METHOD(
      bool, Write,
      (absl::AnyInvocable<void(absl::Status)> on_writable,
       grpc_event_engine::experimental::SliceBuffer* data,
       const grpc_event_engine::experimental::EventEngine::Endpoint::WriteArgs*
           args),
      (override));

  MOCK_METHOD(
      const grpc_event_engine::experimental::EventEngine::ResolvedAddress&,
      GetPeerAddress, (), (const, override));
  MOCK_METHOD(
      const grpc_event_engine::experimental::EventEngine::ResolvedAddress&,
      GetLocalAddress, (), (const, override));
};

class ClientTransportTest : public ::testing::Test {
 public:
  ClientTransportTest()
      : control_endpoint_ptr_(new StrictMock<MockEndpoint>()),
        data_endpoint_ptr_(new StrictMock<MockEndpoint>()),
        memory_allocator_(
            ResourceQuota::Default()->memory_quota()->CreateMemoryAllocator(
                "test")),
        control_endpoint_(*control_endpoint_ptr_),
        data_endpoint_(*data_endpoint_ptr_),
        event_engine_(std::make_shared<
                      grpc_event_engine::experimental::FuzzingEventEngine>(
            []() {
              grpc_timer_manager_set_threading(false);
              grpc_event_engine::experimental::FuzzingEventEngine::Options
                  options;
              return options;
            }(),
            fuzzing_event_engine::Actions())),
        arena_(MakeScopedArena(initial_arena_size, &memory_allocator_)),
        pipe_client_to_server_messages_(arena_.get()),
        pipe_server_to_client_messages_(arena_.get()),
        pipe_server_intial_metadata_(arena_.get()),
        pipe_client_to_server_messages_second_(arena_.get()),
        pipe_server_to_client_messages_second_(arena_.get()),
        pipe_server_intial_metadata_second_(arena_.get()) {}
  // Expect how client transport will read from control/data endpoints with a
  // test frame.
  void AddReadExpectations(int num_of_streams) {
    for (int i = 0; i < num_of_streams; i++) {
      EXPECT_CALL(control_endpoint_, Read)
          .InSequence(control_endpoint_sequence)
          .WillOnce(WithArgs<0, 1>(
              [this, i](absl::AnyInvocable<void(absl::Status)> on_read,
                        grpc_event_engine::experimental::SliceBuffer*
                            buffer) mutable {
                // Construct test frame for EventEngine read: headers  (15
                // bytes), message(16 bytes), message padding (48 byte),
                // trailers (15 bytes).
                const std::string frame_header = {
                    static_cast<char>(0x80),  // frame type = fragment
                    0x03,                     // flag = has header + has trailer
                    0x00,
                    0x00,
                    static_cast<char>(i + 1),  // stream id = 1
                    0x00,
                    0x00,
                    0x00,
                    0x1a,  // header length = 26
                    0x00,
                    0x00,
                    0x00,
                    0x08,  // message length = 8
                    0x00,
                    0x00,
                    0x00,
                    0x38,  // message padding =56
                    0x00,
                    0x00,
                    0x00,
                    0x0f,  // trailer length = 15
                    0x00,
                    0x00,
                    0x00};
                // Schedule mock_endpoint to read buffer.
                grpc_event_engine::experimental::Slice slice(
                    grpc_slice_from_cpp_string(frame_header));
                buffer->Append(std::move(slice));
                // Execute read callback later to control when read starts.
                read_callback.push_back(std::move(on_read));
                // Return false to mock EventEngine read not finish.
                return false;
              }));
      EXPECT_CALL(control_endpoint_, Read)
          .InSequence(control_endpoint_sequence)
          .WillOnce(WithArgs<1>(
              [](grpc_event_engine::experimental::SliceBuffer* buffer) {
                // Encoded string of header ":path: /demo.Service/Step".
                const std::string header = {
                    0x10, 0x05, 0x3a, 0x70, 0x61, 0x74, 0x68, 0x12, 0x2f,
                    0x64, 0x65, 0x6d, 0x6f, 0x2e, 0x53, 0x65, 0x72, 0x76,
                    0x69, 0x63, 0x65, 0x2f, 0x53, 0x74, 0x65, 0x70};
                // Encoded string of trailer "grpc-status: 0".
                const std::string trailers = {0x10, 0x0b, 0x67, 0x72, 0x70,
                                              0x63, 0x2d, 0x73, 0x74, 0x61,
                                              0x74, 0x75, 0x73, 0x01, 0x30};
                // Schedule mock_endpoint to read buffer.
                grpc_event_engine::experimental::Slice slice(
                    grpc_slice_from_cpp_string(header + trailers));
                buffer->Append(std::move(slice));
                return true;
              }));
    }
    EXPECT_CALL(control_endpoint_, Read)
        .InSequence(control_endpoint_sequence)
        .WillOnce(Return(false));
    for (int i = 0; i < num_of_streams; i++) {
      EXPECT_CALL(data_endpoint_, Read)
          .InSequence(data_endpoint_sequence)
          .WillOnce(WithArgs<1>(
              [this](grpc_event_engine::experimental::SliceBuffer* buffer) {
                const std::string message_padding = {
                    0x00, 0x00, 0x00, 0x00, 0x00, 0x00, 0x00, 0x00, 0x00, 0x00,
                    0x00, 0x00, 0x00, 0x00, 0x00, 0x00, 0x00, 0x00, 0x00, 0x00,
                    0x00, 0x00, 0x00, 0x00, 0x00, 0x00, 0x00, 0x00, 0x00, 0x00,
                    0x00, 0x00, 0x00, 0x00, 0x00, 0x00, 0x00, 0x00, 0x00, 0x00,
                    0x00, 0x00, 0x00, 0x00, 0x00, 0x00, 0x00, 0x00, 0x00, 0x00,
                    0x00, 0x00, 0x00, 0x00, 0x00, 0x00};
                grpc_event_engine::experimental::Slice slice(
                    grpc_slice_from_cpp_string(message_padding + message));
                buffer->Append(std::move(slice));
                return true;
              }));
    }
  }
  // Initial ClientTransport with read expecations
  void InitialClientTransport(int num_of_streams) {
    // Read expectaions need to be added before transport initialization since
    // reader_ activity loop is started in ClientTransport initialization,
    AddReadExpectations(num_of_streams);
    client_transport_ = std::make_unique<ClientTransport>(
        std::make_unique<PromiseEndpoint>(
            std::unique_ptr<MockEndpoint>(control_endpoint_ptr_),
            SliceBuffer()),
        std::make_unique<PromiseEndpoint>(
            std::unique_ptr<MockEndpoint>(data_endpoint_ptr_), SliceBuffer()),
        std::static_pointer_cast<grpc_event_engine::experimental::EventEngine>(
            event_engine_));
  }
  // Create client to server test messages.
  std::vector<MessageHandle> CreateMessages(int num_of_messages) {
    std::vector<MessageHandle> messages;
    for (int i = 0; i < num_of_messages; i++) {
      SliceBuffer buffer;
      buffer.Append(
          Slice::FromCopiedString(absl::StrFormat("test message %d", i)));
      auto message = arena_->MakePooled<Message>(std::move(buffer), 0);
      messages.push_back(std::move(message));
    }
    return messages;
  }
  // Wait for last stream read to finish.
  auto Wait() {
    return [this]() mutable -> Poll<Result> {
      MutexLock lock(&mu_);
      if (last_stream_read_done_) {
        return Result{};
      } else {
        waker_ = Activity::current()->MakeNonOwningWaker();
        return Pending();
      }
    };
  }
  // Wake up the pending Wait() promise.
  void Wakeup() {
    MutexLock lock(&mu_);
    last_stream_read_done_ = true;
    waker_.Wakeup();
  }

 private:
  struct Result {};
  Mutex mu_;
  Waker waker_ ABSL_GUARDED_BY(mu_);
  bool last_stream_read_done_ ABSL_GUARDED_BY(mu_) = false;
  MockEndpoint* control_endpoint_ptr_;
  MockEndpoint* data_endpoint_ptr_;
  size_t initial_arena_size = 1024;
  MemoryAllocator memory_allocator_;
  Sequence control_endpoint_sequence;
  Sequence data_endpoint_sequence;

 protected:
  MockEndpoint& control_endpoint_;
  MockEndpoint& data_endpoint_;
  std::shared_ptr<grpc_event_engine::experimental::FuzzingEventEngine>
      event_engine_;
  std::unique_ptr<ClientTransport> client_transport_;
  ScopedArenaPtr arena_;
  Pipe<MessageHandle> pipe_client_to_server_messages_;
  Pipe<MessageHandle> pipe_server_to_client_messages_;
  Pipe<ServerMetadataHandle> pipe_server_intial_metadata_;
  // Added for mutliple streams tests.
  Pipe<MessageHandle> pipe_client_to_server_messages_second_;
  Pipe<MessageHandle> pipe_server_to_client_messages_second_;
  Pipe<ServerMetadataHandle> pipe_server_intial_metadata_second_;
  std::vector<absl::AnyInvocable<void(absl::Status)>> read_callback;
  // Added to verify received message payload.
  const std::string message = {0x01, 0x02, 0x03, 0x04, 0x05, 0x06, 0x07, 0x08};
};

TEST_F(ClientTransportTest, AddOneStream) {
  InitialClientTransport(1);
  auto messages = CreateMessages(1);
  ClientMetadataHandle md;
  auto args = CallArgs{std::move(md),
                       ClientInitialMetadataOutstandingToken::Empty(),
                       nullptr,
                       &pipe_server_intial_metadata_.sender,
                       &pipe_client_to_server_messages_.receiver,
                       &pipe_server_to_client_messages_.sender};
  StrictMock<MockFunction<void(absl::Status)>> on_done;
  EXPECT_CALL(on_done, Call(absl::OkStatus()));
  EXPECT_CALL(control_endpoint_, Write).WillOnce(Return(true));
  EXPECT_CALL(data_endpoint_, Write).WillOnce(Return(true));
  auto activity = MakeActivity(
      Seq(
          // Concurrently: write and read messages in client transport.
          Join(
              // Send messages to call_args.client_to_server_messages pipe,
              // which will be eventually sent to control/data endpoints.
              Seq(pipe_client_to_server_messages_.sender.Push(
                      std::move(messages[0])),
                  [this] {
                    pipe_client_to_server_messages_.sender.Close();
                    return absl::OkStatus();
                  }),
              // Add first stream with call_args into client transport.
              Seq(Join(client_transport_->AddStream(std::move(args)),
                       [this]() {
                         // Concurrently: start read from control endpoints.
                         read_callback[0](absl::OkStatus());
                         return absl::OkStatus();
                       }),
                  [](std::tuple<absl::StatusOr<ServerMetadataHandle>,
                                absl::Status>
                         ret) {
                    // AddStream will finish with server trailers:
                    // "grpc-status:0".
                    EXPECT_EQ(std::get<0>(ret)
                                  .value()
                                  ->get(GrpcStatusMetadata())
                                  .value(),
                              grpc_status_code::GRPC_STATUS_OK);
                    return absl::OkStatus();
                  }),
              // Receive messages from control/data endpoints.
              Seq(
                  // Receive server initial metadata.
                  Map(pipe_server_intial_metadata_.receiver.Next(),
                      [](NextResult<ServerMetadataHandle> r) {
                        // Expect value: ":path: /demo.Service/Step"
                        EXPECT_TRUE(r.has_value());
                        EXPECT_EQ(r.value()
                                      ->get_pointer(HttpPathMetadata())
                                      ->as_string_view(),
                                  "/demo.Service/Step");
                        return absl::OkStatus();
                      }),
                  // Receive server to client messages.
                  Map(pipe_server_to_client_messages_.receiver.Next(),
                      [this](NextResult<MessageHandle> r) {
                        EXPECT_TRUE(r.has_value());
                        EXPECT_EQ(r.value()->payload()->JoinIntoString(),
                                  message);
                        return absl::OkStatus();
                      }),
                  [this]() {
                    // Close pipes after receive message.
                    pipe_server_to_client_messages_.sender.Close();
                    pipe_server_intial_metadata_.sender.Close();
                    return absl::OkStatus();
                  })),
          // Once complete, verify successful sending and the received value.
          [](const std::tuple<absl::Status, absl::Status, absl::Status>& ret) {
            EXPECT_TRUE(std::get<0>(ret).ok());
            EXPECT_TRUE(std::get<1>(ret).ok());
            EXPECT_TRUE(std::get<2>(ret).ok());
            return absl::OkStatus();
          }),
      EventEngineWakeupScheduler(
          std::static_pointer_cast<
              grpc_event_engine::experimental::EventEngine>(event_engine_)),
      [&on_done](absl::Status status) { on_done.Call(std::move(status)); });
  // Wait until ClientTransport's internal activities to finish.
  event_engine_->TickUntilIdle();
  event_engine_->UnsetGlobalHooks();
}

TEST_F(ClientTransportTest, AddOneStreamWithWriteFailed) {
  InitialClientTransport(1);
  auto messages = CreateMessages(1);
  ClientMetadataHandle md;
  auto args = CallArgs{std::move(md),
                       ClientInitialMetadataOutstandingToken::Empty(),
                       nullptr,
                       &pipe_server_intial_metadata_.sender,
                       &pipe_client_to_server_messages_.receiver,
                       &pipe_server_to_client_messages_.sender};
  StrictMock<MockFunction<void(absl::Status)>> on_done;
  EXPECT_CALL(on_done, Call(absl::OkStatus()));
  EXPECT_CALL(control_endpoint_, Write)
      .WillOnce(
          WithArgs<0>([](absl::AnyInvocable<void(absl::Status)> on_write) {
            on_write(absl::InternalError("control endpoint write failed."));
            return false;
          }));
  EXPECT_CALL(data_endpoint_, Write)
      .WillOnce(
          WithArgs<0>([](absl::AnyInvocable<void(absl::Status)> on_write) {
            on_write(absl::InternalError("control endpoint write failed."));
            return false;
          }));
  auto activity = MakeActivity(
      Seq(
          // Concurrently: write and read messages in client transport.
          Join(
              // Send messages to call_args.client_to_server_messages pipe,
              // which will be eventually sent to control/data endpoints.
              Seq(pipe_client_to_server_messages_.sender.Push(
                      std::move(messages[0])),
                  [this] {
                    pipe_client_to_server_messages_.sender.Close();
                    return absl::OkStatus();
                  }),
              // Add first stream with call_args into client transport.
              Seq(Join(client_transport_->AddStream(std::move(args)),
                       [this]() {
                         // Start read from endpoints.
                         read_callback[0](absl::OkStatus());
                         return absl::OkStatus();
                       }),
                  [](std::tuple<absl::StatusOr<ServerMetadataHandle>,
                                absl::Status>
                         ret) {
                    // AddStream will finish with server trailers:
                    // "grpc-status:0".
                    EXPECT_EQ(std::get<0>(ret)
                                  .value()
                                  ->get(GrpcStatusMetadata())
                                  .value(),
                              grpc_status_code::GRPC_STATUS_OK);
                    return absl::OkStatus();
                  }),
              // Receive messages from control/data endpoints.
              Seq(
                  // Receive server initial metadata.
                  Map(pipe_server_intial_metadata_.receiver.Next(),
                      [](NextResult<ServerMetadataHandle> r) {
                        // Expect value: ":path: /demo.Service/Step"
                        EXPECT_TRUE(r.has_value());
                        EXPECT_EQ(r.value()
                                      ->get_pointer(HttpPathMetadata())
                                      ->as_string_view(),
                                  "/demo.Service/Step");
                        return absl::OkStatus();
                      }),
                  // Receive server to client messages.
                  Map(pipe_server_to_client_messages_.receiver.Next(),
                      [this](NextResult<MessageHandle> r) {
                        EXPECT_TRUE(r.has_value());
                        EXPECT_EQ(r.value()->payload()->JoinIntoString(),
                                  message);
                        return absl::OkStatus();
                      }),
                  [this] {
                    // Close pipes after receive message.
                    pipe_server_to_client_messages_.sender.Close();
                    pipe_server_intial_metadata_.sender.Close();
                    return absl::OkStatus();
                  })),
          // Once complete, verify successful sending and the received value.
          [](const std::tuple<absl::Status, absl::Status, absl::Status>& ret) {
            // TODO(ladynana): change these expectations to errors after the
            // writer activity closes transport for write failures.
            EXPECT_TRUE(std::get<0>(ret).ok());
            EXPECT_TRUE(std::get<1>(ret).ok());
            EXPECT_TRUE(std::get<2>(ret).ok());
            return absl::OkStatus();
          }),
      EventEngineWakeupScheduler(
          std::static_pointer_cast<
              grpc_event_engine::experimental::EventEngine>(event_engine_)),
      [&on_done](absl::Status status) { on_done.Call(std::move(status)); });
  // Wait until ClientTransport's internal activities to finish.
  event_engine_->TickUntilIdle();
  event_engine_->UnsetGlobalHooks();
}

TEST_F(ClientTransportTest, AddOneStreamMultipleMessages) {
  InitialClientTransport(1);
  auto messages = CreateMessages(3);
  ClientMetadataHandle md;
  auto args = CallArgs{std::move(md),
                       ClientInitialMetadataOutstandingToken::Empty(),
                       nullptr,
                       &pipe_server_intial_metadata_.sender,
                       &pipe_client_to_server_messages_.receiver,
                       &pipe_server_to_client_messages_.sender};
  StrictMock<MockFunction<void(absl::Status)>> on_done;
  EXPECT_CALL(on_done, Call(absl::OkStatus()));
  EXPECT_CALL(control_endpoint_, Write).Times(3).WillRepeatedly(Return(true));
  EXPECT_CALL(data_endpoint_, Write).Times(3).WillRepeatedly(Return(true));
  auto activity = MakeActivity(
      Seq(
          // Concurrently: write and read messages in client transport.
          Join(
              // Send messages to call_args.client_to_server_messages pipe,
              // which will be eventually sent to control/data endpoints.
              Seq(pipe_client_to_server_messages_.sender.Push(
                      std::move(messages[0])),
                  pipe_client_to_server_messages_.sender.Push(
                      std::move(messages[1])),
                  pipe_client_to_server_messages_.sender.Push(
                      std::move(messages[2])),
                  [this] {
                    pipe_client_to_server_messages_.sender.Close();
                    return absl::OkStatus();
                  }),
              // Add first stream with call_args into client transport.
              Seq(Join(client_transport_->AddStream(std::move(args)),
                       [this]() {
                         // Start read from endpoints.
                         read_callback[0](absl::OkStatus());
                         return absl::OkStatus();
                       }),
                  [](std::tuple<absl::StatusOr<ServerMetadataHandle>,
                                absl::Status>
                         ret) {
                    // AddStream finish with trailers "grpc-status:0".
                    EXPECT_EQ(std::get<0>(ret)
                                  .value()
                                  ->get(GrpcStatusMetadata())
                                  .value(),
                              grpc_status_code::GRPC_STATUS_OK);
                    return absl::OkStatus();
                  }),
              // Receive messages from control/data endpoints.
              Seq(
                  // Receive server initial metadata.
                  Map(pipe_server_intial_metadata_.receiver.Next(),
                      [](NextResult<ServerMetadataHandle> r) {
                        // Expect value: ":path: /demo.Service/Step"
                        EXPECT_TRUE(r.has_value());
                        EXPECT_EQ(r.value()
                                      ->get_pointer(HttpPathMetadata())
                                      ->as_string_view(),
                                  "/demo.Service/Step");
                        return absl::OkStatus();
                      }),
                  // Receive server to client messages.
                  Map(pipe_server_to_client_messages_.receiver.Next(),
                      [this](NextResult<MessageHandle> r) {
                        EXPECT_TRUE(r.has_value());
                        EXPECT_EQ(r.value()->payload()->JoinIntoString(),
                                  message);
                        return absl::OkStatus();
                      }),
                  [this] {
                    // Close pipes after receive message.
                    pipe_server_to_client_messages_.sender.Close();
                    pipe_server_intial_metadata_.sender.Close();
                    return absl::OkStatus();
                  })),
          // Once complete, verify successful sending and the received value.
          [](const std::tuple<absl::Status, absl::Status, absl::Status>& ret) {
            EXPECT_TRUE(std::get<0>(ret).ok());
            EXPECT_TRUE(std::get<1>(ret).ok());
            EXPECT_TRUE(std::get<2>(ret).ok());
            return absl::OkStatus();
          }),
      EventEngineWakeupScheduler(
          std::static_pointer_cast<
              grpc_event_engine::experimental::EventEngine>(event_engine_)),
      [&on_done](absl::Status status) { on_done.Call(std::move(status)); });
  // Wait until ClientTransport's internal activities to finish.
  event_engine_->TickUntilIdle();
  event_engine_->UnsetGlobalHooks();
}

TEST_F(ClientTransportTest, AddMultipleStreams) {
  InitialClientTransport(2);
  auto messages = CreateMessages(2);
  ClientMetadataHandle first_stream_md;
  ClientMetadataHandle second_stream_md;
  auto first_stream_args =
      CallArgs{std::move(first_stream_md),
               ClientInitialMetadataOutstandingToken::Empty(),
               nullptr,
               &pipe_server_intial_metadata_.sender,
               &pipe_client_to_server_messages_.receiver,
               &pipe_server_to_client_messages_.sender};
  auto second_stream_args =
      CallArgs{std::move(second_stream_md),
               ClientInitialMetadataOutstandingToken::Empty(),
               nullptr,
               &pipe_server_intial_metadata_second_.sender,
               &pipe_client_to_server_messages_second_.receiver,
               &pipe_server_to_client_messages_second_.sender};
  StrictMock<MockFunction<void(absl::Status)>> on_done;
  EXPECT_CALL(on_done, Call(absl::OkStatus()));
  EXPECT_CALL(control_endpoint_, Write).Times(2).WillRepeatedly(Return(true));
  EXPECT_CALL(data_endpoint_, Write).Times(2).WillRepeatedly(Return(true));
  auto activity = MakeActivity(
      Seq(
          // Concurrently: write and read messages from client transport.
          Join(
              // Send messages to first stream's
              // call_args.client_to_server_messages pipe, which will be
              // eventually sent to control/data endpoints.
              Seq(pipe_client_to_server_messages_.sender.Push(
                      std::move(messages[0])),
                  [this] {
                    pipe_client_to_server_messages_.sender.Close();
                    return absl::OkStatus();
                  }),
              // Send messages to second stream's
              // call_args.client_to_server_messages pipe, which will be
              // eventually sent to control/data endpoints.
              Seq(pipe_client_to_server_messages_second_.sender.Push(
                      std::move(messages[1])),
                  [this] {
                    pipe_client_to_server_messages_second_.sender.Close();
                    return absl::OkStatus();
                  }),
              // Add first stream with call_args into client transport.
              Seq(Join(client_transport_->AddStream(
                           std::move(first_stream_args)),
                       [this] {
                         read_callback[0](absl::OkStatus());
                         return absl::OkStatus();
                       }),
                  [](std::tuple<absl::StatusOr<ServerMetadataHandle>,
                                absl::Status>
                         ret) {
                    // AddStream finish with trailers "grpc-status:0".
                    EXPECT_EQ(std::get<0>(ret)
                                  .value()
                                  ->get(GrpcStatusMetadata())
                                  .value(),
                              grpc_status_code::GRPC_STATUS_OK);
                    return absl::OkStatus();
                  }),
              // Add second stream with call_args into client transport.
              Seq(Join(client_transport_->AddStream(
                           std::move(second_stream_args)),
                       Seq(Wait(),
                           [this] {
                             // Wait until first stream read finished to start
                             // the second read.
                             read_callback[1](absl::OkStatus());
                             return absl::OkStatus();
                           })),
                  [](std::tuple<absl::StatusOr<ServerMetadataHandle>,
                                absl::Status>
                         ret) {
                    // AddStream finish with trailers "grpc-status:0".
                    EXPECT_EQ(std::get<0>(ret)
                                  .value()
                                  ->get(GrpcStatusMetadata())
                                  .value(),
                              grpc_status_code::GRPC_STATUS_OK);
                    return absl::OkStatus();
                  }),
              // Receive first stream's messages from control/data endpoints.
              Seq(
                  // Receive server initial metadata.
                  Map(pipe_server_intial_metadata_.receiver.Next(),
                      [](NextResult<ServerMetadataHandle> r) {
                        // Expect value: ":path: /demo.Service/Step"
                        EXPECT_TRUE(r.has_value());
                        EXPECT_EQ(r.value()
                                      ->get_pointer(HttpPathMetadata())
                                      ->as_string_view(),
                                  "/demo.Service/Step");
                        return absl::OkStatus();
                      }),
                  // Receive server to client messages.
                  Map(pipe_server_to_client_messages_.receiver.Next(),
                      [this](NextResult<MessageHandle> r) {
                        EXPECT_TRUE(r.has_value());
                        EXPECT_EQ(r.value()->payload()->JoinIntoString(),
                                  message);
                        return absl::OkStatus();
                      }),
                  [this] {
                    // Wake up the sencond stream read after first stream read
                    // finished.
                    Wakeup();
                    // Close pipes after receive message.
                    pipe_server_to_client_messages_.sender.Close();
                    pipe_server_intial_metadata_.sender.Close();
                    return absl::OkStatus();
                  }),
              // Receive second stream's messages from control/data endpoints.
              Seq(
                  // Receive server initial metadata.
                  Map(pipe_server_intial_metadata_second_.receiver.Next(),
                      [](NextResult<ServerMetadataHandle> r) {
                        // Expect value: ":path: /demo.Service/Step"
                        EXPECT_TRUE(r.has_value());
                        EXPECT_EQ(r.value()
                                      ->get_pointer(HttpPathMetadata())
                                      ->as_string_view(),
                                  "/demo.Service/Step");
                        return absl::OkStatus();
                      }),
                  // Receive server to client messages.
                  Map(pipe_server_to_client_messages_second_.receiver.Next(),
                      [this](NextResult<MessageHandle> r) {
                        EXPECT_TRUE(r.has_value());
                        EXPECT_EQ(r.value()->payload()->JoinIntoString(),
                                  message);
                        return absl::OkStatus();
                      }),
                  [this] {
                    // Close pipes after receive message.
                    pipe_server_to_client_messages_second_.sender.Close();
                    pipe_server_intial_metadata_second_.sender.Close();
                    return absl::OkStatus();
                  })),
          // Once complete, verify successful sending and the received value.
          [](const std::tuple<absl::Status, absl::Status, absl::Status,
                              absl::Status, absl::Status, absl::Status>& ret) {
            EXPECT_TRUE(std::get<0>(ret).ok());
            EXPECT_TRUE(std::get<1>(ret).ok());
            EXPECT_TRUE(std::get<2>(ret).ok());
            EXPECT_TRUE(std::get<3>(ret).ok());
            EXPECT_TRUE(std::get<4>(ret).ok());
            EXPECT_TRUE(std::get<5>(ret).ok());
            return absl::OkStatus();
          }),
      EventEngineWakeupScheduler(
          std::static_pointer_cast<
              grpc_event_engine::experimental::EventEngine>(event_engine_)),
      [&on_done](absl::Status status) { on_done.Call(std::move(status)); });
  // Wait until ClientTransport's internal activities to finish.
  event_engine_->TickUntilIdle();
  event_engine_->UnsetGlobalHooks();
}

TEST_F(ClientTransportTest, AddMultipleStreamsMultipleMessages) {
  InitialClientTransport(2);
  auto messages = CreateMessages(6);
  ClientMetadataHandle first_stream_md;
  ClientMetadataHandle second_stream_md;
  auto first_stream_args =
      CallArgs{std::move(first_stream_md),
               ClientInitialMetadataOutstandingToken::Empty(),
               nullptr,
               &pipe_server_intial_metadata_.sender,
               &pipe_client_to_server_messages_.receiver,
               &pipe_server_to_client_messages_.sender};
  auto second_stream_args =
      CallArgs{std::move(second_stream_md),
               ClientInitialMetadataOutstandingToken::Empty(),
               nullptr,
               &pipe_server_intial_metadata_second_.sender,
               &pipe_client_to_server_messages_second_.receiver,
               &pipe_server_to_client_messages_second_.sender};
  StrictMock<MockFunction<void(absl::Status)>> on_done;
  EXPECT_CALL(on_done, Call(absl::OkStatus()));
  EXPECT_CALL(control_endpoint_, Write).Times(6).WillRepeatedly(Return(true));
  EXPECT_CALL(data_endpoint_, Write).Times(6).WillRepeatedly(Return(true));
  auto activity = MakeActivity(
      Seq(
          // Concurrently: write and read messages in client transport.
          Join(
              // Send messages to first stream's
              // call_args.client_to_server_messages pipe, which will be
              // eventually sent to control/data endpoints.
              Seq(pipe_client_to_server_messages_.sender.Push(
                      std::move(messages[0])),
                  pipe_client_to_server_messages_.sender.Push(
                      std::move(messages[1])),
                  pipe_client_to_server_messages_.sender.Push(
                      std::move(messages[2])),
                  [this] {
                    pipe_client_to_server_messages_.sender.Close();
                    return absl::OkStatus();
                  }),
              // Send messages to second stream's
              // call_args.client_to_server_messages pipe, which will be
              // eventually sent to control/data endpoints.
              Seq(pipe_client_to_server_messages_second_.sender.Push(
                      std::move(messages[3])),
                  pipe_client_to_server_messages_second_.sender.Push(
                      std::move(messages[4])),
                  pipe_client_to_server_messages_second_.sender.Push(
                      std::move(messages[5])),
                  [this] {
                    pipe_client_to_server_messages_second_.sender.Close();
                    return absl::OkStatus();
                  }),
              // Add first stream with call_args into client transport.
              Seq(Join(client_transport_->AddStream(
                           std::move(first_stream_args)),
                       [this] {
                         read_callback[0](absl::OkStatus());
                         return absl::OkStatus();
                       }),
                  [](std::tuple<absl::StatusOr<ServerMetadataHandle>,
                                absl::Status>
                         ret) {
                    // AddStream finish with trailers "grpc-status:0".
                    EXPECT_EQ(std::get<0>(ret)
                                  .value()
                                  ->get(GrpcStatusMetadata())
                                  .value(),
                              grpc_status_code::GRPC_STATUS_OK);
                    return absl::OkStatus();
                  }),
              // Add second stream with call_args into client transport.
              Seq(Join(client_transport_->AddStream(
                           std::move(second_stream_args)),
                       Seq(Wait(),
                           [this] {
                             // Wait until first stream read finished to start
                             // the second read.
                             read_callback[1](absl::OkStatus());
                             return absl::OkStatus();
                           })),
                  [](std::tuple<absl::StatusOr<ServerMetadataHandle>,
                                absl::Status>
                         ret) {
                    // AddStream finish with trailers "grpc-status:0".
                    EXPECT_EQ(std::get<0>(ret)
                                  .value()
                                  ->get(GrpcStatusMetadata())
                                  .value(),
                              grpc_status_code::GRPC_STATUS_OK);
                    return absl::OkStatus();
                  }),
              // Receive first stream's messages from control/data endpoints.
              Seq(
                  // Receive server initial metadata.
                  Map(pipe_server_intial_metadata_.receiver.Next(),
                      [](NextResult<ServerMetadataHandle> r) {
                        // Expect value: ":path: /demo.Service/Step"
                        EXPECT_TRUE(r.has_value());
                        EXPECT_EQ(r.value()
                                      ->get_pointer(HttpPathMetadata())
                                      ->as_string_view(),
                                  "/demo.Service/Step");
                        return absl::OkStatus();
                      }),
                  // Receive server to client messages.
                  Map(pipe_server_to_client_messages_.receiver.Next(),
                      [this](NextResult<MessageHandle> r) {
                        EXPECT_TRUE(r.has_value());
                        EXPECT_EQ(r.value()->payload()->JoinIntoString(),
                                  message);
                        return absl::OkStatus();
                      }),
                  [this] {
                    // Wake up the sencond stream read after first stream read
                    // finished.
                    Wakeup();
                    // Close pipes after receive message.
                    pipe_server_to_client_messages_.sender.Close();
                    pipe_server_intial_metadata_.sender.Close();
                    return absl::OkStatus();
                  }),
              // Receive second stream's messages from control/data endpoints.
              Seq(
                  // Receive server initial metadata.
                  Map(pipe_server_intial_metadata_second_.receiver.Next(),
                      [](NextResult<ServerMetadataHandle> r) {
                        // Expect value: ":path: /demo.Service/Step"
                        EXPECT_TRUE(r.has_value());
                        EXPECT_EQ(r.value()
                                      ->get_pointer(HttpPathMetadata())
                                      ->as_string_view(),
                                  "/demo.Service/Step");
                        return absl::OkStatus();
                      }),
                  // Receive server to client messages.
                  Map(pipe_server_to_client_messages_second_.receiver.Next(),
                      [this](NextResult<MessageHandle> r) {
                        EXPECT_TRUE(r.has_value());
                        EXPECT_EQ(r.value()->payload()->JoinIntoString(),
                                  message);
                        return absl::OkStatus();
                      }),
                  [this] {
                    // Close pipes after receive message.
                    pipe_server_to_client_messages_second_.sender.Close();
                    pipe_server_intial_metadata_second_.sender.Close();
                    return absl::OkStatus();
                  })),
          // Once complete, verify successful sending and the received value.
          [](const std::tuple<absl::Status, absl::Status, absl::Status,
                              absl::Status, absl::Status, absl::Status>& ret) {
            EXPECT_TRUE(std::get<0>(ret).ok());
            EXPECT_TRUE(std::get<1>(ret).ok());
            EXPECT_TRUE(std::get<2>(ret).ok());
            EXPECT_TRUE(std::get<3>(ret).ok());
            EXPECT_TRUE(std::get<4>(ret).ok());
            EXPECT_TRUE(std::get<5>(ret).ok());
            return absl::OkStatus();
          }),
      EventEngineWakeupScheduler(
          std::static_pointer_cast<
              grpc_event_engine::experimental::EventEngine>(event_engine_)),
      [&on_done](absl::Status status) { on_done.Call(std::move(status)); });
  // Wait until ClientTransport's internal activities to finish.
  event_engine_->TickUntilIdle();
  event_engine_->UnsetGlobalHooks();
}

}  // namespace testing
}  // namespace chaotic_good
}  // namespace grpc_core

int main(int argc, char** argv) {
  ::testing::InitGoogleTest(&argc, argv);
  // Must call to create default EventEngine.
  grpc_init();
  int ret = RUN_ALL_TESTS();
  grpc_shutdown();
  return ret;
}<|MERGE_RESOLUTION|>--- conflicted
+++ resolved
@@ -18,11 +18,7 @@
 
 #include <algorithm>  // IWYU pragma: keep
 #include <memory>
-<<<<<<< HEAD
 #include <string>
-=======
-#include <string>  // IWYU pragma: keep
->>>>>>> ce75ec23
 #include <tuple>
 #include <vector>  // IWYU pragma: keep
 

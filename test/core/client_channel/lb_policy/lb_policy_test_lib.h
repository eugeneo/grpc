--- conflicted
+++ resolved
@@ -559,24 +559,14 @@
   // There can be any number of READY updates where the picker is still using
   // the old list followed by one READY update where the picker is using the
   // new list.  Returns a picker if the reported states match expectations.
-<<<<<<< HEAD
   RefCountedPtr<LoadBalancingPolicy::SubchannelPicker>
-=======
-  absl::optional<RefCountedPtr<LoadBalancingPolicy::SubchannelPicker>>
->>>>>>> b26f18a0
   WaitForRoundRobinListChange(
       absl::Span<const absl::string_view> old_addresses,
       absl::Span<const absl::string_view> new_addresses,
       const std::map<UniqueTypeName, std::string> call_attributes = {},
       size_t num_iterations = 3, SourceLocation location = SourceLocation()) {
     gpr_log(GPR_INFO, "Waiting for expected RR addresses...");
-<<<<<<< HEAD
-    RefCountedPtr<LoadBalancingPolicy::SubchannelPicker> retval;
-    size_t num_picks =
-        std::max(new_addresses.size(), old_addresses.size()) * num_iterations;
-=======
     absl::optional<RefCountedPtr<LoadBalancingPolicy::SubchannelPicker>> retval;
->>>>>>> b26f18a0
     WaitForStateUpdate(
         [&](FakeHelper::StateUpdate update) {
           EXPECT_EQ(update.state, GRPC_CHANNEL_READY)
@@ -584,14 +574,8 @@
           if (update.state != GRPC_CHANNEL_READY) return false;
           // Get enough picks to round-robin num_iterations times across all
           // expected addresses.
-<<<<<<< HEAD
           auto picks = GetCompletePicks(update.picker.get(), num_picks,
                                         call_attributes, location);
-=======
-          auto picks =
-              GetCompletePicks(update.picker.get(), call_attributes,
-                               new_addresses.size() * num_iterations, location);
->>>>>>> b26f18a0
           EXPECT_TRUE(picks.has_value())
               << location.file() << ":" << location.line();
           if (!picks.has_value()) return false;
@@ -675,15 +659,9 @@
   // Gets num_picks complete picks from picker and returns the resulting
   // list of addresses, or nullopt if a non-complete pick was returned.
   absl::optional<std::vector<std::string>> GetCompletePicks(
-<<<<<<< HEAD
       LoadBalancingPolicy::SubchannelPicker* picker, size_t num_picks,
       const std::map<UniqueTypeName, std::string> call_attributes = {},
       SourceLocation location = SourceLocation()) {
-=======
-      LoadBalancingPolicy::SubchannelPicker* picker,
-      const std::map<UniqueTypeName, std::string> call_attributes,
-      size_t num_picks, SourceLocation location = SourceLocation()) {
->>>>>>> b26f18a0
     EXPECT_NE(picker, nullptr);
     if (picker == nullptr) {
       return absl::nullopt;
@@ -721,13 +699,8 @@
       absl::Span<const absl::string_view> addresses,
       const std::map<UniqueTypeName, std::string> call_attributes = {},
       size_t num_iterations = 3, SourceLocation location = SourceLocation()) {
-<<<<<<< HEAD
     auto picks = GetCompletePicks(picker, num_iterations * addresses.size(),
                                   call_attributes, location);
-=======
-    auto picks = GetCompletePicks(picker, call_attributes,
-                                  num_iterations * addresses.size(), location);
->>>>>>> b26f18a0
     ASSERT_TRUE(picks.has_value()) << location.file() << ":" << location.line();
     EXPECT_TRUE(PicksAreRoundRobin(addresses, *picks))
         << "  Actual: " << absl::StrJoin(*picks, ", ")

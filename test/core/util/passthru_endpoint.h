/*
 *
 * Copyright 2016 gRPC authors.
 *
 * Licensed under the Apache License, Version 2.0 (the "License");
 * you may not use this file except in compliance with the License.
 * You may obtain a copy of the License at
 *
 *     http://www.apache.org/licenses/LICENSE-2.0
 *
 * Unless required by applicable law or agreed to in writing, software
 * distributed under the License is distributed on an "AS IS" BASIS,
 * WITHOUT WARRANTIES OR CONDITIONS OF ANY KIND, either express or implied.
 * See the License for the specific language governing permissions and
 * limitations under the License.
 *
 */

#ifndef MOCK_ENDPOINT_H
#define MOCK_ENDPOINT_H

#include <grpc/support/atm.h>

#include "src/core/lib/iomgr/endpoint.h"

<<<<<<< HEAD
#ifdef __cplusplus
extern "C" {
#endif

typedef struct { int num_writes; } grpc_passthru_endpoint_stats;
=======
typedef struct {
  gpr_atm num_writes;
} grpc_passthru_endpoint_stats;
>>>>>>> d9da7387

void grpc_passthru_endpoint_create(grpc_endpoint** client,
                                   grpc_endpoint** server,
                                   grpc_resource_quota* resource_quota,
                                   grpc_passthru_endpoint_stats* stats);

#ifdef __cplusplus
}
#endif

#endif<|MERGE_RESOLUTION|>--- conflicted
+++ resolved
@@ -23,25 +23,13 @@
 
 #include "src/core/lib/iomgr/endpoint.h"
 
-<<<<<<< HEAD
-#ifdef __cplusplus
-extern "C" {
-#endif
-
-typedef struct { int num_writes; } grpc_passthru_endpoint_stats;
-=======
 typedef struct {
   gpr_atm num_writes;
 } grpc_passthru_endpoint_stats;
->>>>>>> d9da7387
 
 void grpc_passthru_endpoint_create(grpc_endpoint** client,
                                    grpc_endpoint** server,
                                    grpc_resource_quota* resource_quota,
                                    grpc_passthru_endpoint_stats* stats);
 
-#ifdef __cplusplus
-}
-#endif
-
 #endif
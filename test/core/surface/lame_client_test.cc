--- conflicted
+++ resolved
@@ -18,11 +18,7 @@
 
 #include <string.h>
 
-<<<<<<< HEAD
-#include <string>
-=======
 #include <memory>
->>>>>>> bae0c705
 
 #include "absl/status/status.h"
 #include "gtest/gtest.h"

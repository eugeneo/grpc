//
//
// Copyright 2015 gRPC authors.
//
// Licensed under the Apache License, Version 2.0 (the "License");
// you may not use this file except in compliance with the License.
// You may obtain a copy of the License at
//
//     http://www.apache.org/licenses/LICENSE-2.0
//
// Unless required by applicable law or agreed to in writing, software
// distributed under the License is distributed on an "AS IS" BASIS,
// WITHOUT WARRANTIES OR CONDITIONS OF ANY KIND, either express or implied.
// See the License for the specific language governing permissions and
// limitations under the License.
//
//

#include "src/core/lib/surface/init.h"

#include <chrono>
#include <memory>
<<<<<<< HEAD
#include <ratio>
#include <string>
=======
>>>>>>> bae0c705

#include "absl/time/clock.h"
#include "absl/time/time.h"
#include "gtest/gtest.h"

#include <grpc/event_engine/event_engine.h>
#include <grpc/grpc.h>

#include "src/core/lib/event_engine/default_event_engine.h"
#include "src/core/lib/iomgr/exec_ctx.h"
#include "test/core/util/test_config.h"

static void test(int rounds) {
  int i;
  for (i = 0; i < rounds; i++) {
    grpc_init();
  }
  for (i = 0; i < rounds; i++) {
    grpc_shutdown();
  }
  EXPECT_FALSE(grpc_is_initialized());
}

TEST(Init, test) {
  test(1);
  test(2);
  test(3);
}

static void test_blocking(int rounds) {
  int i;
  for (i = 0; i < rounds; i++) {
    grpc_init();
  }
  for (i = 0; i < rounds; i++) {
    grpc_shutdown_blocking();
  }
  EXPECT_FALSE(grpc_is_initialized());
}

TEST(Init, blocking) {
  test_blocking(1);
  test_blocking(2);
  test_blocking(3);
}

TEST(Init, ShutdownWithThread) {
  grpc_init();
  {
    grpc_core::ApplicationCallbackExecCtx callback_exec_ctx(
        GRPC_APP_CALLBACK_EXEC_CTX_FLAG_IS_INTERNAL_THREAD);
    grpc_shutdown();
  }
  grpc_maybe_wait_for_async_shutdown();
  EXPECT_FALSE(grpc_is_initialized());
}

TEST(Init, mixed) {
  grpc_init();
  grpc_init();
  grpc_shutdown();
  grpc_init();
  grpc_shutdown();
  grpc_shutdown();
  EXPECT_FALSE(grpc_is_initialized());
}

TEST(Init, MixedWithThread) {
  grpc_init();
  {
    grpc_core::ApplicationCallbackExecCtx callback_exec_ctx(
        GRPC_APP_CALLBACK_EXEC_CTX_FLAG_IS_INTERNAL_THREAD);
    grpc_init();
    grpc_shutdown();
    grpc_init();
    grpc_shutdown();
    grpc_shutdown();
  }
  grpc_maybe_wait_for_async_shutdown();
  EXPECT_FALSE(grpc_is_initialized());
}

TEST(Init, Repeatedly) {
  for (int i = 0; i < 10; i++) {
    grpc_init();
    {
      grpc_core::ApplicationCallbackExecCtx callback_exec_ctx(
          GRPC_APP_CALLBACK_EXEC_CTX_FLAG_IS_INTERNAL_THREAD);
      grpc_shutdown();
    }
  }
  grpc_maybe_wait_for_async_shutdown();
  EXPECT_FALSE(grpc_is_initialized());
}

TEST(Init, RepeatedlyBlocking) {
  for (int i = 0; i < 10; i++) {
    grpc_init();
    {
      grpc_core::ApplicationCallbackExecCtx callback_exec_ctx(
          GRPC_APP_CALLBACK_EXEC_CTX_FLAG_IS_INTERNAL_THREAD);
      grpc_shutdown_blocking();
    }
  }
  EXPECT_FALSE(grpc_is_initialized());
}

TEST(Init, TimerManagerHoldsLastInit) {
  grpc_init();
  // the temporary engine is deleted immediately, and the callback owns a copy.
  auto engine = grpc_event_engine::experimental::GetDefaultEventEngine();
  engine->RunAfter(
      std::chrono::seconds(1),
      [engine = grpc_event_engine::experimental::GetDefaultEventEngine()] {
        grpc_core::ApplicationCallbackExecCtx app_exec_ctx;
        grpc_core::ExecCtx exec_ctx;
        grpc_shutdown();
      });
  while (engine.use_count() != 1) {
    absl::SleepFor(absl::Microseconds(15));
  }
}

int main(int argc, char** argv) {
  grpc::testing::TestEnvironment env(&argc, argv);
  ::testing::InitGoogleTest(&argc, argv);
  return RUN_ALL_TESTS();
}<|MERGE_RESOLUTION|>--- conflicted
+++ resolved
@@ -20,11 +20,6 @@
 
 #include <chrono>
 #include <memory>
-<<<<<<< HEAD
-#include <ratio>
-#include <string>
-=======
->>>>>>> bae0c705
 
 #include "absl/time/clock.h"
 #include "absl/time/time.h"

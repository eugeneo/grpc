--- conflicted
+++ resolved
@@ -423,13 +423,8 @@
       : client_load_reporting_interval_seconds_(
             client_load_reporting_interval_seconds) {}
 
-<<<<<<< HEAD
   Status StreamLoadStats(ServerContext* /*context*/, Stream* stream) override {
-    gpr_log(GPR_INFO, "LB[%p]: LRS StreamLoadStats starts", this);
-=======
-  Status StreamLoadStats(ServerContext* context, Stream* stream) override {
     gpr_log(GPR_INFO, "LRS[%p]: StreamLoadStats starts", this);
->>>>>>> ac463194
     // Read request.
     LoadStatsRequest request;
     if (stream->Read(&request)) {

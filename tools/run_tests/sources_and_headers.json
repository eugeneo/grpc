--- conflicted
+++ resolved
@@ -9604,23 +9604,6 @@
     ], 
     "headers": [], 
     "language": "c", 
-<<<<<<< HEAD
-=======
-    "name": "h2_compress_max_message_length_nosec_test", 
-    "src": []
-  }, 
-  {
-    "deps": [
-      "end2end_fixture_h2_compress", 
-      "end2end_test_metadata", 
-      "gpr", 
-      "gpr_test_util", 
-      "grpc_test_util_unsecure", 
-      "grpc_unsecure"
-    ], 
-    "headers": [], 
-    "language": "c", 
->>>>>>> bd50ed80
     "name": "h2_compress_metadata_nosec_test", 
     "src": []
   }, 

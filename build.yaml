--- conflicted
+++ resolved
@@ -168,11 +168,8 @@
   - src/core/lib/iomgr/closure.h
   - src/core/lib/iomgr/endpoint.h
   - src/core/lib/iomgr/endpoint_pair.h
-<<<<<<< HEAD
   - src/core/lib/iomgr/ev_epoll_linux.h
-=======
   - src/core/lib/iomgr/ev_poll_and_epoll_posix.h
->>>>>>> 37e26d92
   - src/core/lib/iomgr/ev_poll_posix.h
   - src/core/lib/iomgr/ev_posix.h
   - src/core/lib/iomgr/exec_ctx.h
@@ -247,11 +244,8 @@
   - src/core/lib/iomgr/endpoint.c
   - src/core/lib/iomgr/endpoint_pair_posix.c
   - src/core/lib/iomgr/endpoint_pair_windows.c
-<<<<<<< HEAD
   - src/core/lib/iomgr/ev_epoll_linux.c
-=======
   - src/core/lib/iomgr/ev_poll_and_epoll_posix.c
->>>>>>> 37e26d92
   - src/core/lib/iomgr/ev_poll_posix.c
   - src/core/lib/iomgr/ev_posix.c
   - src/core/lib/iomgr/exec_ctx.c

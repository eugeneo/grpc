/*
 *
 * Copyright 2015 gRPC authors.
 *
 * Licensed under the Apache License, Version 2.0 (the "License");
 * you may not use this file except in compliance with the License.
 * You may obtain a copy of the License at
 *
 *     http://www.apache.org/licenses/LICENSE-2.0
 *
 * Unless required by applicable law or agreed to in writing, software
 * distributed under the License is distributed on an "AS IS" BASIS,
 * WITHOUT WARRANTIES OR CONDITIONS OF ANY KIND, either express or implied.
 * See the License for the specific language governing permissions and
 * limitations under the License.
 *
 */

#ifndef GRPC_IMPL_CODEGEN_PORT_PLATFORM_H
#define GRPC_IMPL_CODEGEN_PORT_PLATFORM_H

/*
 * Define GPR_BACKWARDS_COMPATIBILITY_MODE to try harder to be ABI
 * compatible with older platforms (currently only on Linux)
 * Causes:
 *  - some libc calls to be gotten via dlsym
 *  - some syscalls to be made directly
 */

/* Get windows.h included everywhere (we need it) */
#if defined(_WIN64) || defined(WIN64) || defined(_WIN32) || defined(WIN32)
#ifndef WIN32_LEAN_AND_MEAN
#define GRPC_WIN32_LEAN_AND_MEAN_WAS_NOT_DEFINED
#define WIN32_LEAN_AND_MEAN
#endif /* WIN32_LEAN_AND_MEAN */

#ifndef NOMINMAX
#define GRPC_NOMINMX_WAS_NOT_DEFINED
#define NOMINMAX
#endif /* NOMINMAX */

#ifndef _WIN32_WINNT
#error \
    "Please compile grpc with _WIN32_WINNT of at least 0x600 (aka Windows Vista)"
#else /* !defined(_WIN32_WINNT) */
#if (_WIN32_WINNT < 0x0600)
#error \
    "Please compile grpc with _WIN32_WINNT of at least 0x600 (aka Windows Vista)"
#endif /* _WIN32_WINNT < 0x0600 */
#endif /* defined(_WIN32_WINNT) */

#include <windows.h>

#ifdef GRPC_WIN32_LEAN_AND_MEAN_WAS_NOT_DEFINED
#undef GRPC_WIN32_LEAN_AND_MEAN_WAS_NOT_DEFINED
#undef WIN32_LEAN_AND_MEAN
#endif /* GRPC_WIN32_LEAN_AND_MEAN_WAS_NOT_DEFINED */

#ifdef GRPC_NOMINMAX_WAS_NOT_DEFINED
#undef GRPC_NOMINMAX_WAS_NOT_DEFINED
#undef NOMINMAX
#endif /* GRPC_WIN32_LEAN_AND_MEAN_WAS_NOT_DEFINED */
#endif /* defined(_WIN64) || defined(WIN64) || defined(_WIN32) || \
          defined(WIN32) */

/* Override this file with one for your platform if you need to redefine
   things.  */

#if !defined(GPR_NO_AUTODETECT_PLATFORM)
#if defined(_WIN64) || defined(WIN64) || defined(_WIN32) || defined(WIN32)
#if defined(_WIN64) || defined(WIN64)
#define GPR_ARCH_64 1
#else
#define GPR_ARCH_32 1
#endif
#define GPR_PLATFORM_STRING "windows"
#define GPR_WINDOWS 1
#define GPR_WINDOWS_SUBPROCESS 1
#define GPR_WINDOWS_ENV
#ifdef __MSYS__
#define GPR_GETPID_IN_UNISTD_H 1
#define GPR_MSYS_TMPFILE
#define GPR_POSIX_LOG
#define GPR_POSIX_STRING
#define GPR_POSIX_TIME
#else
#define GPR_GETPID_IN_PROCESS_H 1
#define GPR_WINDOWS_TMPFILE
#define GPR_WINDOWS_LOG
#define GPR_WINDOWS_CRASH_HANDLER 1
#define GPR_WINDOWS_STRING
#define GPR_WINDOWS_TIME
#endif
#ifdef __GNUC__
#define GPR_GCC_ATOMIC 1
#define GPR_GCC_TLS 1
#else
#define GPR_WINDOWS_ATOMIC 1
#define GPR_MSVC_TLS 1
#endif
#elif defined(GPR_MANYLINUX1)
// TODO(atash): manylinux1 is just another __linux__ but with ancient
// libraries; it should be integrated with the `__linux__` definitions below.
#define GPR_PLATFORM_STRING "manylinux"
#define GPR_POSIX_CRASH_HANDLER 1
#define GPR_CPU_POSIX 1
#define GPR_GCC_ATOMIC 1
#define GPR_GCC_TLS 1
#define GPR_LINUX 1
#define GPR_LINUX_LOG 1
#define GPR_SUPPORT_CHANNELS_FROM_FD 1
#define GPR_LINUX_ENV 1
#define GPR_POSIX_TMPFILE 1
#define GPR_POSIX_STRING 1
#define GPR_POSIX_SUBPROCESS 1
#define GPR_POSIX_SYNC 1
#define GPR_POSIX_TIME 1
#define GPR_GETPID_IN_UNISTD_H 1
#ifdef _LP64
#define GPR_ARCH_64 1
#else /* _LP64 */
#define GPR_ARCH_32 1
#endif /* _LP64 */
#include <linux/version.h>
#elif defined(ANDROID) || defined(__ANDROID__)
#define GPR_PLATFORM_STRING "android"
#define GPR_ANDROID 1
// TODO(apolcyn): re-evaluate support for c-ares
// on android after upgrading our c-ares dependency.
// See https://github.com/grpc/grpc/issues/18038.
#define GRPC_ARES 0
#ifdef _LP64
#define GPR_ARCH_64 1
#else /* _LP64 */
#define GPR_ARCH_32 1
#endif /* _LP64 */
#define GPR_CPU_POSIX 1
#define GPR_GCC_SYNC 1
#define GPR_GCC_TLS 1
#define GPR_POSIX_ENV 1
#define GPR_POSIX_TMPFILE 1
#define GPR_ANDROID_LOG 1
#define GPR_POSIX_STRING 1
#define GPR_POSIX_SUBPROCESS 1
#define GPR_POSIX_SYNC 1
#define GPR_POSIX_TIME 1
#define GPR_GETPID_IN_UNISTD_H 1
#define GPR_SUPPORT_CHANNELS_FROM_FD 1
#elif defined(__linux__)
#define GPR_PLATFORM_STRING "linux"
#ifndef _BSD_SOURCE
#define _BSD_SOURCE
#endif
#ifndef _DEFAULT_SOURCE
#define _DEFAULT_SOURCE
#endif
#ifndef _GNU_SOURCE
#define _GNU_SOURCE
#endif
#include <features.h>
#define GPR_CPU_LINUX 1
#define GPR_GCC_ATOMIC 1
#define GPR_GCC_TLS 1
#define GPR_LINUX 1
#define GPR_LINUX_LOG
#define GPR_SUPPORT_CHANNELS_FROM_FD 1
#define GPR_LINUX_ENV 1
#define GPR_POSIX_TMPFILE 1
#define GPR_POSIX_STRING 1
#define GPR_POSIX_SUBPROCESS 1
#define GPR_POSIX_SYNC 1
#define GPR_POSIX_TIME 1
#define GPR_GETPID_IN_UNISTD_H 1
#ifdef _LP64
#define GPR_ARCH_64 1
#else /* _LP64 */
#define GPR_ARCH_32 1
#endif /* _LP64 */
#ifdef __GLIBC__
#define GPR_POSIX_CRASH_HANDLER 1
#define GPR_LINUX_PTHREAD_NAME 1
#include <linux/version.h>
#else /* musl libc */
#define GPR_MUSL_LIBC_COMPAT 1
#endif
#elif defined(__APPLE__)
#include <Availability.h>
#include <TargetConditionals.h>
#ifndef _BSD_SOURCE
#define _BSD_SOURCE
#endif
#if TARGET_OS_IPHONE
#define GPR_PLATFORM_STRING "ios"
#define GPR_CPU_IPHONE 1
#define GPR_PTHREAD_TLS 1
<<<<<<< HEAD
#define GRPC_CFSTREAM 1
=======
/* the c-ares resolver isnt safe to enable on iOS */
#define GRPC_ARES 0
>>>>>>> e4c2c4fd
#else /* TARGET_OS_IPHONE */
#define GPR_PLATFORM_STRING "osx"
#ifdef __MAC_OS_X_VERSION_MIN_REQUIRED
#if __MAC_OS_X_VERSION_MIN_REQUIRED < __MAC_10_7
#define GPR_CPU_IPHONE 1
#define GPR_PTHREAD_TLS 1
#else /* __MAC_OS_X_VERSION_MIN_REQUIRED < __MAC_10_7 */
#define GPR_CPU_POSIX 1
/* TODO(vjpai): there is a reported issue in bazel build for Mac where __thread
   in a header is currently not working (bazelbuild/bazel#4341). Remove
   the following conditional and use GPR_GCC_TLS when that is fixed */
#ifndef GRPC_BAZEL_BUILD
#define GPR_GCC_TLS 1
#else /* GRPC_BAZEL_BUILD */
#define GPR_PTHREAD_TLS 1
#endif /* GRPC_BAZEL_BUILD */
#define GPR_APPLE_PTHREAD_NAME 1
#endif
#else /* __MAC_OS_X_VERSION_MIN_REQUIRED */
#define GPR_CPU_POSIX 1
/* TODO(vjpai): Remove the following conditional and use only GPR_GCC_TLS
   when bazelbuild/bazel#4341 is fixed */
#ifndef GRPC_BAZEL_BUILD
#define GPR_GCC_TLS 1
#else /* GRPC_BAZEL_BUILD */
#define GPR_PTHREAD_TLS 1
#endif /* GRPC_BAZEL_BUILD */
#endif
#define GPR_POSIX_CRASH_HANDLER 1
#endif
#define GPR_APPLE 1
#define GPR_GCC_ATOMIC 1
#define GPR_POSIX_LOG 1
#define GPR_POSIX_ENV 1
#define GPR_POSIX_TMPFILE 1
#define GPR_POSIX_STRING 1
#define GPR_POSIX_SUBPROCESS 1
#define GPR_POSIX_SYNC 1
#define GPR_POSIX_TIME 1
#define GPR_GETPID_IN_UNISTD_H 1
#ifndef GRPC_CFSTREAM
#define GPR_SUPPORT_CHANNELS_FROM_FD 1
#endif
#ifdef _LP64
#define GPR_ARCH_64 1
#else /* _LP64 */
#define GPR_ARCH_32 1
#endif /* _LP64 */
#elif defined(__FreeBSD__)
#define GPR_PLATFORM_STRING "freebsd"
#ifndef _BSD_SOURCE
#define _BSD_SOURCE
#endif
#define GPR_FREEBSD 1
#define GPR_CPU_POSIX 1
#define GPR_GCC_ATOMIC 1
#define GPR_GCC_TLS 1
#define GPR_POSIX_LOG 1
#define GPR_POSIX_ENV 1
#define GPR_POSIX_TMPFILE 1
#define GPR_POSIX_STRING 1
#define GPR_POSIX_SUBPROCESS 1
#define GPR_POSIX_SYNC 1
#define GPR_POSIX_TIME 1
#define GPR_GETPID_IN_UNISTD_H 1
#define GPR_SUPPORT_CHANNELS_FROM_FD 1
#ifdef _LP64
#define GPR_ARCH_64 1
#else /* _LP64 */
#define GPR_ARCH_32 1
#endif /* _LP64 */
#elif defined(__OpenBSD__)
#define GPR_PLATFORM_STRING "openbsd"
#ifndef _BSD_SOURCE
#define _BSD_SOURCE
#endif
#define GPR_OPENBSD 1
#define GPR_CPU_POSIX 1
#define GPR_GCC_ATOMIC 1
#define GPR_GCC_TLS 1
#define GPR_POSIX_LOG 1
#define GPR_POSIX_ENV 1
#define GPR_POSIX_TMPFILE 1
#define GPR_POSIX_STRING 1
#define GPR_POSIX_SUBPROCESS 1
#define GPR_POSIX_SYNC 1
#define GPR_POSIX_TIME 1
#define GPR_GETPID_IN_UNISTD_H 1
#define GPR_SUPPORT_CHANNELS_FROM_FD 1
#ifdef _LP64
#define GPR_ARCH_64 1
#else /* _LP64 */
#define GPR_ARCH_32 1
#endif /* _LP64 */
#elif defined(__sun) && defined(__SVR4)
#define GPR_PLATFORM_STRING "solaris"
#define GPR_SOLARIS 1
#define GPR_CPU_POSIX 1
#define GPR_GCC_ATOMIC 1
#define GPR_GCC_TLS 1
#define GPR_POSIX_LOG 1
#define GPR_POSIX_ENV 1
#define GPR_POSIX_TMPFILE 1
#define GPR_POSIX_STRING 1
#define GPR_POSIX_SUBPROCESS 1
#define GPR_POSIX_SYNC 1
#define GPR_POSIX_TIME 1
#define GPR_GETPID_IN_UNISTD_H 1
#ifdef _LP64
#define GPR_ARCH_64 1
#else /* _LP64 */
#define GPR_ARCH_32 1
#endif /* _LP64 */
#elif defined(_AIX)
#define GPR_PLATFORM_STRING "aix"
#ifndef _ALL_SOURCE
#define _ALL_SOURCE
#endif
#define GPR_AIX 1
#define GPR_CPU_POSIX 1
#define GPR_GCC_ATOMIC 1
#define GPR_GCC_TLS 1
#define GPR_POSIX_LOG 1
#define GPR_POSIX_ENV 1
#define GPR_POSIX_TMPFILE 1
#define GPR_POSIX_STRING 1
#define GPR_POSIX_SUBPROCESS 1
#define GPR_POSIX_SYNC 1
#define GPR_POSIX_TIME 1
#define GPR_GETPID_IN_UNISTD_H 1
#ifdef _LP64
#define GPR_ARCH_64 1
#else /* _LP64 */
#define GPR_ARCH_32 1
#endif /* _LP64 */
#elif defined(__native_client__)
#define GPR_PLATFORM_STRING "nacl"
#ifndef _BSD_SOURCE
#define _BSD_SOURCE
#endif
#ifndef _DEFAULT_SOURCE
#define _DEFAULT_SOURCE
#endif
#ifndef _GNU_SOURCE
#define _GNU_SOURCE
#endif
#define GPR_NACL 1
#define GPR_CPU_POSIX 1
#define GPR_GCC_ATOMIC 1
#define GPR_GCC_TLS 1
#define GPR_POSIX_LOG 1
#define GPR_POSIX_ENV 1
#define GPR_POSIX_TMPFILE 1
#define GPR_POSIX_STRING 1
#define GPR_POSIX_SUBPROCESS 1
#define GPR_POSIX_SYNC 1
#define GPR_POSIX_TIME 1
#define GPR_GETPID_IN_UNISTD_H 1
#ifdef _LP64
#define GPR_ARCH_64 1
#else /* _LP64 */
#define GPR_ARCH_32 1
#endif /* _LP64 */
#elif defined(__Fuchsia__)
#define GPR_FUCHSIA 1
#define GPR_ARCH_64 1
#define GPR_PLATFORM_STRING "fuchsia"
#include <features.h>
// Specifying musl libc affects wrap_memcpy.c. It causes memmove() to be
// invoked.
#define GPR_MUSL_LIBC_COMPAT 1
#define GPR_CPU_POSIX 1
#define GPR_GCC_ATOMIC 1
#define GPR_PTHREAD_TLS 1
#define GPR_POSIX_LOG 1
#define GPR_POSIX_SYNC 1
#define GPR_POSIX_ENV 1
#define GPR_POSIX_TMPFILE 1
#define GPR_POSIX_SUBPROCESS 1
#define GPR_POSIX_SYNC 1
#define GPR_POSIX_STRING 1
#define GPR_POSIX_TIME 1
#define GPR_GETPID_IN_UNISTD_H 1
#else
#error "Could not auto-detect platform"
#endif
#endif /* GPR_NO_AUTODETECT_PLATFORM */

/*
 *  There are platforms for which TLS should not be used even though the
 * compiler makes it seem like it's supported (Android NDK < r12b for example).
 * This is primarily because of linker problems and toolchain misconfiguration:
 * TLS isn't supported until NDK r12b per
 * https://developer.android.com/ndk/downloads/revision_history.html
 * TLS also does not work with Android NDK if GCC is being used as the compiler
 * instead of Clang.
 * Since NDK r16, `__NDK_MAJOR__` and `__NDK_MINOR__` are defined in
 * <android/ndk-version.h>. For NDK < r16, users should define these macros,
 * e.g. `-D__NDK_MAJOR__=11 -D__NKD_MINOR__=0` for NDK r11. */
#if defined(__ANDROID__) && defined(GPR_GCC_TLS)
#if __has_include(<android/ndk-version.h>)
#include <android/ndk-version.h>
#endif /* __has_include(<android/ndk-version.h>) */
#if (defined(__clang__) && defined(__NDK_MAJOR__) && defined(__NDK_MINOR__) && \
     ((__NDK_MAJOR__ < 12) ||                                                  \
      ((__NDK_MAJOR__ == 12) && (__NDK_MINOR__ < 1)))) ||                      \
    (defined(__GNUC__) && !defined(__clang__))
#undef GPR_GCC_TLS
#define GPR_PTHREAD_TLS 1
#endif
#endif /*defined(__ANDROID__) && defined(GPR_GCC_TLS) */

#if defined(__has_include)
#if __has_include(<atomic>)
#define GRPC_HAS_CXX11_ATOMIC
#endif /* __has_include(<atomic>) */
#endif /* defined(__has_include) */

#ifndef GPR_PLATFORM_STRING
#warning "GPR_PLATFORM_STRING not auto-detected"
#define GPR_PLATFORM_STRING "unknown"
#endif

#ifdef GPR_GCOV
#undef GPR_FORBID_UNREACHABLE_CODE
#define GPR_FORBID_UNREACHABLE_CODE 1
#endif

#ifdef _MSC_VER
#if _MSC_VER < 1700
typedef __int8 int8_t;
typedef __int16 int16_t;
typedef __int32 int32_t;
typedef __int64 int64_t;
typedef unsigned __int8 uint8_t;
typedef unsigned __int16 uint16_t;
typedef unsigned __int32 uint32_t;
typedef unsigned __int64 uint64_t;
#else
#include <stdint.h>
#endif /* _MSC_VER < 1700 */
#else
#include <stdint.h>
#endif /* _MSC_VER */

/* Cache line alignment */
#ifndef GPR_CACHELINE_SIZE_LOG
#if defined(__i386__) || defined(__x86_64__)
#define GPR_CACHELINE_SIZE_LOG 6
#endif
#ifndef GPR_CACHELINE_SIZE_LOG
/* A reasonable default guess. Note that overestimates tend to waste more
   space, while underestimates tend to waste more time. */
#define GPR_CACHELINE_SIZE_LOG 6
#endif /* GPR_CACHELINE_SIZE_LOG */
#endif /* GPR_CACHELINE_SIZE_LOG */

#define GPR_CACHELINE_SIZE (1 << GPR_CACHELINE_SIZE_LOG)

/* scrub GCC_ATOMIC if it's not available on this compiler */
#if defined(GPR_GCC_ATOMIC) && !defined(__ATOMIC_RELAXED)
#undef GPR_GCC_ATOMIC
#define GPR_GCC_SYNC 1
#endif

/* Validate platform combinations */
#if defined(GPR_GCC_ATOMIC) + defined(GPR_GCC_SYNC) + \
        defined(GPR_WINDOWS_ATOMIC) !=                \
    1
#error Must define exactly one of GPR_GCC_ATOMIC, GPR_GCC_SYNC, GPR_WINDOWS_ATOMIC
#endif

#if defined(GPR_ARCH_32) + defined(GPR_ARCH_64) != 1
#error Must define exactly one of GPR_ARCH_32, GPR_ARCH_64
#endif

#if defined(GPR_CPU_LINUX) + defined(GPR_CPU_POSIX) + defined(GPR_WINDOWS) + \
        defined(GPR_CPU_IPHONE) + defined(GPR_CPU_CUSTOM) !=                 \
    1
#error Must define exactly one of GPR_CPU_LINUX, GPR_CPU_POSIX, GPR_WINDOWS, GPR_CPU_IPHONE, GPR_CPU_CUSTOM
#endif

#if defined(GPR_MSVC_TLS) + defined(GPR_GCC_TLS) + defined(GPR_PTHREAD_TLS) + \
        defined(GPR_CUSTOM_TLS) !=                                            \
    1
#error Must define exactly one of GPR_MSVC_TLS, GPR_GCC_TLS, GPR_PTHREAD_TLS, GPR_CUSTOM_TLS
#endif

/* maximum alignment needed for any type on this platform, rounded up to a
   power of two */
#define GPR_MAX_ALIGNMENT 16

#ifndef GRPC_ARES
#define GRPC_ARES 1
#endif

#ifndef GRPC_IF_NAMETOINDEX
#define GRPC_IF_NAMETOINDEX 1
#endif

#ifndef GRPC_MUST_USE_RESULT
#if defined(__GNUC__) && !defined(__MINGW32__)
#define GRPC_MUST_USE_RESULT __attribute__((warn_unused_result))
#define GPR_ALIGN_STRUCT(n) __attribute__((aligned(n)))
#else
#define GRPC_MUST_USE_RESULT
#define GPR_ALIGN_STRUCT(n)
#endif
#endif

#ifndef GRPC_UNUSED
#if defined(__GNUC__) && !defined(__MINGW32__)
#define GRPC_UNUSED __attribute__((unused))
#else
#define GRPC_UNUSED
#endif
#endif

#ifndef GPR_PRINT_FORMAT_CHECK
#ifdef __GNUC__
#define GPR_PRINT_FORMAT_CHECK(FORMAT_STR, ARGS) \
  __attribute__((format(printf, FORMAT_STR, ARGS)))
#else
#define GPR_PRINT_FORMAT_CHECK(FORMAT_STR, ARGS)
#endif
#endif /* GPR_PRINT_FORMAT_CHECK */

#if GPR_FORBID_UNREACHABLE_CODE
#define GPR_UNREACHABLE_CODE(STATEMENT)
#else
#define GPR_UNREACHABLE_CODE(STATEMENT)             \
  do {                                              \
    gpr_log(GPR_ERROR, "Should never reach here."); \
    abort();                                        \
    STATEMENT;                                      \
  } while (0)
#endif /* GPR_FORBID_UNREACHABLE_CODE */

#ifndef GPRAPI
#define GPRAPI
#endif

#ifndef GRPCAPI
#define GRPCAPI GPRAPI
#endif

#ifndef CENSUSAPI
#define CENSUSAPI GRPCAPI
#endif

#ifndef GPR_HAS_ATTRIBUTE
#ifdef __has_attribute
#define GPR_HAS_ATTRIBUTE(a) __has_attribute(a)
#else
#define GPR_HAS_ATTRIBUTE(a) 0
#endif
#endif /* GPR_HAS_ATTRIBUTE */

#ifndef GPR_HAS_FEATURE
#ifdef __has_feature
#define GPR_HAS_FEATURE(a) __has_feature(a)
#else
#define GPR_HAS_FEATURE(a) 0
#endif
#endif /* GPR_HAS_FEATURE */

#ifndef GPR_ATTRIBUTE_NOINLINE
#if GPR_HAS_ATTRIBUTE(noinline) || (defined(__GNUC__) && !defined(__clang__))
#define GPR_ATTRIBUTE_NOINLINE __attribute__((noinline))
#define GPR_HAS_ATTRIBUTE_NOINLINE 1
#else
#define GPR_ATTRIBUTE_NOINLINE
#endif
#endif /* GPR_ATTRIBUTE_NOINLINE */

#ifndef GPR_ATTRIBUTE_WEAK
/* Attribute weak is broken on LLVM/windows:
 * https://bugs.llvm.org/show_bug.cgi?id=37598 */
#if (GPR_HAS_ATTRIBUTE(weak) || (defined(__GNUC__) && !defined(__clang__))) && \
    !(defined(__llvm__) && defined(_WIN32))
#define GPR_ATTRIBUTE_WEAK __attribute__((weak))
#define GPR_HAS_ATTRIBUTE_WEAK 1
#else
#define GPR_ATTRIBUTE_WEAK
#endif
#endif /* GPR_ATTRIBUTE_WEAK */

#ifndef GPR_ATTRIBUTE_NO_TSAN /* (1) */
#if GPR_HAS_FEATURE(thread_sanitizer)
#define GPR_ATTRIBUTE_NO_TSAN __attribute__((no_sanitize("thread")))
#endif                        /* GPR_HAS_FEATURE */
#ifndef GPR_ATTRIBUTE_NO_TSAN /* (2) */
#define GPR_ATTRIBUTE_NO_TSAN
#endif /* GPR_ATTRIBUTE_NO_TSAN (2) */
#endif /* GPR_ATTRIBUTE_NO_TSAN (1) */

/* GRPC_TSAN_ENABLED will be defined, when compiled with thread sanitizer. */
#if defined(__SANITIZE_THREAD__)
#define GRPC_TSAN_ENABLED
#elif GPR_HAS_FEATURE(thread_sanitizer)
#define GRPC_TSAN_ENABLED
#endif

/* GRPC_ASAN_ENABLED will be defined, when compiled with address sanitizer. */
#if defined(__SANITIZE_ADDRESS__)
#define GRPC_ASAN_ENABLED
#elif GPR_HAS_FEATURE(address_sanitizer)
#define GRPC_ASAN_ENABLED
#endif

/* GRPC_ALLOW_EXCEPTIONS should be 0 or 1 if exceptions are allowed or not */
#ifndef GRPC_ALLOW_EXCEPTIONS
/* If not already set, set to 1 on Windows (style guide standard) but to
 * 0 on non-Windows platforms unless the compiler defines __EXCEPTIONS */
#ifdef GPR_WINDOWS
#define GRPC_ALLOW_EXCEPTIONS 1
#else /* GPR_WINDOWS */
#ifdef __EXCEPTIONS
#define GRPC_ALLOW_EXCEPTIONS 1
#else /* __EXCEPTIONS */
#define GRPC_ALLOW_EXCEPTIONS 0
#endif /* __EXCEPTIONS */
#endif /* __GPR_WINDOWS */
#endif /* GRPC_ALLOW_EXCEPTIONS */

/* Use GPR_LIKELY only in cases where you are sure that a certain outcome is the
 * most likely. Ideally, also collect performance numbers to justify the claim.
 */
#ifdef __GNUC__
#define GPR_LIKELY(x) __builtin_expect((x), 1)
#define GPR_UNLIKELY(x) __builtin_expect((x), 0)
#else /* __GNUC__ */
#define GPR_LIKELY(x) (x)
#define GPR_UNLIKELY(x) (x)
#endif /* __GNUC__ */

#ifndef __STDC_FORMAT_MACROS
#define __STDC_FORMAT_MACROS
#endif

#endif /* GRPC_IMPL_CODEGEN_PORT_PLATFORM_H */<|MERGE_RESOLUTION|>--- conflicted
+++ resolved
@@ -193,12 +193,9 @@
 #define GPR_PLATFORM_STRING "ios"
 #define GPR_CPU_IPHONE 1
 #define GPR_PTHREAD_TLS 1
-<<<<<<< HEAD
 #define GRPC_CFSTREAM 1
-=======
 /* the c-ares resolver isnt safe to enable on iOS */
 #define GRPC_ARES 0
->>>>>>> e4c2c4fd
 #else /* TARGET_OS_IPHONE */
 #define GPR_PLATFORM_STRING "osx"
 #ifdef __MAC_OS_X_VERSION_MIN_REQUIRED

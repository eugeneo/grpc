/*
 *
 * Copyright 2015 gRPC authors.
 *
 * Licensed under the Apache License, Version 2.0 (the "License");
 * you may not use this file except in compliance with the License.
 * You may obtain a copy of the License at
 *
 *     http://www.apache.org/licenses/LICENSE-2.0
 *
 * Unless required by applicable law or agreed to in writing, software
 * distributed under the License is distributed on an "AS IS" BASIS,
 * WITHOUT WARRANTIES OR CONDITIONS OF ANY KIND, either express or implied.
 * See the License for the specific language governing permissions and
 * limitations under the License.
 *
 */

#ifndef GRPCPP_IMPL_CODEGEN_SERVER_CONTEXT_H
#define GRPCPP_IMPL_CODEGEN_SERVER_CONTEXT_H

#include <map>
#include <memory>
#include <vector>

#include <grpc/impl/codegen/compression_types.h>

#include <grpcpp/impl/codegen/call.h>
#include <grpcpp/impl/codegen/call_op_set.h>
#include <grpcpp/impl/codegen/callback_common.h>
#include <grpcpp/impl/codegen/completion_queue_tag.h>
#include <grpcpp/impl/codegen/config.h>
#include <grpcpp/impl/codegen/create_auth_context.h>
#include <grpcpp/impl/codegen/metadata_map.h>
#include <grpcpp/impl/codegen/security/auth_context.h>
#include <grpcpp/impl/codegen/server_interceptor.h>
#include <grpcpp/impl/codegen/string_ref.h>
#include <grpcpp/impl/codegen/time.h>

struct grpc_metadata;
struct grpc_call;
struct census_context;

namespace grpc_impl {

<<<<<<< HEAD
class CompletionQueue;
=======
class Server;
>>>>>>> 54923046
}  // namespace grpc_impl
namespace grpc {
class ClientContext;
class GenericServerContext;
<<<<<<< HEAD
class Server;
=======
class CompletionQueue;
>>>>>>> 54923046
class ServerInterface;
template <class W, class R>
class ServerAsyncReader;
template <class W>
class ServerAsyncWriter;
template <class W>
class ServerAsyncResponseWriter;
template <class W, class R>
class ServerAsyncReaderWriter;
template <class R>
class ServerReader;
template <class W>
class ServerWriter;

namespace internal {
template <class W, class R>
class ServerReaderWriterBody;
template <class ServiceType, class RequestType, class ResponseType>
class RpcMethodHandler;
template <class ServiceType, class RequestType, class ResponseType>
class ClientStreamingHandler;
template <class ServiceType, class RequestType, class ResponseType>
class ServerStreamingHandler;
template <class ServiceType, class RequestType, class ResponseType>
class BidiStreamingHandler;
template <class RequestType, class ResponseType>
class CallbackUnaryHandler;
template <class RequestType, class ResponseType>
class CallbackClientStreamingHandler;
template <class RequestType, class ResponseType>
class CallbackServerStreamingHandler;
template <class RequestType, class ResponseType>
class CallbackBidiHandler;
template <class Streamer, bool WriteNeeded>
class TemplatedBidiStreamingHandler;
template <StatusCode code>
class ErrorMethodHandler;
class Call;
class ServerReactor;
}  // namespace internal

class ServerInterface;
namespace testing {
class InteropServerContextInspector;
class ServerContextTestSpouse;
}  // namespace testing

/// A ServerContext allows the person implementing a service handler to:
///
/// - Add custom initial and trailing metadata key-value pairs that will
///   propagated to the client side.
/// - Control call settings such as compression and authentication.
/// - Access metadata coming from the client.
/// - Get performance metrics (ie, census).
///
/// Context settings are only relevant to the call handler they are supplied to,
/// that is to say, they aren't sticky across multiple calls. Some of these
/// settings, such as the compression options, can be made persistent at server
/// construction time by specifying the appropriate \a ChannelArguments
/// to a \a grpc::ServerBuilder, via \a ServerBuilder::AddChannelArgument.
///
/// \warning ServerContext instances should \em not be reused across rpcs.
class ServerContext {
 public:
  ServerContext();  // for async calls
  ~ServerContext();

  /// Return the deadline for the server call.
  std::chrono::system_clock::time_point deadline() const {
    return Timespec2Timepoint(deadline_);
  }

  /// Return a \a gpr_timespec representation of the server call's deadline.
  gpr_timespec raw_deadline() const { return deadline_; }

  /// Add the (\a key, \a value) pair to the initial metadata
  /// associated with a server call. These are made available at the client side
  /// by the \a grpc::ClientContext::GetServerInitialMetadata() method.
  ///
  /// \warning This method should only be called before sending initial metadata
  /// to the client (which can happen explicitly, or implicitly when sending a
  /// a response message or status to the client).
  ///
  /// \param key The metadata key. If \a value is binary data, it must
  /// end in "-bin".
  /// \param value The metadata value. If its value is binary, the key name
  /// must end in "-bin".
  ///
  /// Metadata must conform to the following format:
  /// Custom-Metadata -> Binary-Header / ASCII-Header
  /// Binary-Header -> {Header-Name "-bin" } {binary value}
  /// ASCII-Header -> Header-Name ASCII-Value
  /// Header-Name -> 1*( %x30-39 / %x61-7A / "_" / "-" / ".") ; 0-9 a-z _ - .
  /// ASCII-Value -> 1*( %x20-%x7E ) ; space and printable ASCII
  void AddInitialMetadata(const grpc::string& key, const grpc::string& value);

  /// Add the (\a key, \a value) pair to the initial metadata
  /// associated with a server call. These are made available at the client
  /// side by the \a grpc::ClientContext::GetServerTrailingMetadata() method.
  ///
  /// \warning This method should only be called before sending trailing
  /// metadata to the client (which happens when the call is finished and a
  /// status is sent to the client).
  ///
  /// \param key The metadata key. If \a value is binary data,
  /// it must end in "-bin".
  /// \param value The metadata value. If its value is binary, the key name
  /// must end in "-bin".
  ///
  /// Metadata must conform to the following format:
  /// Custom-Metadata -> Binary-Header / ASCII-Header
  /// Binary-Header -> {Header-Name "-bin" } {binary value}
  /// ASCII-Header -> Header-Name ASCII-Value
  /// Header-Name -> 1*( %x30-39 / %x61-7A / "_" / "-" / ".") ; 0-9 a-z _ - .
  /// ASCII-Value -> 1*( %x20-%x7E ) ; space and printable ASCII
  void AddTrailingMetadata(const grpc::string& key, const grpc::string& value);

  /// IsCancelled is always safe to call when using sync or callback API.
  /// When using async API, it is only safe to call IsCancelled after
  /// the AsyncNotifyWhenDone tag has been delivered.
  bool IsCancelled() const;

  /// Cancel the Call from the server. This is a best-effort API and
  /// depending on when it is called, the RPC may still appear successful to
  /// the client.
  /// For example, if TryCancel() is called on a separate thread, it might race
  /// with the server handler which might return success to the client before
  /// TryCancel() was even started by the thread.
  ///
  /// It is the caller's responsibility to prevent such races and ensure that if
  /// TryCancel() is called, the serverhandler must return Status::CANCELLED.
  /// The only exception is that if the serverhandler is already returning an
  /// error status code, it is ok to not return Status::CANCELLED even if
  /// TryCancel() was called.
  ///
  /// Note that TryCancel() does not change any of the tags that are pending
  /// on the completion queue. All pending tags will still be delivered
  /// (though their ok result may reflect the effect of cancellation).
  void TryCancel() const;

  /// Return a collection of initial metadata key-value pairs sent from the
  /// client. Note that keys may happen more than
  /// once (ie, a \a std::multimap is returned).
  ///
  /// It is safe to use this method after initial metadata has been received,
  /// Calls always begin with the client sending initial metadata, so this is
  /// safe to access as soon as the call has begun on the server side.
  ///
  /// \return A multimap of initial metadata key-value pairs from the server.
  const std::multimap<grpc::string_ref, grpc::string_ref>& client_metadata()
      const {
    return *client_metadata_.map();
  }

  /// Return the compression algorithm to be used by the server call.
  grpc_compression_level compression_level() const {
    return compression_level_;
  }

  /// Set \a level to be the compression level used for the server call.
  ///
  /// \param level The compression level used for the server call.
  void set_compression_level(grpc_compression_level level) {
    compression_level_set_ = true;
    compression_level_ = level;
  }

  /// Return a bool indicating whether the compression level for this call
  /// has been set (either implicitly or through a previous call to
  /// \a set_compression_level.
  bool compression_level_set() const { return compression_level_set_; }

  /// Return the compression algorithm the server call will request be used.
  /// Note that the gRPC runtime may decide to ignore this request, for example,
  /// due to resource constraints, or if the server is aware the client doesn't
  /// support the requested algorithm.
  grpc_compression_algorithm compression_algorithm() const {
    return compression_algorithm_;
  }
  /// Set \a algorithm to be the compression algorithm used for the server call.
  ///
  /// \param algorithm The compression algorithm used for the server call.
  void set_compression_algorithm(grpc_compression_algorithm algorithm);

  /// Set the serialized load reporting costs in \a cost_data for the call.
  void SetLoadReportingCosts(const std::vector<grpc::string>& cost_data);

  /// Return the authentication context for this server call.
  ///
  /// \see grpc::AuthContext.
  std::shared_ptr<const AuthContext> auth_context() const {
    if (auth_context_.get() == nullptr) {
      auth_context_ = CreateAuthContext(call_);
    }
    return auth_context_;
  }

  /// Return the peer uri in a string.
  /// WARNING: this value is never authenticated or subject to any security
  /// related code. It must not be used for any authentication related
  /// functionality. Instead, use auth_context.
  grpc::string peer() const;

  /// Get the census context associated with this server call.
  const struct census_context* census_context() const;

  /// Async only. Has to be called before the rpc starts.
  /// Returns the tag in completion queue when the rpc finishes.
  /// IsCancelled() can then be called to check whether the rpc was cancelled.
  /// TODO(vjpai): Fix this so that the tag is returned even if the call never
  /// starts (https://github.com/grpc/grpc/issues/10136).
  void AsyncNotifyWhenDone(void* tag) {
    has_notify_when_done_tag_ = true;
    async_notify_when_done_tag_ = tag;
  }

  /// Should be used for framework-level extensions only.
  /// Applications never need to call this method.
  grpc_call* c_call() { return call_; }

 private:
  friend class ::grpc::testing::InteropServerContextInspector;
  friend class ::grpc::testing::ServerContextTestSpouse;
  friend class ::grpc::ServerInterface;
  friend class ::grpc_impl::Server;
  template <class W, class R>
  friend class ::grpc::ServerAsyncReader;
  template <class W>
  friend class ::grpc::ServerAsyncWriter;
  template <class W>
  friend class ::grpc::ServerAsyncResponseWriter;
  template <class W, class R>
  friend class ::grpc::ServerAsyncReaderWriter;
  template <class R>
  friend class ::grpc::ServerReader;
  template <class W>
  friend class ::grpc::ServerWriter;
  template <class W, class R>
  friend class ::grpc::internal::ServerReaderWriterBody;
  template <class ServiceType, class RequestType, class ResponseType>
  friend class ::grpc::internal::RpcMethodHandler;
  template <class ServiceType, class RequestType, class ResponseType>
  friend class ::grpc::internal::ClientStreamingHandler;
  template <class ServiceType, class RequestType, class ResponseType>
  friend class ::grpc::internal::ServerStreamingHandler;
  template <class Streamer, bool WriteNeeded>
  friend class ::grpc::internal::TemplatedBidiStreamingHandler;
  template <class RequestType, class ResponseType>
  friend class ::grpc::internal::CallbackUnaryHandler;
  template <class RequestType, class ResponseType>
  friend class ::grpc::internal::CallbackClientStreamingHandler;
  template <class RequestType, class ResponseType>
  friend class ::grpc::internal::CallbackServerStreamingHandler;
  template <class RequestType, class ResponseType>
  friend class ::grpc::internal::CallbackBidiHandler;
  template <StatusCode code>
  friend class internal::ErrorMethodHandler;
  friend class ::grpc::ClientContext;
  friend class ::grpc::GenericServerContext;

  /// Prevent copying.
  ServerContext(const ServerContext&);
  ServerContext& operator=(const ServerContext&);

  class CompletionOp;

  void BeginCompletionOp(internal::Call* call,
                         std::function<void(bool)> callback,
                         internal::ServerReactor* reactor);
  /// Return the tag queued by BeginCompletionOp()
  internal::CompletionQueueTag* GetCompletionOpTag();

  ServerContext(gpr_timespec deadline, grpc_metadata_array* arr);

  void set_call(grpc_call* call) { call_ = call; }

  void BindDeadlineAndMetadata(gpr_timespec deadline, grpc_metadata_array* arr);

  void Clear();

  void Setup(gpr_timespec deadline);

  uint32_t initial_metadata_flags() const { return 0; }

  void SetCancelCallback(std::function<void()> callback);
  void ClearCancelCallback();

  experimental::ServerRpcInfo* set_server_rpc_info(
      const char* method, internal::RpcMethod::RpcType type,
      const std::vector<
          std::unique_ptr<experimental::ServerInterceptorFactoryInterface>>&
          creators) {
    if (creators.size() != 0) {
      rpc_info_ = new experimental::ServerRpcInfo(this, method, type);
      rpc_info_->RegisterInterceptors(creators);
    }
    return rpc_info_;
  }

  CompletionOp* completion_op_;
  bool has_notify_when_done_tag_;
  void* async_notify_when_done_tag_;
  internal::CallbackWithSuccessTag completion_tag_;

  gpr_timespec deadline_;
  grpc_call* call_;
  ::grpc_impl::CompletionQueue* cq_;
  bool sent_initial_metadata_;
  mutable std::shared_ptr<const AuthContext> auth_context_;
  mutable internal::MetadataMap client_metadata_;
  std::multimap<grpc::string, grpc::string> initial_metadata_;
  std::multimap<grpc::string, grpc::string> trailing_metadata_;

  bool compression_level_set_;
  grpc_compression_level compression_level_;
  grpc_compression_algorithm compression_algorithm_;

  internal::CallOpSet<internal::CallOpSendInitialMetadata,
                      internal::CallOpSendMessage>
      pending_ops_;
  bool has_pending_ops_;

  experimental::ServerRpcInfo* rpc_info_;
};

}  // namespace grpc

#endif  // GRPCPP_IMPL_CODEGEN_SERVER_CONTEXT_H<|MERGE_RESOLUTION|>--- conflicted
+++ resolved
@@ -43,20 +43,12 @@
 
 namespace grpc_impl {
 
-<<<<<<< HEAD
 class CompletionQueue;
-=======
 class Server;
->>>>>>> 54923046
 }  // namespace grpc_impl
 namespace grpc {
 class ClientContext;
 class GenericServerContext;
-<<<<<<< HEAD
-class Server;
-=======
-class CompletionQueue;
->>>>>>> 54923046
 class ServerInterface;
 template <class W, class R>
 class ServerAsyncReader;

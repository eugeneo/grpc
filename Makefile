--- conflicted
+++ resolved
@@ -411,13 +411,8 @@
 endif
 
 CORE_VERSION = 33.0.0
-<<<<<<< HEAD
-CPP_VERSION = 1.56.0-dev
-CSHARP_VERSION = 2.56.0-dev
-=======
 CPP_VERSION = 1.57.0-dev
 CSHARP_VERSION = 2.57.0-dev
->>>>>>> 87afec26
 
 CPPFLAGS_NO_ARCH += $(addprefix -I, $(INCLUDES)) $(addprefix -D, $(DEFINES))
 CPPFLAGS += $(CPPFLAGS_NO_ARCH) $(ARCH_FLAGS)
